--- conflicted
+++ resolved
@@ -1,22 +1,11 @@
 <?php
 /**
-<<<<<<< HEAD
- * CakePHP(tm) : Rapid Development Framework (http://cakephp.org)
- * Copyright (c) Cake Software Foundation, Inc. (http://cakefoundation.org)
- *
- * Licensed under The MIT License
- * For full copyright and license information, please see the LICENSE.txt
- * Redistributions of files must retain the above copyright notice.
- *
- * @copyright     Copyright (c) Cake Software Foundation, Inc. (http://cakefoundation.org)
-=======
  * This is i18n Schema file
  *
  * Use it to configure database for i18n
  *
  * PHP 5
  *
->>>>>>> 06a5c509
  * @link          http://cakephp.org CakePHP(tm) Project
  * @package       app.Config.Schema
  * @since         CakePHP(tm) v 0.2.9
