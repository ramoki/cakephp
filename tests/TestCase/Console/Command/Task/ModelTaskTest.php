--- conflicted
+++ resolved
@@ -437,12 +437,8 @@
 			'bake_article_id' => ['rule' => 'numeric', 'allowEmpty' => false],
 			'bake_user_id' => ['rule' => 'numeric', 'allowEmpty' => false],
 			'comment' => ['rule' => false, 'allowEmpty' => true],
-<<<<<<< HEAD
-			'published' => ['rule' => false,'allowEmpty' => true],
+			'published' => ['rule' => false, 'allowEmpty' => true],
 			'otherid' => ['rule' => 'numeric', 'allowEmpty' => 'create']
-=======
-			'published' => ['rule' => false, 'allowEmpty' => true]
->>>>>>> eb0f8056
 		];
 		$this->assertEquals($expected, $result);
 	}
