--- conflicted
+++ resolved
@@ -490,11 +490,7 @@
 			case 'float':
 				return '(float) ' . $var;
 			case 'string':
-<<<<<<< HEAD
-				if (!trim($var)) {
-=======
 				if (trim($var) === '') {
->>>>>>> 0d486bda
 					return "''";
 				}
 				return "'" . $var . "'";
