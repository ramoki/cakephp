<?php
/**
 * Oracle layer for DBO.
 *
 * PHP versions 4 and 5
 *
 * CakePHP(tm) : Rapid Development Framework (http://cakephp.org)
 * Copyright 2005-2010, Cake Software Foundation, Inc. (http://cakefoundation.org)
 *
 * Licensed under The MIT License
 * Redistributions of files must retain the above copyright notice.
 *
 * @copyright     Copyright 2005-2010, Cake Software Foundation, Inc. (http://cakefoundation.org)
 * @link          http://cakephp.org CakePHP(tm) Project
 * @package       cake
 * @subpackage    cake.cake.libs.model.datasources.dbo
 * @since         CakePHP v 1.2.0.4041
 * @license       MIT License (http://www.opensource.org/licenses/mit-license.php)
 */

/**
 * Oracle layer for DBO.
 *
 * Long description for class
 *
 * @package       cake
 * @subpackage    cake.cake.libs.model.datasources.dbo
 */
class DboOracle extends DboSource {

/**
 * Configuration options
 *
 * @var array
 * @access public
 */
	public $config = array();

/**
 * Alias
 *
 * @var string
 */
	public $alias = '';

/**
 * Sequence names as introspected from the database
 */
	protected $_sequences = array();

/**
 * Transaction in progress flag
 *
 * @var boolean
 */
	private $__transactionStarted = false;

/**
 * Column definitions
 *
 * @var array
 * @access public
 */
	public $columns = array(
		'primary_key' => array('name' => ''),
		'string' => array('name' => 'varchar2', 'limit' => '255'),
		'text' => array('name' => 'varchar2'),
		'integer' => array('name' => 'number'),
		'float' => array('name' => 'float'),
		'datetime' => array('name' => 'date', 'format' => 'Y-m-d H:i:s'),
		'timestamp' => array('name' => 'date', 'format' => 'Y-m-d H:i:s'),
		'time' => array('name' => 'date', 'format' => 'Y-m-d H:i:s'),
		'date' => array('name' => 'date', 'format' => 'Y-m-d H:i:s'),
		'binary' => array('name' => 'bytea'),
		'boolean' => array('name' => 'boolean'),
		'number' => array('name' => 'number'),
		'inet' => array('name' => 'inet'));

/**
 * Connection object
 *
 * @var mixed
 * @access protected
 */
	public $connection;

/**
 * Query limit
 *
 * @var int
 * @access protected
 */
	protected $_limit = -1;

/**
 * Query offset
 *
 * @var int
 * @access protected
 */
	protected $_offset = 0;

/**
 * Enter description here...
 *
 * @var unknown_type
 * @access protected
 */
	protected $_map;

/**
 * Current Row
 *
 * @var mixed
 * @access protected
 */
	protected $_currentRow;

/**
 * Number of rows
 *
 * @var int
 * @access protected
 */
	protected $_numRows;

/**
 * Query results
 *
 * @var mixed
 * @access protected
 */
	protected $_results;

/**
 * Last error issued by oci extension
 *
 * @var unknown_type
 */
	protected $_error;

/**
 * Base configuration settings for MySQL driver
 *
 * @var array
 */
	protected $_baseConfig = array(
		'persistent' => true,
		'host' => 'localhost',
		'login' => 'system',
		'password' => '',
		'database' => 'cake',
		'nls_sort' => '',
		'nls_sort' => ''
	);

/**
 * Table-sequence map
 *
 * @var unknown_type
 */
	protected $_sequenceMap = array();

/**
 * Connects to the database using options in the given configuration array.
 *
 * @return boolean True if the database could be connected, else false
 */
	public function connect() {
		$config = $this->config;
		$this->connected = false;
		$config['charset'] = !empty($config['charset']) ? $config['charset'] : null;

		if (!$config['persistent']) {
			$this->connection = @ocilogon($config['login'], $config['password'], $config['database'], $config['charset']);
		} else {
			$this->connection = @ociplogon($config['login'], $config['password'], $config['database'], $config['charset']);
		}

		if ($this->connection) {
			$this->connected = true;
			if (!empty($config['nls_sort'])) {
				$this->execute('ALTER SESSION SET NLS_SORT='.$config['nls_sort']);
			}

			if (!empty($config['nls_comp'])) {
				$this->execute('ALTER SESSION SET NLS_COMP='.$config['nls_comp']);
			}
			$this->execute("ALTER SESSION SET NLS_DATE_FORMAT='YYYY-MM-DD HH24:MI:SS'");
		} else {
			$this->connected = false;
			$this->_setError();
			return false;
		}
		return $this->connected;
	}

/**
 * Keeps track of the most recent Oracle error
 *
 */
	function _setError($source = null, $clear = false) {
		if ($source) {
			$e = ocierror($source);
		} else {
			$e = ocierror();
		}
		$this->_error = $e['message'];
		if ($clear) {
			$this->_error = null;
		}
	}

/**
 * Sets the encoding language of the session
 *
 * @param string $lang language constant
 * @return bool
 */
	function setEncoding($lang) {
		if (!$this->execute('ALTER SESSION SET NLS_LANGUAGE='.$lang)) {
			return false;
		}
		return true;
	}

/**
 * Gets the current encoding language
 *
 * @return string language constant
 */
	function getEncoding() {
		$sql = 'SELECT VALUE FROM NLS_SESSION_PARAMETERS WHERE PARAMETER=\'NLS_LANGUAGE\'';
		if (!$this->execute($sql)) {
			return false;
		}

		if (!$row = $this->fetchRow()) {
			return false;
		}
		return $row[0]['VALUE'];
	}

/**
 * Disconnects from database.
 *
 * @return boolean True if the database could be disconnected, else false
 */
	public function disconnect() {
		if ($this->connection) {
			$this->connected = !ocilogoff($this->connection);
			return !$this->connected;
		}
	}

/**
 * Scrape the incoming SQL to create the association map. This is an extremely
 * experimental method that creates the association maps since Oracle will not tell us.
 *
 * @param string $sql
 * @return false if sql is nor a SELECT
 */
	protected function _scrapeSQL($sql) {
		$sql = str_replace("\"", '', $sql);
		$preFrom = preg_split('/\bFROM\b/', $sql);
		$preFrom = $preFrom[0];
		$find = array('SELECT');
		$replace = array('');
		$fieldList = trim(str_replace($find, $replace, $preFrom));
		$fields = preg_split('/,\s+/', $fieldList);//explode(', ', $fieldList);
		$lastTableName	= '';

		foreach($fields as $key => $value) {
			if ($value != 'COUNT(*) AS count') {
				if (preg_match('/\s+(\w+(\.\w+)*)$/', $value, $matches)) {
					$fields[$key]	= $matches[1];

					if (preg_match('/^(\w+\.)/', $value, $matches)) {
						$fields[$key]	= $matches[1] . $fields[$key];
						$lastTableName	= $matches[1];
					}
				}
				/*
				if (preg_match('/(([[:alnum:]_]+)\.[[:alnum:]_]+)(\s+AS\s+(\w+))?$/i', $value, $matches)) {
					$fields[$key]	= isset($matches[4]) ? $matches[2] . '.' . $matches[4] : $matches[1];
				}
				*/
			}
		}
		$this->_map = array();

		foreach($fields as $f) {
			$e = explode('.', $f);
			if (count($e) > 1) {
				$table = $e[0];
				$field = strtolower($e[1]);
			} else {
				$table = 0;
				$field = $e[0];
			}
			$this->_map[] = array($table, $field);
		}
	}

/**
 * Modify a SQL query to limit (and offset) the result set
 *
 * @param integer $limit Maximum number of rows to return
 * @param integer $offset Row to begin returning
 * @return modified SQL Query
 */
	public function limit($limit = -1, $offset = 0) {
		$this->_limit = (int) $limit;
		$this->_offset = (int) $offset;
	}

/**
 * Returns number of rows in previous resultset. If no previous resultset exists,
 * this returns false.
 *
 * @return integer Number of rows in resultset
 */
	public function lastNumRows() {
		return $this->_numRows;
	}

/**
 * Executes given SQL statement. This is an overloaded method.
 *
 * @param string $sql SQL statement
 * @return resource Result resource identifier or null
 */
	protected function _execute($sql) {
		$this->_statementId = @ociparse($this->connection, $sql);
		if (!$this->_statementId) {
			$this->_setError($this->connection);
			return false;
		}

		if ($this->__transactionStarted) {
			$mode = OCI_DEFAULT;
		} else {
			$mode = OCI_COMMIT_ON_SUCCESS;
		}

		if (!@ociexecute($this->_statementId, $mode)) {
			$this->_setError($this->_statementId);
			return false;
		}

		$this->_setError(null, true);

		switch(ocistatementtype($this->_statementId)) {
			case 'DESCRIBE':
			case 'SELECT':
				$this->_scrapeSQL($sql);
			break;
			default:
				return $this->_statementId;
			break;
		}

		if ($this->_limit >= 1) {
			ocisetprefetch($this->_statementId, $this->_limit);
		} else {
			ocisetprefetch($this->_statementId, 3000);
		}
		$this->_numRows = ocifetchstatement($this->_statementId, $this->_results, $this->_offset, $this->_limit, OCI_NUM | OCI_FETCHSTATEMENT_BY_ROW);
		$this->_currentRow = 0;
		$this->limit();
		return $this->_statementId;
	}

/**
 * Fetch result row
 *
<<<<<<< HEAD
 * @return unknown
=======
 * @return array
 * @access public
>>>>>>> 83651091
 */
	public function fetchRow() {
		if ($this->_currentRow >= $this->_numRows) {
			ocifreestatement($this->_statementId);
			$this->_map = null;
			$this->_results = null;
			$this->_currentRow = null;
			$this->_numRows = null;
			return false;
		}
		$resultRow = array();

		foreach($this->_results[$this->_currentRow] as $index => $field) {
			list($table, $column) = $this->_map[$index];

			if (strpos($column, ' count')) {
				$resultRow[0]['count'] = $field;
			} else {
				$resultRow[$table][$column] = $this->_results[$this->_currentRow][$index];
			}
		}
		$this->_currentRow++;
		return $resultRow;
	}

/**
 * Fetches the next row from the current result set
 *
 * @return unknown
 */
	function fetchResult() {
		return $this->fetchRow();
	}

/**
 * Checks to see if a named sequence exists
 *
 * @param string $sequence
 * @return bool
 */
	public function sequenceExists($sequence) {
		$sql = "SELECT SEQUENCE_NAME FROM USER_SEQUENCES WHERE SEQUENCE_NAME = '$sequence'";
		if (!$this->execute($sql)) {
			return false;
		}
		return $this->fetchRow();
	}

/**
 * Creates a database sequence
 *
 * @param string $sequence
 * @return bool
 */
	public function createSequence($sequence) {
		$sql = "CREATE SEQUENCE $sequence";
		return $this->execute($sql);
	}

/**
 * Create trigger
 *
<<<<<<< HEAD
 * @param unknown_type $table
 * @return unknown
=======
 * @param string $table
 * @return mixed
 * @access public
>>>>>>> 83651091
 */
	public function createTrigger($table) {
		$sql = "CREATE OR REPLACE TRIGGER pk_$table" . "_trigger BEFORE INSERT ON $table FOR EACH ROW BEGIN SELECT pk_$table.NEXTVAL INTO :NEW.ID FROM DUAL; END;";
		return $this->execute($sql);
	}

/**
 * Returns an array of tables in the database. If there are no tables, an error is
 * raised and the application exits.
 *
 * @return array tablenames in the database
 */
	public function listSources() {
		$cache = parent::listSources();
		if ($cache != null) {
			return $cache;
		}
		$sql = 'SELECT view_name AS name FROM all_views UNION SELECT table_name AS name FROM all_tables';

		if (!$this->execute($sql)) {
			return false;
		}
		$sources = array();

		while($r = $this->fetchRow()) {
			$sources[] = strtolower($r[0]['name']);
		}
		parent::listSources($sources);
		return $sources;
	}

/**
 * Returns an array of the fields in given table name.
 *
 * @param object instance of a model to inspect
 * @return array Fields in table. Keys are name and type
 */
	public function describe(&$model) {
		$table = $this->fullTableName($model, false);

		if (!empty($model->sequence)) {
			$this->_sequenceMap[$table] = $model->sequence;
		} elseif (!empty($model->table)) {
			$this->_sequenceMap[$table] = $model->table . '_seq';
		}

		$cache = parent::describe($model);

		if ($cache != null) {
			return $cache;
		}

		$sql = 'SELECT COLUMN_NAME, DATA_TYPE, DATA_LENGTH FROM all_tab_columns WHERE table_name = \'';
		$sql .= strtoupper($this->fullTableName($model)) . '\'';

		if (!$this->execute($sql)) {
			return false;
		}

		$fields = array();

		for ($i = 0; $row = $this->fetchRow(); $i++) {
			$fields[strtolower($row[0]['COLUMN_NAME'])] = array(
				'type'=> $this->column($row[0]['DATA_TYPE']),
				'length'=> $row[0]['DATA_LENGTH']
			);
		}
		$this->__cacheDescription($this->fullTableName($model, false), $fields);

		return $fields;
	}

/**
 * Deletes all the records in a table and drops all associated auto-increment sequences.
 * Using DELETE instead of TRUNCATE because it causes locking problems.
 *
 * @param mixed $table A string or model class representing the table to be truncated
 * @param integer $reset If -1, sequences are dropped, if 0 (default), sequences are reset,
 *						and if 1, sequences are not modified
 * @return boolean	SQL TRUNCATE TABLE statement, false if not applicable.
 * @access public
 *
 */
	function truncate($table, $reset = 0) {

		if (empty($this->_sequences)) {
			$sql = "SELECT sequence_name FROM all_sequences";
			$this->execute($sql);
			while ($row = $this->fetchRow()) {
				$this->_sequences[] = strtolower($row[0]['sequence_name']);
			}
		}

		$this->execute('DELETE FROM ' . $this->fullTableName($table));
		if (!isset($this->_sequenceMap[$table]) || !in_array($this->_sequenceMap[$table], $this->_sequences)) {
			return true;
		}
		if ($reset === 0) {
			$this->execute("SELECT {$this->_sequenceMap[$table]}.nextval FROM dual");
			$row = $this->fetchRow();
			$currval = $row[$this->_sequenceMap[$table]]['nextval'];

			$this->execute("SELECT min_value FROM all_sequences WHERE sequence_name = '{$this->_sequenceMap[$table]}'");
			$row = $this->fetchRow();
			$min_value = $row[0]['min_value'];

			if ($min_value == 1) $min_value = 0;
			$offset = -($currval - $min_value);

			$this->execute("ALTER SEQUENCE {$this->_sequenceMap[$table]} INCREMENT BY $offset MINVALUE $min_value");
			$this->execute("SELECT {$this->_sequenceMap[$table]}.nextval FROM dual");
			$this->execute("ALTER SEQUENCE {$this->_sequenceMap[$table]} INCREMENT BY 1");
		} else {
			//$this->execute("DROP SEQUENCE {$this->_sequenceMap[$table]}");
		}
		return true;
	}

/**
 * Enables, disables, and lists table constraints
 *
 * Note: This method could have been written using a subselect for each table,
 * however the effort Oracle expends to run the constraint introspection is very high.
 * Therefore, this method caches the result once and loops through the arrays to find
 * what it needs. It reduced my query time by 50%. YMMV.
 *
 * @param string $action
 * @param string $table
 * @return mixed boolean true or array of constraints
 */
	function constraint($action, $table) {
		if (empty($table)) {
			trigger_error(__('Must specify table to operate on constraints'));
		}

		$table = strtoupper($table);

		if (empty($this->_keyConstraints)) {
			$sql = "SELECT
					  table_name,
					  c.constraint_name
					FROM all_cons_columns cc
					LEFT JOIN all_indexes i ON (cc.constraint_name = i.index_name)
					LEFT JOIN all_constraints c ON(c.constraint_name = cc.constraint_name)";
			$this->execute($sql);
			while ($row = $this->fetchRow()) {
				$this->_keyConstraints[] = array($row[0]['table_name'], $row['c']['constraint_name']);
			}
		}

		$relatedKeys = array();
		foreach ($this->_keyConstraints as $c) {
			if ($c[0] == $table) {
				$relatedKeys[] = $c[1];
			}
		}

		if (empty($this->_constraints)) {
			$sql = "SELECT
					  table_name,
					  constraint_name,
					  r_constraint_name
					FROM
					  all_constraints";
			$this->execute($sql);
			while ($row = $this->fetchRow()) {
				$this->_constraints[] = $row[0];
			}
		}

		$constraints = array();
		foreach ($this->_constraints as $c) {
			if (in_array($c['r_constraint_name'], $relatedKeys)) {
				$constraints[] = array($c['table_name'], $c['constraint_name']);
			}
		}

		foreach ($constraints as $c) {
			list($table, $constraint) = $c;
			switch ($action) {
				case 'enable':
					$this->execute("ALTER TABLE $table ENABLE CONSTRAINT $constraint");
					break;
				case 'disable':
					$this->execute("ALTER TABLE $table DISABLE CONSTRAINT $constraint");
					break;
				case 'list':
					return $constraints;
					break;
				default:
					trigger_error(__('DboOracle::constraint() accepts only enable, disable, or list'));
			}
		}
		return true;
	}

/**
 * Returns an array of the indexes in given table name.
 *
 * @param string $model Name of model to inspect
 * @return array Fields in table. Keys are column and unique
 */
	function index($model) {
		$index = array();
		$table = $this->fullTableName($model, false);
		if ($table) {
			$indexes = $this->query('SELECT
			  cc.table_name,
			  cc.column_name,
			  cc.constraint_name,
			  c.constraint_type,
			  i.index_name,
			  i.uniqueness
			FROM all_cons_columns cc
			LEFT JOIN all_indexes i ON(cc.constraint_name = i.index_name)
			LEFT JOIN all_constraints c ON(c.constraint_name = cc.constraint_name)
			WHERE cc.table_name = \'' . strtoupper($table) .'\'');
			foreach ($indexes as $i => $idx) {
				if ($idx['c']['constraint_type'] == 'P') {
					$key = 'PRIMARY';
				} else {
					continue;
				}
				if (!isset($index[$key])) {
					$index[$key]['column'] = strtolower($idx['cc']['column_name']);
					$index[$key]['unique'] = intval($idx['i']['uniqueness'] == 'UNIQUE');
				} else {
					if (!is_array($index[$key]['column'])) {
						$col[] = $index[$key]['column'];
					}
					$col[] = strtolower($idx['cc']['column_name']);
					$index[$key]['column'] = $col;
				}
			}
		}
		return $index;
	}

/**
 * Generate a Oracle Alter Table syntax for the given Schema comparison
 *
 * @param unknown_type $schema
 * @return unknown
 */
	function alterSchema($compare, $table = null) {
		if (!is_array($compare)) {
			return false;
		}
		$out = '';
		$colList = array();
		foreach($compare as $curTable => $types) {
			if (!$table || $table == $curTable) {
				$out .= 'ALTER TABLE ' . $this->fullTableName($curTable) . " \n";
				foreach($types as $type => $column) {
					switch($type) {
						case 'add':
							foreach($column as $field => $col) {
								$col['name'] = $field;
								$alter = 'ADD '.$this->buildColumn($col);
								if (isset($col['after'])) {
									$alter .= ' AFTER '. $this->name($col['after']);
								}
								$colList[] = $alter;
							}
						break;
						case 'drop':
							foreach($column as $field => $col) {
								$col['name'] = $field;
								$colList[] = 'DROP '.$this->name($field);
							}
						break;
						case 'change':
							foreach($column as $field => $col) {
								if (!isset($col['name'])) {
									$col['name'] = $field;
								}
								$colList[] = 'CHANGE '. $this->name($field).' '.$this->buildColumn($col);
							}
						break;
					}
				}
				$out .= "\t" . implode(",\n\t", $colList) . ";\n\n";
			}
		}
		return $out;
	}

/**
 * This method should quote Oracle identifiers. Well it doesn't.
 * It would break all scaffolding and all of Cake's default assumptions.
 *
 * @param unknown_type $var
 * @return unknown
 */
	public function name($name) {
		if (strpos($name, '.') !== false && strpos($name, '"') === false) {
			list($model, $field) = explode('.', $name);
			if ($field[0] == "_") {
				$name = "$model.\"$field\"";
			}
		} else {
			if ($name[0] == "_") {
				$name = "\"$name\"";
			}
		}
		return $name;
	}

/**
 * Begin a transaction
 *
 * @param unknown_type $model
 * @return boolean True on success, false on fail
 * (i.e. if the database/model does not support transactions).
 */
	function begin() {
		$this->__transactionStarted = true;
		return true;
	}

/**
 * Rollback a transaction
 *
 * @param unknown_type $model
 * @return boolean True on success, false on fail
 * (i.e. if the database/model does not support transactions,
 * or a transaction has not started).
 */
	function rollback() {
		return ocirollback($this->connection);
	}

/**
 * Commit a transaction
 *
 * @param unknown_type $model
 * @return boolean True on success, false on fail
 * (i.e. if the database/model does not support transactions,
 * or a transaction has not started).
 */
	function commit() {
		$this->__transactionStarted = false;
		return ocicommit($this->connection);
	}

/**
 * Converts database-layer column types to basic types
 *
 * @param string $real Real database-layer column type (i.e. "varchar(255)")
 * @return string Abstract column type (i.e. "string")
 */
	public function column($real) {
		if (is_array($real)) {
			$col = $real['name'];

			if (isset($real['limit'])) {
				$col .= '('.$real['limit'].')';
			}
			return $col;
		} else {
			$real = strtolower($real);
		}
		$col = str_replace(')', '', $real);
		$limit = null;
		if (strpos($col, '(') !== false) {
			list($col, $limit) = explode('(', $col);
		}

		if (in_array($col, array('date', 'timestamp'))) {
			return $col;
		}
		if (strpos($col, 'number') !== false) {
			return 'integer';
		}
		if (strpos($col, 'integer') !== false) {
			return 'integer';
		}
		if (strpos($col, 'char') !== false) {
			return 'string';
		}
		if (strpos($col, 'text') !== false) {
			return 'text';
		}
		if (strpos($col, 'blob') !== false) {
			return 'binary';
		}
		if (in_array($col, array('float', 'double', 'decimal'))) {
			return 'float';
		}
		if ($col == 'boolean') {
			return $col;
		}
		return 'text';
	}

/**
 * Returns a quoted and escaped string of $data for use in an SQL statement.
 *
 * @param string $data String to be prepared for use in an SQL statement
 * @return string Quoted and escaped
 */
	public function value($data, $column = null, $safe = false) {
		$parent = parent::value($data, $column, $safe);

		if ($parent != null) {
			return $parent;
		}

		if ($data === null) {
			return 'NULL';
		}

		if ($data === '') {
			return  "''";
		}

		switch($column) {
			case 'date':
				$data = date('Y-m-d H:i:s', strtotime($data));
				$data = "TO_DATE('$data', 'YYYY-MM-DD HH24:MI:SS')";
			break;
			case 'integer' :
			case 'float' :
			case null :
				if (is_numeric($data)) {
					break;
				}
			default:
				$data = str_replace("'", "''", $data);
				$data = "'$data'";
			break;
		}
		return $data;
	}

/**
 * Returns the ID generated from the previous INSERT operation.
 *
 * @param string
 * @return integer
 */
	public function lastInsertId($source) {
		$sequence = $this->_sequenceMap[$source];
		$sql = "SELECT $sequence.currval FROM dual";

		if (!$this->execute($sql)) {
			return false;
		}

		while($row = $this->fetchRow()) {
			return $row[$sequence]['currval'];
		}
		return false;
	}

/**
 * Returns a formatted error message from previous database operation.
 *
 * @return string Error message with error number
 */
	public function lastError() {
		return $this->_error;
	}

/**
 * Returns number of affected rows in previous database operation. If no previous operation exists, this returns false.
 *
 * @return int Number of affected rows
 */
	public function lastAffected() {
		return $this->_statementId ? ocirowcount($this->_statementId): false;
	}

/**
 * Renders a final SQL statement by putting together the component parts in the correct order
 *
 * @param string $type
 * @param array $data
 * @return string
 */
	function renderStatement($type, $data) {
		extract($data);
		$aliases = null;

		switch (strtolower($type)) {
			case 'select':
				return "SELECT {$fields} FROM {$table} {$alias} {$joins} {$conditions} {$group} {$order} {$limit}";
			break;
			case 'create':
				return "INSERT INTO {$table} ({$fields}) VALUES ({$values})";
			break;
			case 'update':
				if (!empty($alias)) {
					$aliases = "{$this->alias}{$alias} ";
				}
				return "UPDATE {$table} {$aliases}SET {$fields} {$conditions}";
			break;
			case 'delete':
				if (!empty($alias)) {
					$aliases = "{$this->alias}{$alias} ";
				}
				return "DELETE FROM {$table} {$aliases}{$conditions}";
			break;
			case 'schema':
				foreach (array('columns', 'indexes') as $var) {
					if (is_array(${$var})) {
						${$var} = "\t" . implode(",\n\t", array_filter(${$var}));
					}
				}
				if (trim($indexes) != '') {
					$columns .= ',';
				}
				return "CREATE TABLE {$table} (\n{$columns}{$indexes})";
			break;
			case 'alter':
				break;
		}
	}

/**
 * Enter description here...
 *
 * @param Model $model
 * @param unknown_type $linkModel
 * @param string $type Association type
 * @param unknown_type $association
 * @param unknown_type $assocData
 * @param unknown_type $queryData
 * @param unknown_type $external
 * @param unknown_type $resultSet
 * @param integer $recursive Number of levels of association
 * @param array $stack
 */
	function queryAssociation(&$model, &$linkModel, $type, $association, $assocData, &$queryData, $external = false, &$resultSet, $recursive, $stack) {
		if ($query = $this->generateAssociationQuery($model, $linkModel, $type, $association, $assocData, $queryData, $external, $resultSet)) {
			if (!isset($resultSet) || !is_array($resultSet)) {
				if (Configure::read() > 0) {
					echo '<div style = "font: Verdana bold 12px; color: #FF0000">' . sprintf(__('SQL Error in model %s:'), $model->alias) . ' ';
					if (isset($this->error) && $this->error != null) {
						echo $this->error;
					}
					echo '</div>';
				}
				return null;
			}
			$count = count($resultSet);

			if ($type === 'hasMany' && (!isset($assocData['limit']) || empty($assocData['limit']))) {
				$ins = $fetch = array();
				for ($i = 0; $i < $count; $i++) {
					if ($in = $this->insertQueryData('{$__cakeID__$}', $resultSet[$i], $association, $assocData, $model, $linkModel, $stack)) {
						$ins[] = $in;
					}
				}

				if (!empty($ins)) {
					$fetch = array();
					$ins = array_chunk($ins, 1000);
					foreach ($ins as $i) {
						$q = str_replace('{$__cakeID__$}', implode(', ', $i), $query);
						$q = str_replace('= (', 'IN (', $q);
						$res = $this->fetchAll($q, $model->cacheQueries, $model->alias);
						$fetch = array_merge($fetch, $res);
					}
				}

				if (!empty($fetch) && is_array($fetch)) {
					if ($recursive > 0) {

						foreach ($linkModel->associations() as $type1) {
							foreach ($linkModel->{$type1} as $assoc1 => $assocData1) {
								$deepModel =& $linkModel->{$assoc1};
								$tmpStack = $stack;
								$tmpStack[] = $assoc1;

								if ($linkModel->useDbConfig === $deepModel->useDbConfig) {
									$db =& $this;
								} else {
									$db =& ConnectionManager::getDataSource($deepModel->useDbConfig);
								}
								$db->queryAssociation($linkModel, $deepModel, $type1, $assoc1, $assocData1, $queryData, true, $fetch, $recursive - 1, $tmpStack);
							}
						}
					}
				}
				return $this->__mergeHasMany($resultSet, $fetch, $association, $model, $linkModel, $recursive);
			} elseif ($type === 'hasAndBelongsToMany') {
				$ins = $fetch = array();
				for ($i = 0; $i < $count; $i++) {
					if ($in = $this->insertQueryData('{$__cakeID__$}', $resultSet[$i], $association, $assocData, $model, $linkModel, $stack)) {
						$ins[] = $in;
					}
				}

				$foreignKey = $model->hasAndBelongsToMany[$association]['foreignKey'];
				$joinKeys = array($foreignKey, $model->hasAndBelongsToMany[$association]['associationForeignKey']);
				list($with, $habtmFields) = $model->joinModel($model->hasAndBelongsToMany[$association]['with'], $joinKeys);
				$habtmFieldsCount = count($habtmFields);

				if (!empty($ins)) {
					$fetch = array();
					$ins = array_chunk($ins, 1000);
					foreach ($ins as $i) {
						$q = str_replace('{$__cakeID__$}', '(' .implode(', ', $i) .')', $query);
						$q = str_replace('= (', 'IN (', $q);
						$q = str_replace('  WHERE 1 = 1', '', $q);

						$q = $this->insertQueryData($q, null, $association, $assocData, $model, $linkModel, $stack);
						if ($q != false) {
							$res = $this->fetchAll($q, $model->cacheQueries, $model->alias);
							$fetch = array_merge($fetch, $res);
						}
					}
				}
			}

			for ($i = 0; $i < $count; $i++) {
				$row =& $resultSet[$i];

				if ($type !== 'hasAndBelongsToMany') {
					$q = $this->insertQueryData($query, $resultSet[$i], $association, $assocData, $model, $linkModel, $stack);
					if ($q != false) {
						$fetch = $this->fetchAll($q, $model->cacheQueries, $model->alias);
					} else {
						$fetch = null;
					}
				}

				if (!empty($fetch) && is_array($fetch)) {
					if ($recursive > 0) {

						foreach ($linkModel->associations() as $type1) {
							foreach ($linkModel->{$type1} as $assoc1 => $assocData1) {

								$deepModel =& $linkModel->{$assoc1};
								if (($type1 === 'belongsTo') || ($deepModel->alias === $model->alias && $type === 'belongsTo') || ($deepModel->alias != $model->alias)) {
									$tmpStack = $stack;
									$tmpStack[] = $assoc1;
									if ($linkModel->useDbConfig == $deepModel->useDbConfig) {
										$db =& $this;
									} else {
										$db =& ConnectionManager::getDataSource($deepModel->useDbConfig);
									}
									$db->queryAssociation($linkModel, $deepModel, $type1, $assoc1, $assocData1, $queryData, true, $fetch, $recursive - 1, $tmpStack);
								}
							}
						}
					}
					if ($type == 'hasAndBelongsToMany') {
						$merge = array();
						foreach($fetch as $j => $data) {
							if (isset($data[$with]) && $data[$with][$foreignKey] === $row[$model->alias][$model->primaryKey]) {
								if ($habtmFieldsCount > 2) {
									$merge[] = $data;
								} else {
									$merge[] = Set::diff($data, array($with => $data[$with]));
								}
							}
						}
						if (empty($merge) && !isset($row[$association])) {
							$row[$association] = $merge;
						} else {
							$this->__mergeAssociation($resultSet[$i], $merge, $association, $type);
						}
					} else {
						$this->__mergeAssociation($resultSet[$i], $fetch, $association, $type);
					}
					$resultSet[$i][$association] = $linkModel->afterfind($resultSet[$i][$association]);

				} else {
					$tempArray[0][$association] = false;
					$this->__mergeAssociation($resultSet[$i], $tempArray, $association, $type);
				}
			}
		}
	}

/**
 * Generate a "drop table" statement for the given Schema object
 *
 * @param object $schema An instance of a subclass of CakeSchema
 * @param string $table Optional.  If specified only the table name given will be generated.
 *						Otherwise, all tables defined in the schema are generated.
 * @return string
 */
		function dropSchema($schema, $table = null) {
			if (!is_a($schema, 'CakeSchema')) {
				trigger_error(__('Invalid schema object'), E_USER_WARNING);
				return null;
			}
			$out = '';

			foreach ($schema->tables as $curTable => $columns) {
				if (!$table || $table == $curTable) {
					$out .= 'DROP TABLE ' . $this->fullTableName($curTable) . "\n";
				}
			}
			return $out;
		}
}<|MERGE_RESOLUTION|>--- conflicted
+++ resolved
@@ -374,12 +374,8 @@
 /**
  * Fetch result row
  *
-<<<<<<< HEAD
- * @return unknown
-=======
  * @return array
  * @access public
->>>>>>> 83651091
  */
 	public function fetchRow() {
 		if ($this->_currentRow >= $this->_numRows) {
@@ -442,14 +438,9 @@
 /**
  * Create trigger
  *
-<<<<<<< HEAD
- * @param unknown_type $table
- * @return unknown
-=======
  * @param string $table
  * @return mixed
  * @access public
->>>>>>> 83651091
  */
 	public function createTrigger($table) {
 		$sql = "CREATE OR REPLACE TRIGGER pk_$table" . "_trigger BEFORE INSERT ON $table FOR EACH ROW BEGIN SELECT pk_$table.NEXTVAL INTO :NEW.ID FROM DUAL; END;";
