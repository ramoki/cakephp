<?php
/* SVN FILE: $Id$ */
/**
 * AutComponentTest file
 *
 * Long description for file
 *
 * PHP versions 4 and 5
 *
 * CakePHP(tm) Tests <https://trac.cakephp.org/wiki/Developement/TestSuite>
 * Copyright 2005-2008, Cake Software Foundation, Inc. (http://www.cakefoundation.org)
 *
 *  Licensed under The Open Group Test Suite License
 *  Redistributions of files must retain the above copyright notice.
 *
 * @filesource
 * @copyright     Copyright 2005-2008, Cake Software Foundation, Inc. (http://www.cakefoundation.org)
 * @link          https://trac.cakephp.org/wiki/Developement/TestSuite CakePHP(tm) Tests
 * @package       cake
 * @subpackage    cake.cake.tests.cases.libs.controller.components
 * @since         CakePHP(tm) v 1.2.0.5347
 * @version       $Revision$
 * @modifiedby    $LastChangedBy$
 * @lastmodified  $Date$
 * @license       http://www.opensource.org/licenses/opengroup.php The Open Group Test Suite License
 */
App::import(array('controller' . DS . 'components' . DS .'auth', 'controller' . DS . 'components' . DS .'acl'));
App::import(array('controller' . DS . 'components' . DS . 'acl', 'model' . DS . 'db_acl'));
App::import('Core', 'Xml');
/**
* TestAuthComponent class
*
* @package       cake
* @subpackage    cake.tests.cases.libs.controller.components
*/
class TestAuthComponent extends AuthComponent {
/**
 * testStop property
 *
 * @var bool false
 * @access public
 */
	var $testStop = false;
/**
 * Sets default login state
 *
 * @var bool true
 * @access protected
 */
	var $_loggedIn = true;
/**
 * stop method
 *
 * @access public
 * @return void
 */
	function _stop() {
		$this->testStop = true;
	}
}
/**
* AuthUser class
*
* @package       cake
* @subpackage    cake.tests.cases.libs.controller.components
*/
class AuthUser extends CakeTestModel {
/**
 * name property
 *
 * @var string 'AuthUser'
 * @access public
 */
	var $name = 'AuthUser';
/**
 * useDbConfig property
 *
 * @var string 'test_suite'
 * @access public
 */
	var $useDbConfig = 'test_suite';
/**
 * parentNode method
 *
 * @access public
 * @return void
 */
	function parentNode() {
		return true;
	}
/**
 * bindNode method
 *
 * @param mixed $object
 * @access public
 * @return void
 */
	function bindNode($object) {
		return 'Roles/Admin';
	}
/**
 * isAuthorized method
 *
 * @param mixed $user
 * @param mixed $controller
 * @param mixed $action
 * @access public
 * @return void
 */
	function isAuthorized($user, $controller = null, $action = null) {
		if (!empty($user)) {
			return true;
		}
		return false;
	}
}
/**
 * AuthUserCustomField class
 *
 * @package       cake
 * @subpackage    cake.tests.cases.libs.controller.components
 */
class AuthUserCustomField extends AuthUser {
/**
 * name property
 *
 * @var string 'AuthUser'
 * @access public
 */
	var $name = 'AuthUserCustomField';
}
/**
* UuidUser class
*
* @package       cake
* @subpackage    cake.tests.cases.libs.controller.components
*/
class UuidUser extends CakeTestModel {
/**
 * name property
 *
 * @var string 'AuthUser'
 * @access public
 */
	var $name = 'UuidUser';
/**
 * useDbConfig property
 *
 * @var string 'test_suite'
 * @access public
 */
	var $useDbConfig = 'test_suite';
/**
 * useTable property
 *
 * @var string 'uuid'
 * @access public
 */
	var $useTable = 'uuids';
/**
 * parentNode method
 *
 * @access public
 * @return void
 */
	function parentNode() {
		return true;
	}
/**
 * bindNode method
 *
 * @param mixed $object
 * @access public
 * @return void
 */
	function bindNode($object) {
		return 'Roles/Admin';
	}
/**
 * isAuthorized method
 *
 * @param mixed $user
 * @param mixed $controller
 * @param mixed $action
 * @access public
 * @return void
 */
	function isAuthorized($user, $controller = null, $action = null) {
		if (!empty($user)) {
			return true;
		}
		return false;
	}
}
/**
* AuthTestController class
*
* @package       cake
* @subpackage    cake.tests.cases.libs.controller.components
*/
class AuthTestController extends Controller {
/**
 * name property
 *
 * @var string 'AuthTest'
 * @access public
 */
	var $name = 'AuthTest';
/**
 * uses property
 *
 * @var array
 * @access public
 */
	var $uses = array('AuthUser');
/**
 * components property
 *
 * @var array
 * @access public
 */
	var $components = array('Auth', 'Acl');
/**
 * testUrl property
 *
 * @var mixed null
 * @access public
 */
	var $testUrl = null;
/**
 * construct method
 *
 * @access private
 * @return void
 */
	function __construct() {
		$this->params = Router::parse('/auth_test');
		Router::setRequestInfo(array($this->params, array('base' => null, 'here' => '/auth_test', 'webroot' => '/', 'passedArgs' => array(), 'argSeparator' => ':', 'namedArgs' => array())));
		parent::__construct();
	}
/**
 * beforeFilter method
 *
 * @access public
 * @return void
 */
	function beforeFilter() {
	}
/**
 * login method
 *
 * @access public
 * @return void
 */
	function login() {
	}
/**
 * admin_login method
 *
 * @access public
 * @return void
 */
	function admin_login() {
	}
/**
 * logout method
 *
 * @access public
 * @return void
 */
	function logout() {
		// $this->redirect($this->Auth->logout());
	}
/**
 * add method
 *
 * @access public
 * @return void
 */
	function add() {
		echo "add";
	}
/**
 * add method
 *
 * @access public
 * @return void
 */
	function camelCase() {
		echo "camelCase";
	}
/**
 * redirect method
 *
 * @param mixed $url
 * @param mixed $status
 * @param mixed $exit
 * @access public
 * @return void
 */
	function redirect($url, $status = null, $exit = true) {
		$this->testUrl = Router::url($url);
		return false;
	}
/**
 * isAuthorized method
 *
 * @access public
 * @return void
 */
	function isAuthorized() {
		if (isset($this->params['testControllerAuth'])) {
			return false;
		}
		return true;
	}
/**
 * Mock delete method
 *
 * @param mixed $url
 * @param mixed $status
 * @param mixed $exit
 * @access public
 * @return void
 */
	function delete($id = null) {
		if ($this->TestAuth->testStop !== true && $id !== null) {
			echo 'Deleted Record: ' . var_export($id, true);
		}
	}
}
/**
 * AjaxAuthController class
 *
 * @package       cake
 * @subpackage    cake.tests.cases.libs.controller.components
 */
class AjaxAuthController extends Controller {
/**
 * name property
 *
 * @var string 'AjaxAuth'
 * @access public
 */
	var $name = 'AjaxAuth';
/**
 * components property
 *
 * @var array
 * @access public
 */
	var $components = array('TestAuth');
/**
 * uses property
 *
 * @var array
 * @access public
 */
	var $uses = array();
/**
 * testUrl property
 *
 * @var mixed null
 * @access public
 */
	var $testUrl = null;
/**
 * beforeFilter method
 *
 * @access public
 * @return void
 */
	function beforeFilter() {
		$this->TestAuth->ajaxLogin = 'test_element';
		$this->TestAuth->userModel = 'AuthUser';
		$this->TestAuth->RequestHandler->ajaxLayout = 'ajax2';
	}
/**
 * add method
 *
 * @access public
 * @return void
 */
	function add() {
		if ($this->TestAuth->testStop !== true) {
			echo 'Added Record';
		}
	}
/**
 * redirect method
 *
 * @param mixed $url
 * @param mixed $status
 * @param mixed $exit
 * @access public
 * @return void
 */
	function redirect($url, $status = null, $exit = true) {
		$this->testUrl = Router::url($url);
		return false;
	}
}
/**
* AuthTest class
*
* @package       cake
* @subpackage    cake.tests.cases.libs.controller.components
*/
class AuthTest extends CakeTestCase {
/**
 * name property
 *
 * @var string 'Auth'
 * @access public
 */
	var $name = 'Auth';
/**
 * fixtures property
 *
 * @var array
 * @access public
 */
	var $fixtures = array('core.uuid', 'core.auth_user', 'core.auth_user_custom_field', 'core.aro', 'core.aco', 'core.aros_aco', 'core.aco_action');
/**
 * initialized property
 *
 * @var bool false
 * @access public
 */
	var $initialized = false;
/**
 * startTest method
 *
 * @access public
 * @return void
 */
	function startTest() {
		$this->_server = $_SERVER;
		$this->_env = $_ENV;

		$this->_securitySalt = Configure::read('Security.salt');
		Configure::write('Security.salt', 'JfIxfs2guVoUubWDYhG93b0qyJfIxfs2guwvniR2G0FgaC9mi');

		$this->_acl = Configure::read('Acl');
		Configure::write('Acl.database', 'test_suite');
		Configure::write('Acl.classname', 'DbAcl');

		$this->Controller =& new AuthTestController();
		$this->Controller->Component->init($this->Controller);

		ClassRegistry::addObject('view', new View($this->Controller));

		$this->Controller->Session->del('Auth');
		$this->Controller->Session->del('Message.auth');

		Router::reload();

		$this->initialized = true;
	}
/**
<<<<<<< HEAD
 * tearDown method
=======
 * endTest method
>>>>>>> 8db4fe68
 *
 * @access public
 * @return void
 */
<<<<<<< HEAD
	function tearDown() {
=======
	function endTest() {
		$_SERVER = $this->_server;
		$_ENV = $this->_env;
		Configure::write('Acl', $this->_acl);
		Configure::write('Security.salt', $this->_securitySalt);
		$this->Controller->Session->del('Auth');
		$this->Controller->Session->del('Message.auth');
		ClassRegistry::flush();
>>>>>>> 8db4fe68
		unset($this->Controller, $this->AuthUser);
	}
/**
 * testNoAuth method
 *
 * @access public
 * @return void
 */
	function testNoAuth() {
		$this->assertFalse($this->Controller->Auth->isAuthorized());
	}
/**
 * testIsErrorOrTests
 *
 * @access public
 * @return void
 */
	function testIsErrorOrTests() {
		$this->Controller->Auth->initialize($this->Controller);

		$this->Controller->name = 'CakeError';
		$this->assertTrue($this->Controller->Auth->startup($this->Controller));

		$this->Controller->name = 'Post';
		$this->Controller->params['action'] = 'thisdoesnotexist';
		$this->assertTrue($this->Controller->Auth->startup($this->Controller));

		$this->Controller->scaffold = null;
		$this->Controller->params['action'] = 'index';
		$this->assertFalse($this->Controller->Auth->startup($this->Controller));
	}
/**
 * testLogin method
 *
 * @access public
 * @return void
 */
	function testLogin() {
		$this->AuthUser =& new AuthUser();
		$user['id'] = 1;
		$user['username'] = 'mariano';
		$user['password'] = Security::hash(Configure::read('Security.salt') . 'cake');
		$this->AuthUser->save($user, false);

		$authUser = $this->AuthUser->find();

		$this->Controller->data['AuthUser']['username'] = $authUser['AuthUser']['username'];
		$this->Controller->data['AuthUser']['password'] = 'cake';

		$this->Controller->params = Router::parse('auth_test/login');
		$this->Controller->params['url']['url'] = 'auth_test/login';

		$this->Controller->Auth->initialize($this->Controller);

		$this->Controller->Auth->loginAction = 'auth_test/login';
		$this->Controller->Auth->userModel = 'AuthUser';

		$this->Controller->Auth->startup($this->Controller);
		$user = $this->Controller->Auth->user();
		$expected = array('AuthUser' => array(
			'id' => 1, 'username' => 'mariano', 'created' => '2007-03-17 01:16:23', 'updated' => date('Y-m-d H:i:s')
		));
		$this->assertEqual($user, $expected);
		$this->Controller->Session->del('Auth');

		$this->Controller->data['AuthUser']['username'] = 'blah';
		$this->Controller->data['AuthUser']['password'] = '';

		$this->Controller->Auth->startup($this->Controller);

		$user = $this->Controller->Auth->user();
		$this->assertFalse($user);
		$this->Controller->Session->del('Auth');

		$this->Controller->data['AuthUser']['username'] = 'now() or 1=1 --';
		$this->Controller->data['AuthUser']['password'] = '';

		$this->Controller->Auth->startup($this->Controller);

		$user = $this->Controller->Auth->user();
		$this->assertFalse($user);
		$this->Controller->Session->del('Auth');

		$this->Controller->data['AuthUser']['username'] = 'now() or 1=1 # something';
		$this->Controller->data['AuthUser']['password'] = '';

		$this->Controller->Auth->startup($this->Controller);

		$user = $this->Controller->Auth->user();
		$this->assertFalse($user);
		$this->Controller->Session->del('Auth');

		$this->Controller->Auth->userModel = 'UuidUser';
		$this->Controller->Auth->login('47c36f9c-bc00-4d17-9626-4e183ca6822b');

		$user = $this->Controller->Auth->user();
		$expected = array('UuidUser' => array(
			'id' => '47c36f9c-bc00-4d17-9626-4e183ca6822b', 'title' => 'Unique record 1', 'count' => 2, 'created' => '2008-03-13 01:16:23', 'updated' => '2008-03-13 01:18:31'
		));
		$this->assertEqual($user, $expected);
		$this->Controller->Session->del('Auth');
	}
/**
 * testAuthorizeFalse method
 *
 * @access public
 * @return void
 */
	function testAuthorizeFalse() {
		$this->AuthUser =& new AuthUser();
		$user = $this->AuthUser->find();
		$this->Controller->Session->write('Auth', $user);
		$this->Controller->Auth->userModel = 'AuthUser';
		$this->Controller->Auth->authorize = false;
		$this->Controller->params = Router::parse('auth_test/add');
		$result = $this->Controller->Auth->startup($this->Controller);
		$this->assertTrue($result);

		$this->Controller->Session->del('Auth');
		$result = $this->Controller->Auth->startup($this->Controller);
		$this->assertFalse($result);
		$this->assertTrue($this->Controller->Session->check('Message.auth'));

		$this->Controller->params = Router::parse('auth_test/camelCase');
		$result = $this->Controller->Auth->startup($this->Controller);
		$this->assertFalse($result);
	}
/**
 * testAuthorizeController method
 *
 * @access public
 * @return void
 */
	function testAuthorizeController() {
		$this->AuthUser =& new AuthUser();
		$user = $this->AuthUser->find();
		$this->Controller->Session->write('Auth', $user);
		$this->Controller->Auth->userModel = 'AuthUser';
		$this->Controller->Auth->authorize = 'controller';
		$this->Controller->params = Router::parse('auth_test/add');
		$result = $this->Controller->Auth->startup($this->Controller);
		$this->assertTrue($result);

		$this->Controller->params['testControllerAuth'] = 1;
		$result = $this->Controller->Auth->startup($this->Controller);
		$this->assertTrue($this->Controller->Session->check('Message.auth'));
		$this->assertFalse($result);

		$this->Controller->Session->del('Auth');
	}
/**
 * testAuthorizeModel method
 *
 * @access public
 * @return void
 */
	function testAuthorizeModel() {
		$this->AuthUser =& new AuthUser();
		$user = $this->AuthUser->find();
		$this->Controller->Session->write('Auth', $user);

		$this->Controller->params['controller'] = 'auth_test';
		$this->Controller->params['action'] = 'add';
		$this->Controller->Auth->userModel = 'AuthUser';
		$this->Controller->Auth->initialize($this->Controller);
		$this->Controller->Auth->authorize = array('model'=>'AuthUser');
		$result = $this->Controller->Auth->startup($this->Controller);
		$this->assertTrue($result);

		$this->Controller->Session->del('Auth');
		$this->Controller->Auth->startup($this->Controller);
		$this->assertTrue($this->Controller->Session->check('Message.auth'));
		$result = $this->Controller->Auth->isAuthorized();
		$this->assertFalse($result);
	}
/**
 * testAuthorizeCrud method
 *
 * @access public
 * @return void
 */
	function testAuthorizeCrud() {
		$this->AuthUser =& new AuthUser();
		$user = $this->AuthUser->find();
		$this->Controller->Session->write('Auth', $user);

		$this->Controller->params['controller'] = 'auth_test';
		$this->Controller->params['action'] = 'add';

		$this->Controller->Acl->name = 'DbAclTest';

		$this->Controller->Acl->Aro->id = null;
		$this->Controller->Acl->Aro->create(array('alias' => 'Roles'));
		$result = $this->Controller->Acl->Aro->save();
		$this->assertTrue($result);

		$parent = $this->Controller->Acl->Aro->id;

		$this->Controller->Acl->Aro->create(array('parent_id' => $parent, 'alias' => 'Admin'));
		$result = $this->Controller->Acl->Aro->save();
		$this->assertTrue($result);

		$parent = $this->Controller->Acl->Aro->id;

		$this->Controller->Acl->Aro->create(array(
			'model' => 'AuthUser', 'parent_id' => $parent, 'foreign_key' => 1, 'alias'=> 'mariano'
		));
		$result = $this->Controller->Acl->Aro->save();
		$this->assertTrue($result);

		$this->Controller->Acl->Aco->create(array('alias'=>'Root'));
		$result = $this->Controller->Acl->Aco->save();
		$this->assertTrue($result);

		$parent = $this->Controller->Acl->Aco->id;

		$this->Controller->Acl->Aco->create(array('parent_id' => $parent, 'alias' => 'AuthTest'));
		$result = $this->Controller->Acl->Aco->save();
		$this->assertTrue($result);

		$this->Controller->Acl->allow('Roles/Admin', 'Root');
		$this->Controller->Acl->allow('Roles/Admin', 'Root/AuthTest');

		$this->Controller->Auth->initialize($this->Controller);

		$this->Controller->Auth->userModel = 'AuthUser';
		$this->Controller->Auth->authorize = 'crud';
		$this->Controller->Auth->actionPath = 'Root/';

		$this->Controller->Auth->startup($this->Controller);
		$this->assertTrue($this->Controller->Auth->isAuthorized());

		$this->Controller->Session->del('Auth');
		$this->Controller->Auth->startup($this->Controller);
		$this->assertTrue($this->Controller->Session->check('Message.auth'));
	}
/**
 * Tests that deny always takes precedence over allow
 *
 * @access public
 * @return void
 */
	function testAllowDenyAll() {
		$this->Controller->Auth->initialize($this->Controller);

		$this->Controller->Auth->allow('*');
		$this->Controller->Auth->deny('add');

		$this->Controller->params['action'] = 'delete';
		$this->assertTrue($this->Controller->Auth->startup($this->Controller));

		$this->Controller->params['action'] = 'add';
		$this->assertFalse($this->Controller->Auth->startup($this->Controller));

		$this->Controller->params['action'] = 'Add';
		$this->assertFalse($this->Controller->Auth->startup($this->Controller));
	}
/**
 * testLoginRedirect method
 *
 * @access public
 * @return void
 */
	function testLoginRedirect() {
		if (isset($_SERVER['HTTP_REFERER'])) {
			$backup = $_SERVER['HTTP_REFERER'];
		} else {
			$backup = null;
		}

		$_SERVER['HTTP_REFERER'] = false;

		$this->Controller->Session->write('Auth', array(
			'AuthUser' => array('id' => '1', 'username' => 'nate')
		));

		$this->Controller->params = Router::parse('users/login');
		$this->Controller->params['url']['url'] = 'users/login';
		$this->Controller->Auth->initialize($this->Controller);

		$this->Controller->Auth->userModel = 'AuthUser';
		$this->Controller->Auth->loginRedirect = array(
			'controller' => 'pages', 'action' => 'display', 'welcome'
		);
		$this->Controller->Auth->startup($this->Controller);
		$expected = Router::normalize($this->Controller->Auth->loginRedirect);
		$this->assertEqual($expected, $this->Controller->Auth->redirect());

		$this->Controller->Session->del('Auth');

		$this->Controller->params['url']['url'] = 'admin/';
		$this->Controller->Auth->initialize($this->Controller);
		$this->Controller->Auth->userModel = 'AuthUser';
		$this->Controller->Auth->loginRedirect = null;
		$this->Controller->Auth->startup($this->Controller);
		$expected = Router::normalize('admin/');
		$this->assertTrue($this->Controller->Session->check('Message.auth'));
		$this->assertEqual($expected, $this->Controller->Auth->redirect());

		$this->Controller->Session->del('Auth');

		//empty referer no session
		$_SERVER['HTTP_REFERER'] = false;
		$_ENV['HTTP_REFERER'] = false;
		putenv('HTTP_REFERER=');
		$url = '/posts/view/1';

		$this->Controller->Session->write('Auth', array(
			'AuthUser' => array('id' => '1', 'username' => 'nate'))
		);
		$this->Controller->testUrl = null;
		$this->Controller->params = Router::parse($url);
		array_push($this->Controller->methods, 'view', 'edit', 'index');

		$this->Controller->Auth->initialize($this->Controller);
		$this->Controller->Auth->authorize = 'controller';
		$this->Controller->params['testControllerAuth'] = true;

		$this->Controller->Auth->loginAction = array(
			'controller' => 'AuthTest', 'action' => 'login'
		);
		$this->Controller->Auth->userModel = 'AuthUser';
		$this->Controller->Auth->startup($this->Controller);
		$expected = Router::normalize('/');
		$this->assertEqual($expected, $this->Controller->testUrl);


		$this->Controller->Session->del('Auth');
		$_SERVER['HTTP_REFERER'] = Router::url('/admin/', true);

		$this->Controller->Session->write('Auth', array(
			'AuthUser' => array('id'=>'1', 'username'=>'nate'))
		);
		$this->Controller->params['url']['url'] = 'auth_test/login';
		$this->Controller->Auth->initialize($this->Controller);
		$this->Controller->Auth->loginAction = 'auth_test/login';
		$this->Controller->Auth->userModel = 'AuthUser';
		$this->Controller->Auth->loginRedirect = false;
		$this->Controller->Auth->startup($this->Controller);
		$expected = Router::normalize('/admin');
		$this->assertEqual($expected, $this->Controller->Auth->redirect());

		//Ticket #4750
		//named params
		$this->Controller->Session->del('Auth');
		$url = '/posts/index/year:2008/month:feb';
		$this->Controller->params = Router::parse($url);
		$this->Controller->params['url']['url'] = Router::normalize($url);
		$this->Controller->Auth->initialize($this->Controller);
		$this->Controller->Auth->loginAction = array('controller' => 'AuthTest', 'action' => 'login');
		$this->Controller->Auth->userModel = 'AuthUser';
		$this->Controller->Auth->startup($this->Controller);
		$expected = Router::normalize('posts/index/year:2008/month:feb');
		$this->assertEqual($expected, $this->Controller->Session->read('Auth.redirect'));

		//passed args
		$this->Controller->Session->del('Auth');
		$url = '/posts/view/1';
		$this->Controller->params = Router::parse($url);
		$this->Controller->params['url']['url'] = Router::normalize($url);
		$this->Controller->Auth->initialize($this->Controller);
		$this->Controller->Auth->loginAction = array('controller' => 'AuthTest', 'action' => 'login');
		$this->Controller->Auth->userModel = 'AuthUser';
		$this->Controller->Auth->startup($this->Controller);
		$expected = Router::normalize('posts/view/1');
		$this->assertEqual($expected, $this->Controller->Session->read('Auth.redirect'));

        // QueryString parameters
		$this->Controller->Session->del('Auth');
		$url = '/posts/index/29?print=true&refer=menu';
		$this->Controller->params = Router::parse($url);
		$this->Controller->params['url']['url'] = Router::normalize($url);
		$this->Controller->Auth->initialize($this->Controller);
		$this->Controller->Auth->loginAction = array('controller' => 'AuthTest', 'action' => 'login');
		$this->Controller->Auth->userModel = 'AuthUser';
		$this->Controller->Auth->startup($this->Controller);
		$expected = Router::normalize('posts/index/29?print=true&refer=menu');
		$this->assertEqual($expected, $this->Controller->Session->read('Auth.redirect'));

		//external authed action
		$_SERVER['HTTP_REFERER'] = 'http://webmail.example.com/view/message';
		$this->Controller->Session->del('Auth');
		$url = '/posts/edit/1';
		$this->Controller->params = Router::parse($url);
		$this->Controller->params['url']['url'] = Router::normalize($url);
		$this->Controller->Auth->initialize($this->Controller);
		$this->Controller->Auth->loginAction = array('controller' => 'AuthTest', 'action' => 'login');
		$this->Controller->Auth->userModel = 'AuthUser';
		$this->Controller->Auth->startup($this->Controller);
		$expected = Router::normalize('/posts/edit/1');
		$this->assertEqual($expected, $this->Controller->Session->read('Auth.redirect'));

		//external direct login link
		$_SERVER['HTTP_REFERER'] = 'http://webmail.example.com/view/message';
		$this->Controller->Session->del('Auth');
		$url = '/AuthTest/login';
		$this->Controller->params = Router::parse($url);
		$this->Controller->params['url']['url'] = Router::normalize($url);
		$this->Controller->Auth->initialize($this->Controller);
		$this->Controller->Auth->loginAction = array('controller' => 'AuthTest', 'action' => 'login');
		$this->Controller->Auth->userModel = 'AuthUser';
		$this->Controller->Auth->startup($this->Controller);
		$expected = Router::normalize('/');
		$this->assertEqual($expected, $this->Controller->Session->read('Auth.redirect'));

		$_SERVER['HTTP_REFERER'] = $backup;
		$this->Controller->Session->del('Auth');
	}
/**
 * Ensure that no redirect is performed when a 404 is reached
 * And the user doesn't have a session.
 *
 * @return void
 **/
	function testNoRedirectOn404() {
		$this->Controller->Session->del('Auth');
		$this->Controller->Auth->initialize($this->Controller);
		$this->Controller->params = Router::parse('auth_test/something_totally_wrong');
		$result = $this->Controller->Auth->startup($this->Controller);
		$this->assertTrue($result, 'Auth redirected a missing action %s');
	}
/**
 * testEmptyUsernameOrPassword method
 *
 * @access public
 * @return void
 */
	function testEmptyUsernameOrPassword() {
		$this->AuthUser =& new AuthUser();
		$user['id'] = 1;
		$user['username'] = 'mariano';
		$user['password'] = Security::hash(Configure::read('Security.salt') . 'cake');
		$this->AuthUser->save($user, false);

		$authUser = $this->AuthUser->find();

		$this->Controller->data['AuthUser']['username'] = '';
		$this->Controller->data['AuthUser']['password'] = '';

		$this->Controller->params = Router::parse('auth_test/login');
		$this->Controller->params['url']['url'] = 'auth_test/login';
		$this->Controller->Auth->initialize($this->Controller);
		$this->Controller->Auth->loginAction = 'auth_test/login';
		$this->Controller->Auth->userModel = 'AuthUser';

		$this->Controller->Auth->startup($this->Controller);
		$user = $this->Controller->Auth->user();
		$this->assertTrue($this->Controller->Session->check('Message.auth'));
		$this->assertEqual($user, false);
		$this->Controller->Session->del('Auth');
	}
/**
 * testInjection method
 *
 * @access public
 * @return void
 */
	function testInjection() {
		$this->AuthUser =& new AuthUser();
		$this->AuthUser->id = 2;
		$this->AuthUser->saveField('password', Security::hash(Configure::read('Security.salt') . 'cake'));

		$this->Controller->data['AuthUser']['username'] = 'nate';
		$this->Controller->data['AuthUser']['password'] = 'cake';
		$this->Controller->params = Router::parse('auth_test/login');
		$this->Controller->params['url']['url'] = 'auth_test/login';
		$this->Controller->Auth->initialize($this->Controller);

		$this->Controller->Auth->loginAction = 'auth_test/login';
		$this->Controller->Auth->userModel = 'AuthUser';
		$this->Controller->Auth->startup($this->Controller);
		$this->assertTrue(is_array($this->Controller->Auth->user()));

		$this->Controller->Session->del($this->Controller->Auth->sessionKey);

		$this->Controller->data['AuthUser']['username'] = 'nate';
		$this->Controller->data['AuthUser']['password'] = 'cake1';
		$this->Controller->params['url']['url'] = 'auth_test/login';
		$this->Controller->Auth->initialize($this->Controller);

		$this->Controller->Auth->loginAction = 'auth_test/login';
		$this->Controller->Auth->userModel = 'AuthUser';
		$this->Controller->Auth->startup($this->Controller);
		$this->assertTrue(is_null($this->Controller->Auth->user()));

		$this->Controller->Session->del($this->Controller->Auth->sessionKey);

		$this->Controller->data['AuthUser']['username'] = '> n';
		$this->Controller->data['AuthUser']['password'] = 'cake';
		$this->Controller->Auth->initialize($this->Controller);

		$this->Controller->Auth->startup($this->Controller);
		$this->assertTrue(is_null($this->Controller->Auth->user()));

		unset($this->Controller->data['AuthUser']['password']);
		$this->Controller->data['AuthUser']['username'] = "1'1";
		$this->Controller->Auth->initialize($this->Controller);

		$this->Controller->Auth->startup($this->Controller);
		$this->assertTrue(is_null($this->Controller->Auth->user()));

		unset($this->Controller->data['AuthUser']['username']);
		$this->Controller->data['AuthUser']['password'] = "1'1";
		$this->Controller->Auth->initialize($this->Controller);

		$this->Controller->Auth->startup($this->Controller);
		$this->assertTrue(is_null($this->Controller->Auth->user()));
	}
/**
 * test Hashing of passwords
 *
 * @return void
 **/
	function testHashPasswords() {
		$this->Controller->Auth->userModel = 'AuthUser';

		$data['AuthUser']['password'] = 'superSecret';
		$data['AuthUser']['username'] = 'superman@dailyplanet.com';
		$return = $this->Controller->Auth->hashPasswords($data);
		$expected = $data;
		$expected['AuthUser']['password'] = Security::hash($expected['AuthUser']['password'], null, true);
		$this->assertEqual($return, $expected);

		$data['Wrong']['password'] = 'superSecret';
		$data['Wrong']['username'] = 'superman@dailyplanet.com';
		$data['AuthUser']['password'] = 'IcantTellYou';
		$return = $this->Controller->Auth->hashPasswords($data);
		$expected = $data;
		$expected['AuthUser']['password'] = Security::hash($expected['AuthUser']['password'], null, true);
		$this->assertEqual($return, $expected);

		$xml = array(
			'User' => array(
				'username' => 'batman@batcave.com',
				'password' => 'bruceWayne',
			)
		);
		$data = new Xml($xml);
		$return = $this->Controller->Auth->hashPasswords($data);
		$expected = $data;
		$this->assertEqual($return, $expected);
	}
/**
 * testCustomRoute method
 *
 * @access public
 * @return void
 */
	function testCustomRoute() {
		Router::reload();
		Router::connect(
			'/:lang/:controller/:action/*',
			array('lang' => null),
			array('lang' => '[a-z]{2,3}')
		);

		$url = '/en/users/login';
		$this->Controller->params = Router::parse($url);
		Router::setRequestInfo(array($this->Controller->passedArgs, array(
			'base' => null, 'here' => $url, 'webroot' => '/', 'passedArgs' => array(),
			'argSeparator' => ':', 'namedArgs' => array()
		)));

		$this->AuthUser =& new AuthUser();
		$user = array(
			'id' => 1, 'username' => 'felix',
			'password' => Security::hash(Configure::read('Security.salt') . 'cake'
		));
		$user = $this->AuthUser->save($user, false);

		$this->Controller->data['AuthUser'] = array('username' => 'felix', 'password' => 'cake');
		$this->Controller->params['url']['url'] = substr($url, 1);
		$this->Controller->Auth->initialize($this->Controller);
		$this->Controller->Auth->loginAction = array('lang' => 'en', 'controller' => 'users', 'action' => 'login');
		$this->Controller->Auth->userModel = 'AuthUser';

		$this->Controller->Auth->startup($this->Controller);
		$user = $this->Controller->Auth->user();
		$this->assertTrue(!!$user);

		$this->Controller->Session->del('Auth');
		Router::reload();
		Router::connect('/', array('controller' => 'people', 'action' => 'login'));
		$url = '/';
		$this->Controller->params = Router::parse($url);
		Router::setRequestInfo(array($this->Controller->passedArgs, array(
			'base' => null, 'here' => $url, 'webroot' => '/', 'passedArgs' => array(),
			'argSeparator' => ':', 'namedArgs' => array()
		)));
		$this->Controller->data['AuthUser'] = array('username' => 'felix', 'password' => 'cake');
		$this->Controller->params['url']['url'] = substr($url, 1);
		$this->Controller->Auth->initialize($this->Controller);
		$this->Controller->Auth->loginAction = array('controller' => 'people', 'action' => 'login');
		$this->Controller->Auth->userModel = 'AuthUser';

		$this->Controller->Auth->startup($this->Controller);
		$user = $this->Controller->Auth->user();
		$this->assertTrue(!!$user);
	}
/**
 * testCustomField method
 *
 * @access public
 * @return void
 */
	function testCustomField() {
		Router::reload();

		$this->AuthUserCustomField =& new AuthUserCustomField();
		$user = array(
			'id' => 1, 'email' => 'harking@example.com',
			'password' => Security::hash(Configure::read('Security.salt') . 'cake'
		));
		$user = $this->AuthUserCustomField->save($user, false);

		Router::connect('/', array('controller' => 'people', 'action' => 'login'));
		$url = '/';
		$this->Controller->params = Router::parse($url);
		Router::setRequestInfo(array($this->Controller->passedArgs, array(
			'base' => null, 'here' => $url, 'webroot' => '/', 'passedArgs' => array(),
			'argSeparator' => ':', 'namedArgs' => array()
		)));
		$this->Controller->data['AuthUserCustomField'] = array('email' => 'harking@example.com', 'password' => 'cake');
		$this->Controller->params['url']['url'] = substr($url, 1);
		$this->Controller->Auth->initialize($this->Controller);
        $this->Controller->Auth->fields = array('username' => 'email', 'password' => 'password');
		$this->Controller->Auth->loginAction = array('controller' => 'people', 'action' => 'login');
		$this->Controller->Auth->userModel = 'AuthUserCustomField';

		$this->Controller->Auth->startup($this->Controller);
		$user = $this->Controller->Auth->user();
		$this->assertTrue(!!$user);
    }
/**
 * testAdminRoute method
 *
 * @access public
 * @return void
 */
	function testAdminRoute() {
		$admin = Configure::read('Routing.admin');
		Configure::write('Routing.admin', 'admin');
		Router::reload();

		$url = '/admin/auth_test/add';
		$this->Controller->params = Router::parse($url);
		$this->Controller->params['url']['url'] = ltrim($url, '/');
		Router::setRequestInfo(array(
			array(
				'pass' => array(), 'action' => 'add', 'plugin' => null,
				'controller' => 'auth_test', 'admin' => true,
				'url' => array('url' => $this->Controller->params['url']['url'])
			),
			array(
				'base' => null, 'here' => $url,
				'webroot' => '/', 'passedArgs' => array(),
			)
		));
		$this->Controller->Auth->initialize($this->Controller);

		$this->Controller->Auth->loginAction = array(
			'admin' => true, 'controller' => 'auth_test', 'action' => 'login'
		);
		$this->Controller->Auth->userModel = 'AuthUser';

		$this->Controller->Auth->startup($this->Controller);
		$this->assertEqual($this->Controller->testUrl, '/admin/auth_test/login');

		Configure::write('Routing.admin', $admin);
	}
/**
 * testAjaxLogin method
 *
 * @access public
 * @return void
 */
	function testAjaxLogin() {
		Configure::write('viewPaths', array(TEST_CAKE_CORE_INCLUDE_PATH . 'tests' . DS . 'test_app' . DS . 'views'. DS));
		$_SERVER['HTTP_X_REQUESTED_WITH'] = "XMLHttpRequest";

		if (!class_exists('dispatcher')) {
			require CAKE . 'dispatcher.php';
		}

		ob_start();
		$Dispatcher =& new Dispatcher();
		$Dispatcher->dispatch('/ajax_auth/add', array('return' => 1));
		$result = ob_get_clean();
		$this->assertEqual("Ajax!\nthis is the test element", $result);
		unset($_SERVER['HTTP_X_REQUESTED_WITH']);
	}
/**
 * testLoginActionRedirect method
 *
 * @access public
 * @return void
 */
	function testLoginActionRedirect() {
		$admin = Configure::read('Routing.admin');
		Configure::write('Routing.admin', 'admin');
		Router::reload();

		$url = '/admin/auth_test/login';
		$this->Controller->params = Router::parse($url);
		$this->Controller->params['url']['url'] = ltrim($url, '/');
		Router::setRequestInfo(array(
			array(
				'pass' => array(), 'action' => 'admin_login', 'plugin' => null, 'controller' => 'auth_test',
				'admin' => true, 'url' => array('url' => $this->Controller->params['url']['url']),
			),
			array(
				'base' => null, 'here' => $url,
				'webroot' => '/', 'passedArgs' => array(),
			)
		));

		$this->Controller->Auth->initialize($this->Controller);

		$this->Controller->Auth->loginAction = array('admin' => true, 'controller' => 'auth_test', 'action' => 'login');
		$this->Controller->Auth->userModel = 'AuthUser';

		$this->Controller->Auth->startup($this->Controller);

		$this->assertNull($this->Controller->testUrl);

		Configure::write('Routing.admin', $admin);
	}
/**
 * Tests that shutdown destroys the redirect session var
 *
 * @access public
 * @return void
 */
	function testShutDown() {
		$this->Controller->Session->write('Auth.redirect', 'foo');
		$this->Controller->Auth->_loggedIn = true;
		$this->Controller->Auth->shutdown($this->Controller);
		$this->assertFalse($this->Controller->Session->read('Auth.redirect'));
	}
}
?><|MERGE_RESOLUTION|>--- conflicted
+++ resolved
@@ -458,18 +458,11 @@
 		$this->initialized = true;
 	}
 /**
-<<<<<<< HEAD
- * tearDown method
-=======
  * endTest method
->>>>>>> 8db4fe68
- *
- * @access public
- * @return void
- */
-<<<<<<< HEAD
-	function tearDown() {
-=======
+ *
+ * @access public
+ * @return void
+ */
 	function endTest() {
 		$_SERVER = $this->_server;
 		$_ENV = $this->_env;
@@ -478,7 +471,6 @@
 		$this->Controller->Session->del('Auth');
 		$this->Controller->Session->del('Message.auth');
 		ClassRegistry::flush();
->>>>>>> 8db4fe68
 		unset($this->Controller, $this->AuthUser);
 	}
 /**
