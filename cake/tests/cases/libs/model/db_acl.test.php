<?php
/**
 * DbAclTest file
 *
 * PHP 5
 *
 * CakePHP(tm) Tests <http://book.cakephp.org/view/1196/Testing>
 * Copyright 2005-2010, Cake Software Foundation, Inc. (http://cakefoundation.org)
 *
 * Licensed under The MIT License
 * Redistributions of files must retain the above copyright notice
 *
 * @copyright     Copyright 2005-2010, Cake Software Foundation, Inc. (http://cakefoundation.org)
 * @link          http://book.cakephp.org/view/1196/Testing CakePHP(tm) Tests
 * @package       cake.tests.cases.libs.controller.components.dbacl.models
 * @since         CakePHP(tm) v 1.2.0.4206
 * @license       MIT License (http://www.opensource.org/licenses/mit-license.php)
 */
App::import('Component', 'Acl');
App::import('Core', 'db_acl');

/**
 * DB ACL wrapper test class
 *
 * @package       cake.tests.cases.libs.controller.components
 */
class DbAclNodeTestBase extends AclNode {

/**
 * useDbConfig property
 *
 * @var string 'test'
 * @access public
 */
	public $useDbConfig = 'test';

/**
 * cacheSources property
 *
 * @var bool false
 * @access public
 */
	public $cacheSources = false;
}

/**
 * Aro Test Wrapper
 *
 * @package       cake.tests.cases.libs.controller.components
 */
class DbAroTest extends DbAclNodeTestBase {

/**
 * name property
 *
 * @var string 'DbAroTest'
 * @access public
 */
	public $name = 'DbAroTest';

/**
 * useTable property
 *
 * @var string 'aros'
 * @access public
 */
	public $useTable = 'aros';

/**
 * hasAndBelongsToMany property
 *
 * @var array
 * @access public
 */
	public $hasAndBelongsToMany = array('DbAcoTest' => array('with' => 'DbPermissionTest'));
}

/**
 * Aco Test Wrapper
 *
 * @package       cake.tests.cases.libs.controller.components
 */
class DbAcoTest extends DbAclNodeTestBase {

/**
 * name property
 *
 * @var string 'DbAcoTest'
 * @access public
 */
	public $name = 'DbAcoTest';

/**
 * useTable property
 *
 * @var string 'acos'
 * @access public
 */
	public $useTable = 'acos';

/**
 * hasAndBelongsToMany property
 *
 * @var array
 * @access public
 */
	public $hasAndBelongsToMany = array('DbAroTest' => array('with' => 'DbPermissionTest'));
}

/**
 * Permission Test Wrapper
 *
 * @package       cake.tests.cases.libs.controller.components
 */
class DbPermissionTest extends CakeTestModel {

/**
 * name property
 *
 * @var string 'DbPermissionTest'
 * @access public
 */
	public $name = 'DbPermissionTest';

/**
 * useTable property
 *
 * @var string 'aros_acos'
 * @access public
 */
	public $useTable = 'aros_acos';

/**
 * cacheQueries property
 *
 * @var bool false
 * @access public
 */
	public $cacheQueries = false;

/**
 * belongsTo property
 *
 * @var array
 * @access public
 */
	public $belongsTo = array('DbAroTest' => array('foreignKey' => 'aro_id'), 'DbAcoTest' => array('foreignKey' => 'aco_id'));
}

/**
 * DboActionTest class
 *
 * @package       cake.tests.cases.libs.controller.components
 */
class DbAcoActionTest extends CakeTestModel {

/**
 * name property
 *
 * @var string 'DbAcoActionTest'
 * @access public
 */
	public $name = 'DbAcoActionTest';

/**
 * useTable property
 *
 * @var string 'aco_actions'
 * @access public
 */
	public $useTable = 'aco_actions';

/**
 * belongsTo property
 *
 * @var array
 * @access public
 */
	public $belongsTo = array('DbAcoTest' => array('foreignKey' => 'aco_id'));
}

/**
 * DbAroUserTest class
 *
 * @package       cake.tests.cases.libs.controller.components
 */
class DbAroUserTest extends CakeTestModel {

/**
 * name property
 *
 * @var string 'AuthUser'
 * @access public
 */
	public $name = 'AuthUser';

/**
 * useTable property
 *
 * @var string 'auth_users'
 * @access public
 */
<<<<<<< HEAD
	public $useTable = 'auth_users';
	/**
=======
	var $useTable = 'auth_users';

/**
>>>>>>> 8754d11a
 * bindNode method
 *
 * @param mixed $ref
 * @access public
 * @return void
 */
	function bindNode($ref = null) {
		if (Configure::read('DbAclbindMode') == 'string') {
			return 'ROOT/admins/Gandalf';
		} elseif (Configure::read('DbAclbindMode') == 'array') {
			return array('DbAroTest' => array('DbAroTest.model' => 'AuthUser', 'DbAroTest.foreign_key' => 2));
		}
	}
}

/**
 * TestDbAcl class
 *
 * @package       cake.tests.cases.libs.controller.components
 */
class TestDbAcl extends DbAcl {

/**
 * construct method
 *
 * @access private
 * @return void
 */
	function __construct() {
		$this->Aro = new DbAroTest();
		$this->Aro->Permission = new DbPermissionTest();
		$this->Aco = new DbAcoTest();
		$this->Aro->Permission = new DbPermissionTest();
	}
}

/**
 * AclNodeTest class
 *
 * @package       cake.tests.cases.libs.controller.components.dbacl.models
 */
class AclNodeTest extends CakeTestCase {

/**
 * fixtures property
 *
 * @var array
 * @access public
 */
	public $fixtures = array('core.aro', 'core.aco', 'core.aros_aco', 'core.aco_action', 'core.auth_user');

/**
 * setUp method
 *
 * @access public
 * @return void
 */
	function setUp() {
		Configure::write('Acl.classname', 'TestDbAcl');
		Configure::write('Acl.database', 'test');
	}

/**
 * testNode method
 *
 * @access public
 * @return void
 */
	function testNode() {
		$Aco = new DbAcoTest();
		$result = Set::extract($Aco->node('Controller1'), '{n}.DbAcoTest.id');
		$expected = array(2, 1);
		$this->assertEqual($result, $expected);

		$result = Set::extract($Aco->node('Controller1/action1'), '{n}.DbAcoTest.id');
		$expected = array(3, 2, 1);
		$this->assertEqual($result, $expected);

		$result = Set::extract($Aco->node('Controller2/action1'), '{n}.DbAcoTest.id');
		$expected = array(7, 6, 1);
		$this->assertEqual($result, $expected);

		$result = Set::extract($Aco->node('Controller1/action2'), '{n}.DbAcoTest.id');
		$expected = array(5, 2, 1);
		$this->assertEqual($result, $expected);

		$result = Set::extract($Aco->node('Controller1/action1/record1'), '{n}.DbAcoTest.id');
		$expected = array(4, 3, 2, 1);
		$this->assertEqual($result, $expected);

		$result = Set::extract($Aco->node('Controller2/action1/record1'), '{n}.DbAcoTest.id');
		$expected = array(8, 7, 6, 1);
		$this->assertEqual($result, $expected);

		$result = Set::extract($Aco->node('Controller2/action3'), '{n}.DbAcoTest.id');
		$this->assertFalse($result);

		$result = Set::extract($Aco->node('Controller2/action3/record5'), '{n}.DbAcoTest.id');
		$this->assertFalse($result);

		$result = $Aco->node('');
		$this->assertEqual($result, null);
	}

/**
 * test that node() doesn't dig deeper than it should.
 *
 * @return void
 */
	function testNodeWithDuplicatePathSegments() {
		$Aco = new DbAcoTest();
		$nodes = $Aco->node('ROOT/Users');
		$this->assertEqual($nodes[0]['DbAcoTest']['parent_id'], 1, 'Parent id does not point at ROOT. %s');
	}

/**
 * testNodeArrayFind method
 *
 * @access public
 * @return void
 */
	function testNodeArrayFind() {
		$Aro = new DbAroTest();
		Configure::write('DbAclbindMode', 'string');
		$result = Set::extract($Aro->node(array('DbAroUserTest' => array('id' => '1', 'foreign_key' => '1'))), '{n}.DbAroTest.id');
		$expected = array(3, 2, 1);
		$this->assertEqual($result, $expected);

		Configure::write('DbAclbindMode', 'array');
		$result = Set::extract($Aro->node(array('DbAroUserTest' => array('id' => 4, 'foreign_key' => 2))), '{n}.DbAroTest.id');
		$expected = array(4);
		$this->assertEqual($result, $expected);
	}
	/**
 * testNodeObjectFind method
 *
 * @access public
 * @return void
 */
	function testNodeObjectFind() {
		$Aro = new DbAroTest();
		$Model = new DbAroUserTest();
		$Model->id = 1;
		$result = Set::extract($Aro->node($Model), '{n}.DbAroTest.id');
		$expected = array(3, 2, 1);
		$this->assertEqual($result, $expected);

		$Model->id = 2;
		$result = Set::extract($Aro->node($Model), '{n}.DbAroTest.id');
		$expected = array(4, 2, 1);
		$this->assertEqual($result, $expected);

	}

/**
 * testNodeAliasParenting method
 *
 * @access public
 * @return void
 */
	function testNodeAliasParenting() {
		$Aco = new DbAcoTest();
		$db = ConnectionManager::getDataSource('test');
		$db->truncate($Aco);

		$Aco->create(array('model' => null, 'foreign_key' => null, 'parent_id' => null, 'alias' => 'Application'));
		$Aco->save();

		$Aco->create(array('model' => null, 'foreign_key' => null, 'parent_id' => $Aco->id, 'alias' => 'Pages'));
		$Aco->save();

		$result = $Aco->find('all');
		$expected = array(
			array('DbAcoTest' => array('id' => '1', 'parent_id' => null, 'model' => null, 'foreign_key' => null, 'alias' => 'Application', 'lft' => '1', 'rght' => '4'), 'DbAroTest' => array()),
			array('DbAcoTest' => array('id' => '2', 'parent_id' => '1', 'model' => null, 'foreign_key' => null, 'alias' => 'Pages', 'lft' => '2', 'rght' => '3', ), 'DbAroTest' => array())
		);
		$this->assertEqual($result, $expected);
	}
}<|MERGE_RESOLUTION|>--- conflicted
+++ resolved
@@ -200,14 +200,8 @@
  * @var string 'auth_users'
  * @access public
  */
-<<<<<<< HEAD
 	public $useTable = 'auth_users';
-	/**
-=======
-	var $useTable = 'auth_users';
-
-/**
->>>>>>> 8754d11a
+/**
  * bindNode method
  *
  * @param mixed $ref
