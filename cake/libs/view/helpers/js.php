<?php
/**
 * Javascript Generator class file.
 *
 * PHP versions 4 and 5
 *
 * CakePHP : Rapid Development Framework (http://cakephp.org)
 * Copyright 2006-2009, Cake Software Foundation, Inc.
 *
 * Licensed under The MIT License
 * Redistributions of files must retain the above copyright notice.
 *
 * @copyright     Copyright 2006-2009, Cake Software Foundation, Inc.
 * @link          http://cakephp.org CakePHP Project
 * @package       cake
 * @subpackage    cake.cake.libs.view.helpers
 * @since         CakePHP v 1.2
 * @license       MIT License (http://www.opensource.org/licenses/mit-license.php)
 */

/**
 * Javascript Generator helper class for easy use of JavaScript.
 *
 * JsHelper provides an abstract interface for authoring JavaScript with a
 * given client-side library.
 *
 * @package       cake
 * @subpackage    cake.cake.libs.view.helpers
 */
class JsHelper extends AppHelper {
/**
 * Whether or not you want scripts to be buffered or output.
 *
 * @var boolean
 * @access public
 */
	var $bufferScripts = true;

/**
 * helpers
 *
 * @var array
 * @access public
 */
	var $helpers = array('Html', 'Form');

/**
 * Variables to pass to Javascript.
 *
 * @var array
 * @see JsHelper::set()
 * @access private
 */
	var $__jsVars = array();

/**
 * Scripts that are queued for output
 *
 * @var array
 * @access private
 */
	var $__bufferedScripts = array();

/**
 * Current Javascript Engine that is being used
 *
 * @var string
 * @access private
 */
	var $__engineName;

/**
 * The javascript variable created by set() variables.
 *
 * @var string
 * @access public
 */
	var $setVariable = APP_DIR;

/**
 * Constructor - determines engine helper
 *
 * @param array $settings Settings array contains name of engine helper.
 * @return void
 * @access public
 */
	function __construct($settings = array()) {
		$className = 'Jquery';
		if (is_array($settings) && isset($settings[0])) {
			$className = $settings[0];
		} elseif (is_string($settings)) {
			$className = $settings;
		}
		$engineName = $className;
		list($plugin, $className) = pluginSplit($className);

		$this->__engineName = $className . 'Engine';
		$engineClass = $engineName . 'Engine';
		$this->helpers[] = $engineClass;
		parent::__construct();
	}

/**
 * call__ Allows for dispatching of methods to the Engine Helper.
 * methods in the Engines bufferedMethods list will be automatically buffered.
 * You can control buffering with the buffer param as well. By setting the last parameter to
 * any engine method to a boolean you can force or disable buffering.
 *
 * e.g. `$js->get('#foo')->effect('fadeIn', array('speed' => 'slow'), true);`
 *
 * Will force buffering for the effect method. If the method takes an options array you may also add
 * a 'buffer' param to the options array and control buffering there as well.
 *
 * e.g. `$js->get('#foo')->event('click', $functionContents, array('buffer' => true));`
 *
 * The buffer parameter will not be passed onto the EngineHelper.
 *
 * @param string $method Method to be called
 * @param array $params Parameters for the method being called.
 * @return mixed Depends on the return of the dispatched method, or it could be an instance of the EngineHelper
 * @access public
 */
	function call__($method, $params) {
		if (isset($this->{$this->__engineName}) && method_exists($this->{$this->__engineName}, $method)) {
			$buffer = false;
			if (in_array(strtolower($method), $this->{$this->__engineName}->bufferedMethods)) {
				$buffer = true;
			}
			if (count($params) > 0) {
				$lastParam = $params[count($params) - 1];
				$hasBufferParam = (is_bool($lastParam) || is_array($lastParam) && isset($lastParam['buffer']));
				if ($hasBufferParam && is_bool($lastParam)) {
					$buffer = $lastParam;
					unset($params[count($params) - 1]);
				} elseif ($hasBufferParam && is_array($lastParam)) {
					$buffer = $lastParam['buffer'];
					unset($params['buffer']);
				}
			}
			$out = $this->{$this->__engineName}->dispatchMethod($method, $params);
			if ($this->bufferScripts && $buffer && is_string($out)) {
				$this->buffer($out);
				return null;
			}
			if (is_object($out) && is_a($out, 'JsBaseEngineHelper')) {
				return $this;
			}
			return $out;
		}
		if (method_exists($this, $method . '_')) {
			return $this->dispatchMethod($method . '_', $params);
		}
		trigger_error(sprintf(__('JsHelper:: Missing Method %s is undefined', true), $method), E_USER_WARNING);
	}

/**
 * Workaround for Object::Object() existing. Since Object::object exists, it does not
 * fall into call__ and is not passed onto the engine helper. See JsBaseEngineHelper::object() for
 * more information on this method.
 *
 * @param mixed $data Data to convert into JSON
 * @param array $options Options to use for encoding JSON.  See JsBaseEngineHelper::object() for more details.
 * @return string encoded JSON
 * @deprecated Remove when support for PHP4 and Object::object are removed.
 * @access public
 */
	function object($data = array(), $options = array()) {
		return $this->{$this->__engineName}->object($data, $options);
	}

/**
 * Overwrite inherited Helper::value()
 * See JsBaseEngineHelper::value() for more information on this method.
 *
 * @param mixed $val A PHP variable to be converted to JSON
 * @param boolean $quoteStrings If false, leaves string values unquoted
 * @return string a JavaScript-safe/JSON representation of $val
 * @access public
 **/
	function value($val, $quoteString = true) {
		return $this->{$this->__engineName}->value($val, $quoteString);
	}

/**
 * Writes all Javascript generated so far to a code block or
 * caches them to a file and returns a linked script.  If no scripts have been
 * buffered this method will return null
 *
 * Options
 *
 * - `inline` - Set to true to have scripts output as a script block inline
 *   if `cache` is also true, a script link tag will be generated. (default true)
 * - `cache` - Set to true to have scripts cached to a file and linked in (default false)
 * - `clear` - Set to false to prevent script cache from being cleared (default true)
 * - `onDomReady` - wrap cached scripts in domready event (default true)
 * - `safe` - if an inline block is generated should it be wrapped in <![CDATA[ ... ]]> (default true)
 *
 * @param array $options options for the code block
<<<<<<< HEAD
 * @return string completed javascript tag.
 * @access public
=======
 * @return mixed Completed javascript tag if there are scripts, if there are no buffered
 *   scripts null will be returned.
>>>>>>> 173b4e7b
 */
	function writeBuffer($options = array()) {
		$defaults = array('onDomReady' => true, 'inline' => true, 'cache' => false, 'clear' => true, 'safe' => true);
		$options = array_merge($defaults, $options);
		$script = implode("\n", $this->getBuffer($options['clear']));

		if (empty($script)) {
			return null;
		}

		if ($options['onDomReady']) {
			$script = $this->{$this->__engineName}->domReady($script);
		}
		$opts = $options;
		unset($opts['onDomReady'], $opts['cache'], $opts['clear']);

		if (!$options['cache'] && $options['inline']) {
			return $this->Html->scriptBlock($script, $opts);
		}

		if ($options['cache'] && $options['inline']) {
			$filename = md5($script);
			if (!file_exists(JS . $filename . '.js')) {
				cache(str_replace(WWW_ROOT, '', JS) . $filename . '.js', $script, '+999 days', 'public');
			}
			return $this->Html->script($filename);
		}
		$this->Html->scriptBlock($script, $opts);
		return null;
	}

/**
 * Write a script to the cached scripts.
 *
 * @param string $script Script string to add to the buffer.
 * @param boolean $top If true the script will be added to the top of the 
 *   buffered scripts array.  If false the bottom.
 * @return void
 * @access public
 */
	function buffer($script, $top = false) {
		if ($top) {
			array_unshift($this->__bufferedScripts, $script);
		} else {
			$this->__bufferedScripts[] = $script;
		}
	}

/**
 * Get all the cached scripts
 *
 * @param boolean $clear Whether or not to clear the script caches (default true)
 * @return array Array of scripts added to the request.
 * @access public
 */
	function getBuffer($clear = true) {
		$this->_createVars();
		$scripts = $this->__bufferedScripts;
		if ($clear) {
			$this->__bufferedScripts = array();
			$this->__jsVars = array();
		}
		return $scripts;
	}

/**
 * Generates the object string for variables passed to javascript.
 *
 * @return string
 * @access public
 */
	function _createVars() {
		if (!empty($this->__jsVars)) {
			$setVar = (strpos($this->setVariable, '.')) ? $this->setVariable : 'window.' . $this->setVariable;
			$this->buffer($setVar . ' = ' . $this->object($this->__jsVars) . ';', true);
		}
	}

/**
 * Generate an 'Ajax' link.  Uses the selected JS engine to create a link
 * element that is enhanced with Javascript.  Options can include
 * both those for HtmlHelper::link() and JsBaseEngine::request(), JsBaseEngine::event();
 *
 * ### Options
 *
 * - `confirm` - Generate a confirm() dialog before sending the event.
 * - `id` - use a custom id.
 * - `htmlAttributes` - additional non-standard htmlAttributes.  Standard attributes are class, id,
 *    rel, title, escape, onblur and onfocus.
 * - `buffer` - Disable the buffering and return a script tag in addition to the link.
 *
 * @param string $title Title for the link.
 * @param mixed $url Mixed either a string URL or an cake url array.
 * @param array $options Options for both the HTML element and Js::request()
 * @return string Completed link. If buffering is disabled a script tag will be returned as well.
 * @access public
 */
	function link($title, $url = null, $options = array()) {
		if (!isset($options['id'])) {
			$options['id'] = 'link-' . intval(mt_rand());
		}
		$htmlOptions = $this->_getHtmlOptions($options);
		$out = $this->Html->link($title, $url, $htmlOptions);
		$this->get('#' . $htmlOptions['id']);
		$requestString = '';
		if (isset($options['confirm'])) {
			$requestString = $this->confirmReturn($options['confirm']);
			unset($options['confirm']);
		}
		$requestString .= $this->request($url, $options);
		if (!empty($requestString)) {
			$event = $this->event('click', $requestString, $options);
		}
		if (isset($options['buffer']) && $options['buffer'] == false) {
			$opts = array();
			if (isset($options['safe'])) {
				$opts['safe'] = $options['safe'];
			}
			$out .= $this->Html->scriptBlock($event, $opts);
		}
		return $out;
	}

/**
 * Pass variables into Javascript.  Allows you to set variables that will be
 * output when the buffer is fetched with `JsHelper::getBuffer()` or `JsHelper::writeBuffer()`
 * The Javascript variable used to output set variables can be controlled with `JsHelper::$setVariable`
 *
 * @param mixed $one Either an array of variables to set, or the name of the variable to set.
 * @param mixed $two If $one is a string, $two is the value for that key.
 * @return void
 * @access public
 */
	function set($one, $two = null) {
		$data = null;
		if (is_array($one)) {
			if (is_array($two)) {
				$data = array_combine($one, $two);
			} else {
				$data = $one;
			}
		} else {
			$data = array($one => $two);
		}
		if ($data == null) {
			return false;
		}
		$this->__jsVars = array_merge($this->__jsVars, $data);
	}

/**
 * Uses the selected JS engine to create a submit input
 * element that is enhanced with Javascript.  Options can include
 * both those for FormHelper::submit() and JsBaseEngine::request(), JsBaseEngine::event();
 *
 * Forms submitting with this method, cannot send files. Files do not transfer over XmlHttpRequest
 * and require an iframe.
 *
 * @param string $title The display text of the submit button.
 * @param array $options Array of options to use.
 * @return string Completed submit button.
 * @access public
 */
	function submit($caption = null, $options = array()) {
		if (!isset($options['id'])) {
			$options['id'] = 'submit-' . intval(mt_rand());
		}
		$formOptions = array('div');
		$htmlOptions = $this->_getHtmlOptions($options, $formOptions);
		$out = $this->Form->submit($caption, $htmlOptions);

		$this->get('#' . $htmlOptions['id']);

		$options['data'] = $this->serializeForm(array('isForm' => false, 'inline' => true));
		$requestString = $url = '';
		if (isset($options['confirm'])) {
			$requestString = $this->confirmReturn($options['confirm']);
			unset($options['confirm']);
		}
		if (isset($options['url'])) {
			$url = $options['url'];
			unset($options['url']);
		}
		if (!isset($options['method'])) {
			$options['method'] = 'post';
		}
		$options['dataExpression'] = true;
		$requestString .= $this->request($url, $options);
		if (!empty($requestString)) {
			$event = $this->event('click', $requestString, $options);
		}
		if (isset($options['buffer']) && $options['buffer'] == false) {
			$out .= $this->Html->scriptBlock($event, $options);
		}
		return $out;
	}

/**
 * Parse a set of Options and extract the Html options.
 * Extracted Html Options are removed from the $options param.
 *
 * @param array $options Options to filter.
 * @param array $additional Array of additional keys to extract and include in the return options array.
 * @return array Array of options for non-js.
 * @access public
 */
	function _getHtmlOptions(&$options, $additional = array()) {
		$htmlKeys = array_merge(array('class', 'id', 'escape', 'onblur', 'onfocus', 'rel', 'title'), $additional);
		$htmlOptions = array();
		foreach ($htmlKeys as $key) {
			if (isset($options[$key])) {
				$htmlOptions[$key] = $options[$key];
			}
			unset($options[$key]);
		}
		if (isset($options['htmlAttributes'])) {
			$htmlOptions = array_merge($htmlOptions, $options['htmlAttributes']);
			unset($options['htmlAttributes']);
		}
		return $htmlOptions;
	}
}

/**
 * JsEngineBaseClass
 *
 * Abstract Base Class for All JsEngines to extend. Provides generic methods.
 *
 * @package cake.view.helpers
 */
class JsBaseEngineHelper extends AppHelper {
/**
 * Determines whether native JSON extension is used for encoding.  Set by object constructor.
 *
 * @var boolean
 * @access public
 */
	var $useNative = false;

/**
 * The js snippet for the current selection.
 *
 * @var string
 * @access public
 */
	var $selection;

/**
 * Collection of option maps. Option maps allow other helpers to use generic names for engine
 * callbacks and options.  Allowing uniform code access for all engine types.  Their use is optional
 * for end user use though.
 *
 * @var array
 * @access protected
 */
	var $_optionMap = array();

/**
 * An array of lowercase method names in the Engine that are buffered unless otherwise disabled.
 * This allows specific 'end point' methods to be automatically buffered by the JsHelper.
 *
 * @var array
 * @access public
 */
	var $bufferedMethods = array('event', 'sortable', 'drag', 'drop', 'slider');

/**
 * Contains a list of callback names -> default arguments.
 *
 * @var array
 * @access protected
 */
	var $_callbackArguments = array();

/**
 * Constructor.
 *
 * @return void
 */
	function __construct() {
		$this->useNative = function_exists('json_encode');
	}

/**
 * Create an alert message in Javascript
 *
 * @param string $message Message you want to alter.
 * @return string completed alert()
 * @access public
 */
	function alert($message) {
		return 'alert("' . $this->escape($message) . '");';
	}

/**
 * Redirects to a URL
 *
 * @param  mixed $url
 * @param  array  $options
 * @return string completed redirect in javascript
 * @access public
 */
	function redirect($url = null) {
		return 'window.location = "' . Router::url($url) . '";';
	}

/**
 * Create a confirm() message
 *
 * @param string $message Message you want confirmed.
 * @return string completed confirm()
 * @access public
 */
	function confirm($message) {
		return 'confirm("' . $this->escape($message) . '");';
	}

/**
 * Generate a confirm snippet that returns false from the current
 * function scope.
 *
 * @param string $message Message to use in the confirm dialog.
 * @return string completed confirm with return script
 * @access public
 */
	function confirmReturn($message) {
		$out = 'var _confirm = ' . $this->confirm($message);
		$out .= "if (!_confirm) {\n\treturn false;\n}";
		return $out;
	}

/**
 * Create a prompt() Javascript function
 *
 * @param string $message Message you want to prompt.
 * @param string $default Default message
 * @return string completed prompt()
 * @access public
 */
	function prompt($message, $default = '') {
		return 'prompt("' . $this->escape($message) . '", "' . $this->escape($default) . '");';
	}

/**
 * Generates a JavaScript object in JavaScript Object Notation (JSON)
 * from an array.  Will use native JSON encode method if available, and $useNative == true
 *
 * Options:
 *
 * - `prefix` - String prepended to the returned data.
 * - `postfix` - String appended to the returned data.
 *
 * @param array $data Data to be converted.
 * @param array $options Set of options, see above.
 * @return string A JSON code block
 * @access public
 */
	function object($data = array(), $options = array()) {
		$defaultOptions = array(
			'prefix' => '', 'postfix' => '',
		);
		$options = array_merge($defaultOptions, $options);

		if (is_object($data)) {
			$data = get_object_vars($data);
		}

		$out = $keys = array();
		$numeric = true;

		if ($this->useNative && function_exists('json_encode')) {
			$rt = json_encode($data);
		} else {
			if (is_null($data)) {
				return 'null';
			}
			if (is_bool($data)) {
				return $data ? 'true' : 'false';
			}
			if (is_array($data)) {
				$keys = array_keys($data);
			}

			if (!empty($keys)) {
				$numeric = (array_values($keys) === array_keys(array_values($keys)));
			}

			foreach ($data as $key => $val) {
				if (is_array($val) || is_object($val)) {
					$val = $this->object($val, $options);
				} else {
					$val = $this->value($val);
				}
				if (!$numeric) {
					$val = '"' . $this->value($key, false) . '":' . $val;
				}
				$out[] = $val;
			}

			if (!$numeric) {
				$rt = '{' . join(',', $out) . '}';
			} else {
				$rt = '[' . join(',', $out) . ']';
			}
		}
		$rt = $options['prefix'] . $rt . $options['postfix'];
		return $rt;
	}

/**
 * Converts a PHP-native variable of any type to a JSON-equivalent representation
 *
 * @param mixed $val A PHP variable to be converted to JSON
 * @param boolean $quoteStrings If false, leaves string values unquoted
 * @return string a JavaScript-safe/JSON representation of $val
 * @access public
 */
	function value($val, $quoteString = true) {
		switch (true) {
			case (is_array($val) || is_object($val)):
				$val = $this->object($val);
			break;
			case ($val === null):
				$val = 'null';
			break;
			case (is_bool($val)):
				$val = ($val === true) ? 'true' : 'false';
			break;
			case (is_int($val)):
				$val = $val;
			break;
			case (is_float($val)):
				$val = sprintf("%.11f", $val);
			break;
			default:
				$val = $this->escape($val);
				if ($quoteString) {
					$val = '"' . $val . '"';
				}
			break;
		}
		return $val;
	}

/**
 * Escape a string to be JSON friendly.
 *
 * List of escaped elements:
 *
 *	+ "\r" => '\n'
 *	+ "\n" => '\n'
 *	+ '"' => '\"'
 *
 * @param  string $script String that needs to get escaped.
 * @return string Escaped string.
 * @access public
 */
	function escape($string) {
		App::import('Core', 'Multibyte');
		return $this->_utf8ToHex($string);
	}

/**
 * Encode a string into JSON.  Converts and escapes necessary characters.
 *
 * @param string $string The string that needs to be utf8->hex encoded
 * @return void
 * @access protected
 */
	function _utf8ToHex($string) {
		$length = strlen($string);
		$return = '';
		for ($i = 0; $i < $length; ++$i) {
			$ord = ord($string{$i});
			switch (true) {
				case $ord == 0x08:
					$return .= '\b';
					break;
				case $ord == 0x09:
					$return .= '\t';
					break;
				case $ord == 0x0A:
					$return .= '\n';
					break;
				case $ord == 0x0C:
					$return .= '\f';
					break;
				case $ord == 0x0D:
					$return .= '\r';
					break;
				case $ord == 0x22:
				case $ord == 0x2F:
				case $ord == 0x5C:
					$return .= '\\' . $string{$i};
					break;
				case (($ord >= 0x20) && ($ord <= 0x7F)):
					$return .= $string{$i};
					break;
				case (($ord & 0xE0) == 0xC0):
					if ($i + 1 >= $length) {
						$i += 1;
						$return .= '?';
						break;
					}
					$charbits = $string{$i} . $string{$i + 1};
					$char = Multibyte::utf8($charbits);
					$return .= sprintf('\u%04s', dechex($char[0]));
					$i += 1;
					break;
				case (($ord & 0xF0) == 0xE0):
					if ($i + 2 >= $length) {
						$i += 2;
						$return .= '?';
						break;
					}
					$charbits = $string{$i} . $string{$i + 1} . $string{$i + 2};
					$char = Multibyte::utf8($charbits);
					$return .= sprintf('\u%04s', dechex($char[0]));
					$i += 2;
					break;
				case (($ord & 0xF8) == 0xF0):
					if ($i + 3 >= $length) {
					   $i += 3;
					   $return .= '?';
					   break;
					}
					$charbits = $string{$i} . $string{$i + 1} . $string{$i + 2} . $string{$i + 3};
					$char = Multibyte::utf8($charbits);
					$return .= sprintf('\u%04s', dechex($char[0]));
					$i += 3;
					break;
				case (($ord & 0xFC) == 0xF8):
					if ($i + 4 >= $length) {
					   $i += 4;
					   $return .= '?';
					   break;
					}
					$charbits = $string{$i} . $string{$i + 1} . $string{$i + 2} . $string{$i + 3} . $string{$i + 4};
					$char = Multibyte::utf8($charbits);
					$return .= sprintf('\u%04s', dechex($char[0]));
					$i += 4;
					break;
				case (($ord & 0xFE) == 0xFC):
					if ($i + 5 >= $length) {
					   $i += 5;
					   $return .= '?';
					   break;
					}
					$charbits = $string{$i} . $string{$i + 1} . $string{$i + 2} . $string{$i + 3} . $string{$i + 4} . $string{$i + 5};
					$char = Multibyte::utf8($charbits);
					$return .= sprintf('\u%04s', dechex($char[0]));
					$i += 5;
					break;
			}
		}
		return $return;
	}

/**
 * Create javascript selector for a CSS rule
 *
 * @param string $selector The selector that is targeted
 * @return object instance of $this. Allows chained methods.
 * @access public
 */
	function get($selector) {
		trigger_error(sprintf(__('%s does not have get() implemented', true), get_class($this)), E_USER_WARNING);
		return $this;
	}

/**
 * Add an event to the script cache. Operates on the currently selected elements.
 *
 * ### Options
 *
 * - `wrap` - Whether you want the callback wrapped in an anonymous function. (defaults to true)
 * - `stop` - Whether you want the event to stopped. (defaults to true)
 *
 * @param string $type Type of event to bind to the current dom id
 * @param string $callback The Javascript function you wish to trigger or the function literal
 * @param array $options Options for the event.
 * @return string completed event handler
 * @access public
 */
	function event($type, $callback, $options = array()) {
		trigger_error(sprintf(__('%s does not have event() implemented', true), get_class($this)), E_USER_WARNING);
	}

/**
 * Create a domReady event. This is a special event in many libraries
 *
 * @param string $functionBody The code to run on domReady
 * @return string completed domReady method
 * @access public
 */
	function domReady($functionBody) {
		trigger_error(sprintf(__('%s does not have domReady() implemented', true), get_class($this)), E_USER_WARNING);
	}

/**
 * Create an iteration over the current selection result.
 *
 * @param string $callback The function body you wish to apply during the iteration.
 * @return string completed iteration
 */
	function each($callback) {
		trigger_error(sprintf(__('%s does not have each() implemented', true), get_class($this)), E_USER_WARNING);
	}

/**
 * Trigger an Effect.
 *
 * ### Supported Effects
 *
 * The following effects are supported by all JsEngines
 *
 * - `show` - reveal an element.
 * - `hide` - hide an element.
 * - `fadeIn` - Fade in an element.
 * - `fadeOut` - Fade out an element.
 * - `slideIn` - Slide an element in.
 * - `slideOut` - Slide an element out.
 *
 * ### Options
 *
 * - `speed` - Speed at which the animation should occur. Accepted values are 'slow', 'fast'. Not all effects use
 *   the speed option.
 *
 * @param string $name The name of the effect to trigger.
 * @param array $options Array of options for the effect.
 * @return string completed string with effect.
 * @access public
 */
	function effect($name, $options) {
		trigger_error(sprintf(__('%s does not have effect() implemented', true), get_class($this)), E_USER_WARNING);
	}

/**
 * Make an XHR request
 *
 * ### Event Options
 *
 * - `complete` - Callback to fire on complete.
 * - `success` - Callback to fire on success.
 * - `before` - Callback to fire on request initialization.
 * - `error` - Callback to fire on request failure.
 *
 * ### Options
 *
 * - `method` - The method to make the request with defaults to GET in more libraries
 * - `async` - Whether or not you want an asynchronous request.
 * - `data` - Additional data to send.
 * - `update` - Dom id to update with the content of the request.
 * - `type` - Data type for response. 'json' and 'html' are supported. Default is html for most libraries.
 * - `evalScripts` - Whether or not <script> tags should be eval'ed.
 * - `dataExpression` - Should the `data` key be treated as a callback.  Useful for supplying `$options['data']` as
 *    another Javascript expression.
 *
 * @param mixed $url Array or String URL to target with the request.
 * @param array $options Array of options. See above for cross library supported options
 * @return string XHR request.
 * @access public
 */
	function request($url, $options = array()) {
		trigger_error(sprintf(__('%s does not have request() implemented', true), get_class($this)), E_USER_WARNING);
	}

/**
 * Create a draggable element.  Works on the currently selected element.
 * Additional options may be supported by your library.
 *
 * ### Options
 *
 * - `handle` - selector to the handle element.
 * - `snapGrid` - The pixel grid that movement snaps to, an array(x, y)
 * - `container` - The element that acts as a bounding box for the draggable element.
 *
 * ### Event Options
 *
 * - `start` - Event fired when the drag starts
 * - `drag` - Event fired on every step of the drag
 * - `stop` - Event fired when dragging stops (mouse release)
 *
 * @param array $options Options array see above.
 * @return string Completed drag script
 * @access public
 */
	function drag($options = array()) {
		trigger_error(sprintf(__('%s does not have drag() implemented', true), get_class($this)), E_USER_WARNING);
	}

/**
 * Create a droppable element. Allows for draggable elements to be dropped on it.
 * Additional options may be supported by your library.
 *
 * ### Options
 *
 * - `accept` - Selector for elements this droppable will accept.
 * - `hoverclass` - Class to add to droppable when a draggable is over.
 *
 * ### Event Options
 *
 * - `drop` - Event fired when an element is dropped into the drop zone.
 * - `hover` - Event fired when a drag enters a drop zone.
 * - `leave` - Event fired when a drag is removed from a drop zone without being dropped.
 *
 * @return string Completed drop script
 * @access public
 */
	function drop($options = array()) {
		trigger_error(sprintf(__('%s does not have drop() implemented', true), get_class($this)), E_USER_WARNING);
	}

/**
 * Create a sortable element.
 *
 * ### Options
 *
 * - `containment` - Container for move action
 * - `handle` - Selector to handle element. Only this element will start sort action.
 * - `revert` - Whether or not to use an effect to move sortable into final position.
 * - `opacity` - Opacity of the placeholder
 * - `distance` - Distance a sortable must be dragged before sorting starts.
 *
 * ### Event Options
 *
 * - `start` - Event fired when sorting starts
 * - `sort` - Event fired during sorting
 * - `complete` - Event fired when sorting completes.
 *
 * @param array $options Array of options for the sortable. See above.
 * @return string Completed sortable script.
 * @access public
 */
	function sortable() {
		trigger_error(sprintf(__('%s does not have sortable() implemented', true), get_class($this)), E_USER_WARNING);
	}

/**
 * Create a slider UI widget.  Comprised of a track and knob
 *
 * ### Options
 *
 * - `handle` - The id of the element used in sliding.
 * - `direction` - The direction of the slider either 'vertical' or 'horizontal'
 * - `min` - The min value for the slider.
 * - `max` - The max value for the slider.
 * - `step` - The number of steps or ticks the slider will have.
 * - `value` - The initial offset of the slider.
 *
 * ### Events
 *
 * - `change` - Fired when the slider's value is updated
 * - `complete` - Fired when the user stops sliding the handle
 *
 * @return string Completed slider script
 * @access public
 */
	function slider() {
		trigger_error(sprintf(__('%s does not have slider() implemented', true), get_class($this)), E_USER_WARNING);
	}

/**
 * Serialize the form attached to $selector.
 * Pass `true` for $isForm if the current selection is a form element.
 * Converts the form or the form element attached to the current selection into a string/json object
 * (depending on the library implementation) for use with XHR operations.
 *
 * ### Options
 *
 * - `isForm` - is the current selection a form, or an input? (defaults to false)
 * - `inline` - is the rendered statement going to be used inside another JS statement? (defaults to false)
 *
 * @param array $options options for serialization generation.
 * @return string completed form serialization script
 * @access public
 */
	function serializeForm() {
		trigger_error(
			sprintf(__('%s does not have serializeForm() implemented', true), get_class($this)), E_USER_WARNING
		);
	}

/**
 * Parse an options assoc array into an Javascript object literal.
 * Similar to object() but treats any non-integer value as a string,
 * does not include { }
 *
 * @param array $options Options to be converted
 * @param array $safeKeys Keys that should not be escaped.
 * @return string
 * @access protected
 */
	function _parseOptions($options, $safeKeys = array()) {
		$out = array();
		$safeKeys = array_flip($safeKeys);
		foreach ($options as $key => $value) {
			if (!is_int($value) && !isset($safeKeys[$key])) {
				$value = $this->value($value);
			}
			$out[] = $key . ':' . $value;
		}
		sort($out);
		return join(', ', $out);
	}

/**
 * Maps Abstract options to engine specific option names.
 * If attributes are missing from the map, they are not changed.
 *
 * @param string $method Name of method whose options are being worked with.
 * @param array $options Array of options to map.
 * @return array Array of mapped options.
 * @access protected
 */
	function _mapOptions($method, $options) {
		if (!isset($this->_optionMap[$method])) {
			return $options;
		}
		foreach ($this->_optionMap[$method] as $abstract => $concrete) {
			if (isset($options[$abstract])) {
				$options[$concrete] = $options[$abstract];
				unset($options[$abstract]);
			}
		}
		return $options;
	}

/**
 * Prepare callbacks and wrap them with function ([args]) { } as defined in
 * _callbackArgs array.
 *
 * @param string $method Name of the method you are preparing callbacks for.
 * @param array $options Array of options being parsed
 * @param string $callbacks Additional Keys that contain callbacks
 * @return array Array of options with callbacks added.
 * @access protected
 */
	function _prepareCallbacks($method, $options, $callbacks = array()) {
		$wrapCallbacks = true;
		if (isset($options['wrapCallbacks'])) {
			$wrapCallbacks = $options['wrapCallbacks'];
		}
		unset($options['wrapCallbacks']);
		if (!$wrapCallbacks) {
			return $options;
		}
		$callbackOptions = array();
		if (isset($this->_callbackArguments[$method])) {
			$callbackOptions = $this->_callbackArguments[$method];
		}
		$callbacks = array_unique(array_merge(array_keys($callbackOptions), (array)$callbacks));

		foreach ($callbacks as $callback) {
			if (empty($options[$callback])) {
				continue;
			}
			$args = null;
			if (!empty($callbackOptions[$callback])) {
				$args = $callbackOptions[$callback];
			}
			$options[$callback] = 'function (' . $args . ') {' . $options[$callback] . '}';
		}
		return $options;
	}

/**
 * Conveinence wrapper method for all common option processing steps.
 * Runs _mapOptions, _prepareCallbacks, and _parseOptions in order.
 *
 * @param string $method Name of method processing options for.
 * @param array $options Array of options to process.
 * @return string Parsed options string.
 * @access protected
 */
	function _processOptions($method, $options) {
		$options = $this->_mapOptions($method, $options);
		$options = $this->_prepareCallbacks($method, $options);
		$options = $this->_parseOptions($options, array_keys($this->_callbackArguments[$method]));
		return $options;
	}

/**
 * Convert an array of data into a query string
 *
 * @param array $parameters Array of parameters to convert to a query string
 * @return string Querystring fragment
 * @access protected
 */
	function _toQuerystring($parameters) {
		$out = '';
		$keys = array_keys($parameters);
		$count = count($parameters);
		for ($i = 0; $i < $count; $i++) {
			$out .= $keys[$i] . '=' . $parameters[$keys[$i]];
			if ($i < $count - 1) {
				$out .= '&';
			}
		}
		return $out;
	}
}
?><|MERGE_RESOLUTION|>--- conflicted
+++ resolved
@@ -196,13 +196,8 @@
  * - `safe` - if an inline block is generated should it be wrapped in <![CDATA[ ... ]]> (default true)
  *
  * @param array $options options for the code block
-<<<<<<< HEAD
- * @return string completed javascript tag.
- * @access public
-=======
  * @return mixed Completed javascript tag if there are scripts, if there are no buffered
  *   scripts null will be returned.
->>>>>>> 173b4e7b
  */
 	function writeBuffer($options = array()) {
 		$defaults = array('onDomReady' => true, 'inline' => true, 'cache' => false, 'clear' => true, 'safe' => true);
