<?php
/* SVN FILE: $Id$ */

/**
 * Short description for file.
 *
 * Long description for file
 *
 * PHP versions 4 and 5
 *
 * CakePHP(tm) Tests <https://trac.cakephp.org/wiki/Developement/TestSuite>
 * Copyright 2005-2008, Cake Software Foundation, Inc. (http://www.cakefoundation.org)
 *
 *  Licensed under The Open Group Test Suite License
 *  Redistributions of files must retain the above copyright notice.
 *
 * @filesource
 * @copyright     Copyright 2005-2008, Cake Software Foundation, Inc. (http://www.cakefoundation.org)
 * @link          https://trac.cakephp.org/wiki/Developement/TestSuite CakePHP(tm) Tests
 * @package       cake
 * @subpackage    cake.tests.fixtures
 * @since         CakePHP(tm) v 1.2.0.4667
 * @version       $Revision$
 * @modifiedby    $LastChangedBy$
 * @lastmodified  $Date$
 * @license       http://www.opensource.org/licenses/opengroup.php The Open Group Test Suite License
 */

/**
 * Short description for class.
 *
 * @package       cake
 * @subpackage    cake.tests.fixtures
 */
class AcoFixture extends CakeTestFixture {

/**
 * name property
 *
 * @var string 'Aco'
 * @access public
 */
	var $name = 'Aco';

/**
 * fields property
 *
 * @var array
 * @access public
 */
	var $fields = array(
<<<<<<< HEAD
		'id' => array('type' => 'integer', 'key' => 'primary'),
		'parent_id' => array('type' => 'integer', 'length' => 10, 'null' => true),
		'model' => array('type' => 'string', 'default' => ''),
=======
		'id'		=> array('type' => 'integer', 'key' => 'primary'),
		'parent_id'	=> array('type' => 'integer', 'length' => 10, 'null' => true),
		'model'		=> array('type' => 'string', 'null' => true),
>>>>>>> 793c6ec0
		'foreign_key' => array('type' => 'integer', 'length' => 10, 'null' => true),
		'alias' => array('type' => 'string', 'default' => ''),
		'lft' => array('type' => 'integer', 'length' => 10, 'null' => true),
		'rght' => array('type' => 'integer', 'length' => 10, 'null' => true)
	);

/**
 * records property
 *
 * @var array
 * @access public
 */
	var $records = array(
		array('parent_id' => null, 'model' => null, 'foreign_key' => null, 'alias' => 'ROOT', 'lft' => 1,  'rght' => 18),
		array('parent_id' => 1, 'model' => null, 'foreign_key' => null, 'alias' => 'Controller1', 'lft' => 2,  'rght' => 9),
		array('parent_id' => 2, 'model' => null, 'foreign_key' => null, 'alias' => 'action1', 'lft' => 3,  'rght' => 6),
		array('parent_id' => 3, 'model' => null, 'foreign_key' => null, 'alias' => 'record1', 'lft' => 4,  'rght' => 5),
		array('parent_id' => 2, 'model' => null, 'foreign_key' => null, 'alias' => 'action2', 'lft' => 7,  'rght' => 8),
		array('parent_id' => 1, 'model' => null, 'foreign_key' => null, 'alias' => 'Controller2','lft' => 10, 'rght' => 17),
		array('parent_id' => 6, 'model' => null, 'foreign_key' => null, 'alias' => 'action1', 'lft' => 11, 'rght' => 14),
		array('parent_id' => 7, 'model' => null, 'foreign_key' => null, 'alias' => 'record1', 'lft' => 12, 'rght' => 13),
		array('parent_id' => 6, 'model' => null, 'foreign_key' => null, 'alias' => 'action2', 'lft' => 15, 'rght' => 16),
	);
}

?><|MERGE_RESOLUTION|>--- conflicted
+++ resolved
@@ -49,15 +49,9 @@
  * @access public
  */
 	var $fields = array(
-<<<<<<< HEAD
-		'id' => array('type' => 'integer', 'key' => 'primary'),
-		'parent_id' => array('type' => 'integer', 'length' => 10, 'null' => true),
-		'model' => array('type' => 'string', 'default' => ''),
-=======
 		'id'		=> array('type' => 'integer', 'key' => 'primary'),
 		'parent_id'	=> array('type' => 'integer', 'length' => 10, 'null' => true),
 		'model'		=> array('type' => 'string', 'null' => true),
->>>>>>> 793c6ec0
 		'foreign_key' => array('type' => 'integer', 'length' => 10, 'null' => true),
 		'alias' => array('type' => 'string', 'default' => ''),
 		'lft' => array('type' => 'integer', 'length' => 10, 'null' => true),
