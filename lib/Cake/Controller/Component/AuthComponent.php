<?php
/**
 * Authentication component
 *
 * Manages user logins and permissions.
 *
 * PHP 5
 *
 * CakePHP(tm) : Rapid Development Framework (http://cakephp.org)
 * Copyright 2005-2012, Cake Software Foundation, Inc. (http://cakefoundation.org)
 *
 * Licensed under The MIT License
 * Redistributions of files must retain the above copyright notice.
 *
 * @copyright     Copyright 2005-2012, Cake Software Foundation, Inc. (http://cakefoundation.org)
 * @link          http://cakephp.org CakePHP(tm) Project
 * @package       Cake.Controller.Component
 * @since         CakePHP(tm) v 0.10.0.1076
 * @license       MIT License (http://www.opensource.org/licenses/mit-license.php)
 */
namespace Cake\Controller\Component;

use Cake\Controller\Component;
use Cake\Controller\ComponentCollection;
use Cake\Controller\Controller;
use Cake\Core\App;
use Cake\Core\Configure;
use Cake\Error;
use Cake\Model\Datasource\Session;
use Cake\Network\Request;
use Cake\Network\Response;
use Cake\Routing\Router;
use Cake\Utility\Debugger;
use Cake\Utility\Hash;
use Cake\Utility\Security;

/**
 * Authentication control component class
 *
 * Binds access control with user authentication and session management.
 *
 * @package       Cake.Controller.Component
 * @link http://book.cakephp.org/2.0/en/core-libraries/components/authentication.html
 */
class AuthComponent extends Component {

/**
 * Constant for 'all'
 */
	const ALL = 'all';

/**
 * Other components utilized by AuthComponent
 *
 * @var array
 */
	public $components = array('Session', 'RequestHandler');

/**
 * An array of authentication objects to use for authenticating users. You can configure
 * multiple adapters and they will be checked sequentially when users are identified.
 *
 * {{{
 *	$this->Auth->authenticate = array(
 *		'Form' => array(
 *			'userModel' => 'Users.User'
 *		)
 *	);
 * }}}
 *
 * Using the class name without 'Authenticate' as the key, you can pass in an array of settings for each
 * authentication object. Additionally you can define settings that should be set to all authentications objects
 * using the 'all' key:
 *
 * {{{
 *	$this->Auth->authenticate = array(
 *		'all' => array(
 *			'userModel' => 'Users.User',
 *			'scope' => array('User.active' => 1)
 *		),
 *		'Form',
 *		'Basic'
 *	);
 * }}}
 *
 * You can also use AuthComponent::ALL instead of the string 'all'.
 *
 * @var array
 * @link http://book.cakephp.org/2.0/en/core-libraries/components/authentication.html
 */
	public $authenticate = array('Form');

/**
 * Objects that will be used for authentication checks.
 *
 * @var array
 */
	protected $_authenticateObjects = array();

/**
 * An array of authorization objects to use for authorizing users. You can configure
 * multiple adapters and they will be checked sequentially when authorization checks are done.
 *
 * {{{
 *	$this->Auth->authorize = array(
 *		'Crud' => array(
 *			'actionPath' => 'controllers/'
 *		)
 *	);
 * }}}
 *
 * Using the class name without 'Authorize' as the key, you can pass in an array of settings for each
 * authorization object. Additionally you can define settings that should be set to all authorization objects
 * using the 'all' key:
 *
 * {{{
 *	$this->Auth->authorize = array(
 *		'all' => array(
 *			'actionPath' => 'controllers/'
 *		),
 *		'Crud',
 *		'CustomAuth'
 *	);
 * }}}
 *
 * You can also use AuthComponent::ALL instead of the string 'all'
 *
 * @var mixed
 * @link http://book.cakephp.org/2.0/en/core-libraries/components/authentication.html#authorization
 */
	public $authorize = false;

/**
 * Objects that will be used for authorization checks.
 *
 * @var array
 */
	protected $_authorizeObjects = array();

/**
 * The name of an optional view element to render when an Ajax request is made
 * with an invalid or expired session
 *
 * @var string
 */
	public $ajaxLogin = null;

/**
 * Settings to use when Auth needs to do a flash message with SessionComponent::setFlash().
 * Available keys are:
 *
 * - `element` - The element to use, defaults to 'default'.
 * - `key` - The key to use, defaults to 'auth'
 * - `params` - The array of additional params to use, defaults to array()
 *
 * @var array
 */
	public $flash = array(
		'element' => 'default',
		'key' => 'auth',
		'params' => array()
	);

/**
 * The session key name where the record of the current user is stored. If
 * unspecified, it will be "Auth.User".
 *
 * @var string
 */
	public static $sessionKey = 'Auth.User';

/**
 * The current user, used for stateless authentication when
 * sessions are not available.
 *
 * @var array
 */
	protected static $_user = array();

/**
 * A URL (defined as a string or array) to the controller action that handles
 * logins. Defaults to `/users/login`
 *
 * @var mixed
 */
	public $loginAction = array(
		'controller' => 'users',
		'action' => 'login',
		'plugin' => null
	);

/**
 * Normally, if a user is redirected to the $loginAction page, the location they
 * were redirected from will be stored in the session so that they can be
 * redirected back after a successful login. If this session value is not
 * set, the user will be redirected to the page specified in $loginRedirect.
 *
 * @var mixed
 * @link http://book.cakephp.org/2.0/en/core-libraries/components/authentication.html#AuthComponent::$loginRedirect
 */
	public $loginRedirect = null;

/**
 * The default action to redirect to after the user is logged out. While AuthComponent does
 * not handle post-logout redirection, a redirect URL will be returned from AuthComponent::logout().
 * Defaults to AuthComponent::$loginAction.
 *
 * @var mixed
 * @see AuthComponent::$loginAction
 * @see AuthComponent::logout()
 */
	public $logoutRedirect = null;

/**
 * Error to display when user attempts to access an object or action to which they do not have
 * access.
 *
 * @var string
 * @link http://book.cakephp.org/2.0/en/core-libraries/components/authentication.html#AuthComponent::$authError
 */
	public $authError = null;

/**
 * Controls handling of unauthorized access.
 * - For default value `true` unauthorized user is redirected to the referrer url
 *   or AuthComponent::$loginRedirect or '/'.
 * - If set to a string or array the value is used as an url to redirect to.
 * - If set to false a ForbiddenException exception is thrown instead of redirecting.
 *
 * @var mixed
 */
	public $unauthorizedRedirect = true;

/**
 * Controller actions for which user validation is not required.
 *
 * @var array
 * @see AuthComponent::allow()
 */
	public $allowedActions = array();

/**
 * Request object
 *
 * @var Cake\Network\Request
 */
	public $request;

/**
 * Response object
 *
 * @var Cake\Network\Response
 */
	public $response;

/**
 * Method list for bound controller
 *
 * @var array
 */
	protected $_methods = array();

/**
 * Initializes AuthComponent for use in the controller
 *
 * @param Controller $controller A reference to the instantiating controller object
 * @return void
 */
	public function initialize(Controller $controller) {
		$this->request = $controller->request;
		$this->response = $controller->response;
		$this->_methods = $controller->methods;

		if (Configure::read('debug') > 0) {
			Debugger::checkSecurityKeys();
		}
	}

/**
 * Main execution method. Handles redirecting of invalid users, and processing
 * of login form data.
 *
 * @param Controller $controller A reference to the instantiating controller object
 * @return boolean
 */
	public function startup(Controller $controller) {
		$methods = array_flip(array_map('strtolower', $controller->methods));
		$action = strtolower($controller->request->params['action']);

		$isMissingAction = (
			$controller->scaffold === false &&
			!isset($methods[$action])
		);

		if ($isMissingAction) {
			return true;
		}

		if (!$this->_setDefaults()) {
			return false;
		}
		$request = $controller->request;

		$url = '';

		if (isset($request->url)) {
			$url = $request->url;
		}
		$url = Router::normalize($url);
		$loginAction = Router::normalize($this->loginAction);

		if ($loginAction != $url && in_array($action, array_map('strtolower', $this->allowedActions))) {
			return true;
		}

		if ($loginAction == $url) {
			if (empty($request->data)) {
				if (!$this->Session->check('Auth.redirect') && !$this->loginRedirect && env('HTTP_REFERER')) {
					$this->Session->write('Auth.redirect', $controller->referer(null, true));
				}
			}
			return true;
		}

		if (!$this->_getUser()) {
			if (!$request->is('ajax')) {
				$this->flash($this->authError);
				$this->Session->write('Auth.redirect', $request->here());
				$controller->redirect($loginAction);
				return false;
			}
			if (!empty($this->ajaxLogin)) {
				$controller->viewPath = 'Elements';
				echo $controller->render($this->ajaxLogin, $this->RequestHandler->ajaxLayout);
				$this->_stop();
				return false;
			}
			$controller->redirect(null, 403);
		}

		if (empty($this->authorize) || $this->isAuthorized($this->user())) {
			return true;
		}

		return $this->_unauthorized($controller);
	}

/**
 * Handle unauthorized access attempt
 *
 * @param Controller $controller A reference to the controller object
 * @return boolean Returns false
 * @throws Cake\Error\ForbiddenException
 */
	protected function _unauthorized(Controller $controller) {
<<<<<<< HEAD
		if (!$this->unauthorizedRedirect) {
			throw new Error\ForbiddenException($this->authError);
=======
		if ($this->unauthorizedRedirect === false) {
			throw new ForbiddenException($this->authError);
>>>>>>> 9c29fab4
		}

		$this->flash($this->authError);
		if ($this->unauthorizedRedirect === true) {
			$default = '/';
			if (!empty($this->loginRedirect)) {
				$default = $this->loginRedirect;
			}
			$url = $controller->referer($default, true);
		} else {
			$url = $this->unauthorizedRedirect;
		}
		$controller->redirect($url, null, true);
		return false;
	}

/**
 * Attempts to introspect the correct values for object properties.
 *
 * @return boolean
 */
	protected function _setDefaults() {
		$defaults = array(
			'logoutRedirect' => $this->loginAction,
			'authError' => __d('cake', 'You are not authorized to access that location.')
		);
		foreach ($defaults as $key => $value) {
			if (empty($this->{$key})) {
				$this->{$key} = $value;
			}
		}
		return true;
	}

/**
 * Uses the configured Authorization adapters to check whether or not a user is authorized.
 * Each adapter will be checked in sequence, if any of them return true, then the user will
 * be authorized for the request.
 *
 * @param array $user The user to check the authorization of. If empty the user in the session will be used.
<<<<<<< HEAD
 * @param Cake\Network\Request $request The request to authenticate for.  If empty, the current request will be used.
=======
 * @param CakeRequest $request The request to authenticate for. If empty, the current request will be used.
>>>>>>> 9c29fab4
 * @return boolean True if $user is authorized, otherwise false
 */
	public function isAuthorized($user = null, $request = null) {
		if (empty($user) && !$this->user()) {
			return false;
		}
		if (empty($user)) {
			$user = $this->user();
		}
		if (empty($request)) {
			$request = $this->request;
		}
		if (empty($this->_authorizeObjects)) {
			$this->constructAuthorize();
		}
		foreach ($this->_authorizeObjects as $authorizer) {
			if ($authorizer->authorize($user, $request) === true) {
				return true;
			}
		}
		return false;
	}

/**
 * Loads the authorization objects configured.
 *
 * @return mixed Either null when authorize is empty, or the loaded authorization objects.
 * @throws Cake\Error\Exception
 */
	public function constructAuthorize() {
		if (empty($this->authorize)) {
			return;
		}
		$this->_authorizeObjects = array();
		$config = Hash::normalize((array)$this->authorize);
		$global = array();
		if (isset($config[AuthComponent::ALL])) {
			$global = $config[AuthComponent::ALL];
			unset($config[AuthComponent::ALL]);
		}
		foreach ($config as $class => $settings) {
			$className = App::classname($class, 'Controller/Component/Auth', 'Authorize');
			if (!class_exists($className)) {
				throw new Error\Exception(__d('cake_dev', 'Authorization adapter "%s" was not found.', $class));
			}
			if (!method_exists($className, 'authorize')) {
				throw new Error\Exception(__d('cake_dev', 'Authorization objects must implement an authorize method.'));
			}
			$settings = array_merge($global, (array)$settings);
			$this->_authorizeObjects[] = new $className($this->_Collection, $settings);
		}
		return $this->_authorizeObjects;
	}

/**
 * Takes a list of actions in the current controller for which authentication is not required, or
 * no parameters to allow all actions.
 *
 * You can use allow with either an array, or var args.
 *
 * `$this->Auth->allow(array('edit', 'add'));` or
 * `$this->Auth->allow('edit', 'add');` or
 * `$this->Auth->allow();` to allow all actions
 *
 * @param string|array $action,... Controller action name or array of actions
 * @return void
 * @link http://book.cakephp.org/2.0/en/core-libraries/components/authentication.html#making-actions-public
 */
	public function allow($action = null) {
		$args = func_get_args();
		if (empty($args) || $action === null) {
			$this->allowedActions = $this->_methods;
			return;
		}
		if (isset($args[0]) && is_array($args[0])) {
			$args = $args[0];
		}
		$this->allowedActions = array_merge($this->allowedActions, $args);
	}

/**
 * Removes items from the list of allowed/no authentication required actions.
 *
 * You can use deny with either an array, or var args.
 *
 * `$this->Auth->deny(array('edit', 'add'));` or
 * `$this->Auth->deny('edit', 'add');` or
 * `$this->Auth->deny();` to remove all items from the allowed list
 *
 * @param string|array $action,... Controller action name or array of actions
 * @return void
 * @see AuthComponent::allow()
 * @link http://book.cakephp.org/2.0/en/core-libraries/components/authentication.html#making-actions-require-authorization
 */
	public function deny($action = null) {
		$args = func_get_args();
		if (empty($args) || $action === null) {
			$this->allowedActions = array();
			return;
		}
		if (isset($args[0]) && is_array($args[0])) {
			$args = $args[0];
		}
		foreach ($args as $arg) {
			$i = array_search($arg, $this->allowedActions);
			if (is_int($i)) {
				unset($this->allowedActions[$i]);
			}
		}
		$this->allowedActions = array_values($this->allowedActions);
	}

/**
 * Maps action names to CRUD operations. Used for controller-based authentication. Make sure
 * to configure the authorize property before calling this method. As it delegates $map to all the
 * attached authorize objects.
 *
 * @param array $map Actions to map
 * @return void
 * @see BaseAuthorize::mapActions()
 * @link http://book.cakephp.org/2.0/en/core-libraries/components/authentication.html#mapping-actions-when-using-crudauthorize
 */
	public function mapActions($map = array()) {
		if (empty($this->_authorizeObjects)) {
			$this->constructAuthorize();
		}
		foreach ($this->_authorizeObjects as $auth) {
			$auth->mapActions($map);
		}
	}

/**
 * Log a user in. If a $user is provided that data will be stored as the logged in user. If `$user` is empty or not
 * specified, the request will be used to identify a user. If the identification was successful,
 * the user record is written to the session key specified in AuthComponent::$sessionKey. Logging in
 * will also change the session id in order to help mitigate session replays.
 *
 * @param array $user Either an array of user data, or null to identify a user using the current request.
 * @return boolean True on login success, false on failure
 * @link http://book.cakephp.org/2.0/en/core-libraries/components/authentication.html#identifying-users-and-logging-them-in
 */
	public function login($user = null) {
		$this->_setDefaults();

		if (empty($user)) {
			$user = $this->identify($this->request, $this->response);
		}
		if ($user) {
			$this->Session->renew();
			$this->Session->write(static::$sessionKey, $user);
		}
		return $this->loggedIn();
	}

/**
 * Logs a user out, and returns the login action to redirect to.
 * Triggers the logout() method of all the authenticate objects, so they can perform
 * custom logout logic. AuthComponent will remove the session data, so
 * there is no need to do that in an authentication object. Logging out
 * will also renew the session id. This helps mitigate issues with session replays.
 *
 * @return string AuthComponent::$logoutRedirect
 * @see AuthComponent::$logoutRedirect
 * @link http://book.cakephp.org/2.0/en/core-libraries/components/authentication.html#logging-users-out
 */
	public function logout() {
		$this->_setDefaults();
		if (empty($this->_authenticateObjects)) {
			$this->constructAuthenticate();
		}
		$user = $this->user();
		foreach ($this->_authenticateObjects as $auth) {
			$auth->logout($user);
		}
		$this->Session->delete(static::$sessionKey);
		$this->Session->delete('Auth.redirect');
		$this->Session->renew();
		return Router::normalize($this->logoutRedirect);
	}

/**
 * Get the current user.
 *
 * Will prefer the static user cache over sessions. The static user
 * cache is primarily used for stateless authentication. For stateful authentication,
 * cookies + sessions will be used.
 *
 * @param string $key field to retrieve. Leave null to get entire User record
 * @return mixed User record. or null if no user is logged in.
 * @link http://book.cakephp.org/2.0/en/core-libraries/components/authentication.html#accessing-the-logged-in-user
 */
	public static function user($key = null) {
		if (empty(static::$_user) && !Session::check(static::$sessionKey)) {
			return null;
		}
		if (!empty(static::$_user)) {
			$user = static::$_user;
		} else {
			$user = Session::read(static::$sessionKey);
		}
		if ($key === null) {
			return $user;
		}
		return Hash::get($user, $key);
	}

/**
 * Similar to AuthComponent::user() except if the session user cannot be found, connected authentication
 * objects will have their getUser() methods called. This lets stateless authentication methods function correctly.
 *
 * @return boolean true if a user can be found, false if one cannot.
 */
	protected function _getUser() {
		$user = $this->user();
		if ($user) {
			return true;
		}
		if (empty($this->_authenticateObjects)) {
			$this->constructAuthenticate();
		}
		foreach ($this->_authenticateObjects as $auth) {
			$result = $auth->getUser($this->request);
			if (!empty($result) && is_array($result)) {
				static::$_user = $result;
				return true;
			}
		}
		return false;
	}

/**
 * If no parameter is passed, gets the authentication redirect URL. Pass a url in to
 * set the destination a user should be redirected to upon logging in. Will fallback to
 * AuthComponent::$loginRedirect if there is no stored redirect value.
 *
 * @param string|array $url Optional URL to write as the login redirect URL.
 * @return string Redirect URL
 */
	public function redirect($url = null) {
		if (!is_null($url)) {
			$redir = $url;
			$this->Session->write('Auth.redirect', $redir);
		} elseif ($this->Session->check('Auth.redirect')) {
			$redir = $this->Session->read('Auth.redirect');
			$this->Session->delete('Auth.redirect');

			if (Router::normalize($redir) == Router::normalize($this->loginAction)) {
				$redir = $this->loginRedirect;
			}
		} else {
			$redir = $this->loginRedirect;
		}
		return Router::normalize($redir);
	}

/**
 * Use the configured authentication adapters, and attempt to identify the user
 * by credentials contained in $request.
 *
 * @param Cake\Network\Request $request The request that contains authentication data.
 * @param Cake\Network\Response $response The response
 * @return array User record data, or false, if the user could not be identified.
 */
	public function identify(Request $request, Response $response) {
		if (empty($this->_authenticateObjects)) {
			$this->constructAuthenticate();
		}
		foreach ($this->_authenticateObjects as $auth) {
			$result = $auth->authenticate($request, $response);
			if (!empty($result) && is_array($result)) {
				return $result;
			}
		}
		return false;
	}

/**
 * loads the configured authentication objects.
 *
 * @return mixed either null on empty authenticate value, or an array of loaded objects.
 * @throws Cake\Error\Exception
 */
	public function constructAuthenticate() {
		if (empty($this->authenticate)) {
			return;
		}
		$this->_authenticateObjects = array();
		$config = Hash::normalize((array)$this->authenticate);
		$global = array();
		if (isset($config[AuthComponent::ALL])) {
			$global = $config[AuthComponent::ALL];
			unset($config[AuthComponent::ALL]);
		}
		foreach ($config as $class => $settings) {
			$className = App::classname($class, 'Controller/Component/Auth', 'Authenticate');
			if (!class_exists($className)) {
				throw new Error\Exception(__d('cake_dev', 'Authentication adapter "%s" was not found.', $class));
			}
			if (!method_exists($className, 'authenticate')) {
				throw new Error\Exception(__d('cake_dev', 'Authentication objects must implement an authenticate method.'));
			}
			$settings = array_merge($global, (array)$settings);
			$this->_authenticateObjects[] = new $className($this->_Collection, $settings);
		}
		return $this->_authenticateObjects;
	}

/**
 * Hash a password with the application's salt value (as defined with Configure::write('Security.salt');
 *
 * This method is intended as a convenience wrapper for Security::hash(). If you want to use
 * a hashing/encryption system not supported by that method, do not use this method.
 *
 * @param string $password Password to hash
 * @return string Hashed password
 * @link http://book.cakephp.org/2.0/en/core-libraries/components/authentication.html#hashing-passwords
 */
	public static function password($password) {
		return Security::hash($password, null, true);
	}

/**
 * Component shutdown. If user is logged in, wipe out redirect.
 *
 * @param Controller $controller Instantiating controller
 * @return void
 */
	public function shutdown(Controller $controller) {
		if ($this->loggedIn()) {
			$this->Session->delete('Auth.redirect');
		}
	}

/**
 * Check whether or not the current user has data in the session, and is considered logged in.
 *
 * @return boolean true if the user is logged in, false otherwise
 */
	public function loggedIn() {
		return $this->user() != array();
	}

/**
 * Set a flash message. Uses the Session component, and values from AuthComponent::$flash.
 *
 * @param string $message The message to set.
 * @return void
 */
	public function flash($message) {
		$this->Session->setFlash($message, $this->flash['element'], $this->flash['params'], $this->flash['key']);
	}

}<|MERGE_RESOLUTION|>--- conflicted
+++ resolved
@@ -353,13 +353,8 @@
  * @throws Cake\Error\ForbiddenException
  */
 	protected function _unauthorized(Controller $controller) {
-<<<<<<< HEAD
-		if (!$this->unauthorizedRedirect) {
+		if ($this->unauthorizedRedirect === false) {
 			throw new Error\ForbiddenException($this->authError);
-=======
-		if ($this->unauthorizedRedirect === false) {
-			throw new ForbiddenException($this->authError);
->>>>>>> 9c29fab4
 		}
 
 		$this->flash($this->authError);
@@ -400,11 +395,7 @@
  * be authorized for the request.
  *
  * @param array $user The user to check the authorization of. If empty the user in the session will be used.
-<<<<<<< HEAD
- * @param Cake\Network\Request $request The request to authenticate for.  If empty, the current request will be used.
-=======
- * @param CakeRequest $request The request to authenticate for. If empty, the current request will be used.
->>>>>>> 9c29fab4
+ * @param Cake\Network\Request $request The request to authenticate for. If empty, the current request will be used.
  * @return boolean True if $user is authorized, otherwise false
  */
 	public function isAuthorized($user = null, $request = null) {
