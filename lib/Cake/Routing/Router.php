--- conflicted
+++ resolved
@@ -175,11 +175,7 @@
 			$routeClass != 'Cake\Routing\Route\Route' &&
 			(!class_exists($routeClass) || !is_subclass_of($routeClass, 'Cake\Routing\Route\Route'))
 		) {
-<<<<<<< HEAD
-			throw new Error\Exception(__d('cake_dev', 'Route classes must extend Cake\Routing\Route\Route'));
-=======
-			throw new RouterException(__d('cake_dev', 'Route class not found, or route class is not a subclass of CakeRoute'));
->>>>>>> 06a5c509
+			throw new Error\Exception(__d('cake_dev', 'Route class not found, or route class is not a subclass of Cake\Routing\Route\Route'));
 		}
 		return $routeClass;
 	}
@@ -884,53 +880,8 @@
 	}
 
 /**
-<<<<<<< HEAD
  * Instructs the router to parse out file extensions from the URL. For example,
  * http://example.com/posts.rss would yield an file extension of "rss".
-=======
- * Returns the route matching the current request URL.
- *
- * @return CakeRoute Matching route object.
- */
-	public static function requestRoute() {
-		return self::$_currentRoute[0];
-	}
-
-/**
- * Returns the route matching the current request (useful for requestAction traces)
- *
- * @return CakeRoute Matching route object.
- */
-	public static function currentRoute() {
-		return self::$_currentRoute[count(self::$_currentRoute) - 1];
-	}
-
-/**
- * Removes the plugin name from the base URL.
- *
- * @param string $base Base URL
- * @param string $plugin Plugin name
- * @return string base url with plugin name removed if present
- */
-	public static function stripPlugin($base, $plugin = null) {
-		if ($plugin) {
-			$base = preg_replace('/(?:' . $plugin . ')/', '', $base);
-			$base = str_replace('//', '', $base);
-			$pos1 = strrpos($base, '/');
-			$char = strlen($base) - 1;
-
-			if ($pos1 === $char) {
-				$base = substr($base, 0, $char);
-			}
-		}
-		return $base;
-	}
-
-/**
- * Instructs the router to parse out file extensions from the URL.
- *
- * For example, http://example.com/posts.rss would yield an file extension of "rss".
->>>>>>> 06a5c509
  * The file extension itself is made available in the controller as
  * `$this->params['_ext']`, and is used by the RequestHandler component to
  * automatically switch to alternate layouts and templates, and load helpers
