<?php
/**
 * App class
 *
 * PHP 5
 *
 * CakePHP(tm) : Rapid Development Framework (http://cakephp.org)
 * Copyright (c) Cake Software Foundation, Inc. (http://cakefoundation.org)
 *
 * Licensed under The MIT License
 * For full copyright and license information, please see the LICENSE.txt
 * Redistributions of files must retain the above copyright notice.
 *
 * @copyright     Copyright (c) Cake Software Foundation, Inc. (http://cakefoundation.org)
 * @link          http://cakephp.org CakePHP(tm) Project
 * @package       Cake.Core
 * @since         CakePHP(tm) v 1.2.0.6001
 * @license       http://www.opensource.org/licenses/mit-license.php MIT License
 */
namespace Cake\Core;

use Cake\Cache\Cache;
use Cake\Error\ErrorHandler;
use Cake\Utility\Inflector;

/**
 * App is responsible for path management, class location and class loading.
 *
 * ### Adding paths
 *
 * You can add paths to the search indexes App uses to find classes using `App::build()`. Adding
 * additional controller paths for example would alter where CakePHP looks for controllers.
 * This allows you to split your application up across the filesystem.
 *
 * ### Packages
 *
 * CakePHP is organized around the idea of packages, each class belongs to a package or folder where other
 * classes reside. You can configure each package location in your application using `App::build('APackage/SubPackage', $paths)`
 * to inform the framework where should each class be loaded. Almost every class in the CakePHP framework can be swapped
 * by your own compatible implementation. If you wish to use you own class instead of the classes the framework provides,
 * just add the class to your libs folder mocking the directory location of where CakePHP expects to find it.
 *
 * For instance if you'd like to use your own HttpSocket class, put it under
 *
 *		App/Network/Http/HttpSocket.php
 *
 * ### Inspecting loaded paths
 *
 * You can inspect the currently loaded paths using `App::path('Controller')` for example to see loaded
 * controller paths.
 *
 * It is also possible to inspect paths for plugin classes, for instance, to see a plugin's helpers you would call
 * `App::path('View/Helper', 'MyPlugin')`
 *
 * ### Locating plugins and themes
 *
 * Plugins and Themes can be located with App as well. Using App::pluginPath('DebugKit') for example, will
 * give you the full path to the DebugKit plugin. App::themePath('purple'), would give the full path to the
 * `purple` theme.
 *
 * ### Inspecting known objects
 *
 * You can find out which objects App knows about using App::objects('Controller') for example to find
 * which application controllers App knows about.
 *
 * @link          http://book.cakephp.org/2.0/en/core-utility-libraries/app.html
 * @package       Cake.Core
 */
class App {

/**
 * Append paths
 *
 * @constant APPEND
 */
	const APPEND = 'append';

/**
 * Prepend paths
 *
 * @constant PREPEND
 */
	const PREPEND = 'prepend';

/**
 * Register package
 *
 * @constant REGISTER
 */
	const REGISTER = 'register';

/**
 * Reset paths instead of merging
 *
 * @constant RESET
 */
	const RESET = true;

/**
 * Paths to search for files.
 *
 * @var array
 */
	public static $search = array();

/**
 * Whether or not to return the file that is loaded.
 *
 * @var boolean
 */
	public static $return = false;

/**
 * Holds key/value pairs of $type => file path.
 *
 * @var array
 */
	protected static $_map = array();

/**
 * Holds and key => value array of object types.
 *
 * @var array
 */
	protected static $_objects = array();

/**
 * Holds the location of each class
 *
 * @var array
 */
	protected static $_classMap = array();

/**
 * Holds the possible paths for each package name
 *
 * @var array
 */
	protected static $_packages = array();

/**
 * Holds the templates for each customizable package path in the application
 *
 * @var array
 */
	protected static $_packageFormat = array();

/**
 * Indicates whether the class cache should be stored again because of an addition to it
 *
 * @var boolean
 */
	protected static $_cacheChange = false;

/**
 * Indicates whether the object cache should be stored again because of an addition to it
 *
 * @var boolean
 */
	protected static $_objectCacheChange = false;

/**
 * Return the classname namespaced. This method check if the class is defined on the
 * application/plugin, otherwise try to load from the CakePHP core
 *
 * @param string $class Classname
 * @param strign $type Type of class
 * @param string $suffix Classname suffix
 * @return boolean|string False if the class is not found or namespaced classname
 */
	public static function classname($class, $type = '', $suffix = '') {
		if (strpos($class, '\\') !== false) {
			return $class;
		}

		list($plugin, $name) = pluginSplit($class);
		$checkCore = true;
		if ($plugin) {
			$base = Plugin::getNamespace($plugin);
			$checkCore = false;
		} else {
			$base = Configure::read('App.namespace');
		}
		$base = rtrim($base, '\\');

		$fullname = '\\' . str_replace('/', '\\', $type) . '\\' . $name . $suffix;
		if (class_exists($base . $fullname)) {
			return $base . $fullname;
		}

		if ($checkCore) {
			if (class_exists('Cake' . $fullname)) {
				return 'Cake' . $fullname;
			}
		}
		return false;
	}

/**
 * Used to read information stored path
 *
 * Usage:
 *
 * `App::path('Model'); will return all paths for models`
 *
 * `App::path('Model/Datasource', 'MyPlugin'); will return the path for datasources under the 'MyPlugin' plugin`
 *
 * @param string $type type of path
 * @param string $plugin name of plugin
 * @return array
 * @link http://book.cakephp.org/2.0/en/core-utility-libraries/app.html#App::path
 */
	public static function path($type, $plugin = null) {
		if (!empty($plugin)) {
			$path = array();
			$pluginPath = static::pluginPath($plugin);
			$packageFormat = static::_packageFormat();
			if (!empty($packageFormat[$type])) {
				foreach ($packageFormat[$type] as $f) {
					$path[] = sprintf($f, $pluginPath);
				}
			}
			return $path;
		}

		if (!isset(static::$_packages[$type])) {
			return array();
		}
		return static::$_packages[$type];
	}

/**
 * Get all the currently loaded paths from App. Useful for inspecting
 * or storing all paths App knows about. For a paths to a specific package
 * use App::path()
 *
 * @return array An array of packages and their associated paths.
 * @link http://book.cakephp.org/2.0/en/core-utility-libraries/app.html#App::paths
 */
	public static function paths() {
		return static::$_packages;
	}

/**
 * Sets up each package location on the file system. You can configure multiple search paths
 * for each package, those will be used to look for files one folder at a time in the specified order
 * All paths should be terminated with a Directory separator
 *
 * Usage:
 *
 * `App::build(array('Model' => array('/a/full/path/to/models/'))); will setup a new search path for the Model package`
 *
 * `App::build(array('Model' => array('/path/to/models/')), App::RESET); will setup the path as the only valid path for searching models`
 *
 * `App::build(array('View/Helper' => array('/path/to/helpers/', '/another/path/'))); will setup multiple search paths for helpers`
 *
 * `App::build(array('Service' => array('%s' . 'Service/')), App::REGISTER); will register new package 'Service'`
 *
 * If reset is set to true, all loaded plugins will be forgotten and they will be needed to be loaded again.
 *
 * @param array $paths associative array with package names as keys and a list of directories for new search paths
 * @param boolean|string $mode App::RESET will set paths, App::APPEND with append paths, App::PREPEND will prepend paths (default)
 * 	App::REGISTER will register new packages and their paths, %s in path will be replaced by APP path
 * @return void
 * @link http://book.cakephp.org/2.0/en/core-utility-libraries/app.html#App::build
 */
	public static function build($paths = array(), $mode = self::PREPEND) {
		if ($mode === static::RESET) {
			foreach ($paths as $type => $new) {
				static::$_packages[$type] = (array)$new;
				static::objects($type, null, false);
			}
			return;
		}

		if (empty($paths)) {
			static::$_packageFormat = null;
		}

		$packageFormat = static::_packageFormat();

		if ($mode === static::REGISTER) {
			foreach ($paths as $package => $formats) {
				if (empty($packageFormat[$package])) {
					$packageFormat[$package] = $formats;
				} else {
					$formats = array_merge($packageFormat[$package], $formats);
					$packageFormat[$package] = array_values(array_unique($formats));
				}
			}
			static::$_packageFormat = $packageFormat;
		}

		$defaults = array();
		foreach ($packageFormat as $package => $format) {
			foreach ($format as $f) {
				$defaults[$package][] = sprintf($f, APP);
			}
		}

		if (empty($paths)) {
			static::$_packages = $defaults;
			return;
		}

		if ($mode === static::REGISTER) {
			$paths = array();
		}

		foreach ($defaults as $type => $default) {
			if (!empty(static::$_packages[$type])) {
				$path = static::$_packages[$type];
			} else {
				$path = $default;
			}

			if (!empty($paths[$type])) {
				$newPath = (array)$paths[$type];

				if ($mode === static::PREPEND) {
					$path = array_merge($newPath, $path);
				} else {
					$path = array_merge($path, $newPath);
				}

				$path = array_values(array_unique($path));
			}

			static::$_packages[$type] = $path;
		}
	}

/**
 * Gets the path that a plugin is on. Searches through the defined plugin paths.
 *
 * Usage:
 *
 * `App::pluginPath('MyPlugin'); will return the full path to 'MyPlugin' plugin'`
 *
 * @param string $plugin CamelCased/lower_cased plugin name to find the path of.
 * @return string full path to the plugin.
 * @link http://book.cakephp.org/2.0/en/core-utility-libraries/app.html#App::pluginPath
 */
	public static function pluginPath($plugin) {
		return Plugin::path($plugin);
	}

/**
 * Finds the path that a theme is on. Searches through the defined theme paths.
 *
 * Usage:
 *
 * `App::themePath('MyTheme'); will return the full path to the 'MyTheme' theme`
 *
 * @param string $theme theme name to find the path of.
 * @return string full path to the theme.
 * @link http://book.cakephp.org/2.0/en/core-utility-libraries/app.html#App::themePath
 */
	public static function themePath($theme) {
		$themeDir = 'Themed' . DS . Inflector::camelize($theme);
		foreach (static::$_packages['View'] as $path) {
			if (is_dir($path . $themeDir)) {
				return $path . $themeDir . DS;
			}
		}
		return static::$_packages['View'][0] . $themeDir . DS;
	}

/**
 * Returns the full path to a package inside the CakePHP core
 *
 * Usage:
 *
 * `App::core('Cache/Engine'); will return the full path to the cache engines package`
 *
 * @param string $type
 * @return array full path to package
 * @link http://book.cakephp.org/2.0/en/core-utility-libraries/app.html#App::core
 */
	public static function core($type) {
		return array(CAKE . str_replace('/', DS, $type) . DS);
	}

/**
 * Returns an array of objects of the given type.
 *
 * Example usage:
 *
 * `App::objects('Plugin');` returns `array('DebugKit', 'Blog', 'User');`
 *
 * `App::objects('Controller');` returns `array('PagesController', 'BlogController');`
 *
 * You can also search only within a plugin's objects by using the plugin dot
 * syntax.
 *
 * `App::objects('MyPlugin.Model');` returns `array('MyPluginPost', 'MyPluginComment');`
 *
 * When scanning directories, files and directories beginning with `.` will be excluded as these
 * are commonly used by version control systems.
 *
 * @param string $type Type of object, i.e. 'Model', 'Controller', 'View/Helper', 'file', 'class' or 'Plugin'
 * @param string|array $path Optional Scan only the path given. If null, paths for the chosen type will be used.
 * @param boolean $cache Set to false to rescan objects of the chosen type. Defaults to true.
 * @return mixed Either false on incorrect / miss. Or an array of found objects.
 * @link http://book.cakephp.org/2.0/en/core-utility-libraries/app.html#App::objects
 */
	public static function objects($type, $path = null, $cache = true) {
		if (empty(static::$_objects) && $cache === true) {
			static::$_objects = (array)Cache::read('object_map', '_cake_core_');
		}

		$extension = '/\.php$/';
		$includeDirectories = false;
		$name = $type;

		if ($type === 'Plugin') {
			$extension = '/.*/';
			$includeDirectories = true;
		}

		list($plugin, $type) = pluginSplit($type);

		if ($type === 'file' && !$path) {
			return false;
		} elseif ($type === 'file') {
			$extension = '/\.php$/';
			$name = $type . str_replace(DS, '', $path);
		}

		$cacheLocation = empty($plugin) ? 'app' : $plugin;

		if ($cache !== true || !isset(static::$_objects[$cacheLocation][$name])) {
			$objects = array();

			if (empty($path)) {
				$path = static::path($type, $plugin);
			}

			foreach ((array)$path as $dir) {
				if ($dir != APP && is_dir($dir)) {
					$files = new \RegexIterator(new \DirectoryIterator($dir), $extension);
					foreach ($files as $file) {
						$fileName = basename($file);
						if (!$file->isDot() && $fileName[0] !== '.') {
							$isDir = $file->isDir();
							if ($isDir && $includeDirectories) {
								$objects[] = $fileName;
							} elseif (!$includeDirectories && !$isDir) {
								$objects[] = substr($fileName, 0, -4);
							}
						}
					}
				}
			}

			if ($type !== 'file') {
				foreach ($objects as $key => $value) {
					$objects[$key] = Inflector::camelize($value);
				}
			}

			sort($objects);
			if ($plugin) {
				return $objects;
			}

			static::$_objects[$cacheLocation][$name] = $objects;
			if ($cache) {
				static::$_objectCacheChange = true;
			}
		}

		return static::$_objects[$cacheLocation][$name];
	}

/**
 * Method to handle the class loading manually, ie. Vendor classes.
 *
 * @param string $className the name of the class to load
 * @return boolean
 */
	public static function load($className) {
		if (!isset(static::$_classMap[$className])) {
			return false;
		}
<<<<<<< HEAD
		if (empty(static::$_map)) {
			static::$_map = (array)Cache::read('file_map', '_cake_core_');
=======
		if (strpos($className, '..') !== false) {
			return false;
>>>>>>> 4ded2695
		}

		$parts = explode('.', static::$_classMap[$className], 2);
		list($plugin, $package) = count($parts) > 1 ? $parts : array(null, current($parts));

		if ($file = static::_mapped($className, $plugin)) {
			return include $file;
		}
		$paths = static::path($package, $plugin);

		if (empty($plugin)) {
			$appLibs = empty(static::$_packages['Lib']) ? APPLIBS : current(static::$_packages['Lib']);
			$paths[] = $appLibs . $package . DS;
			$paths[] = APP . $package . DS;
			$paths[] = CAKE . $package . DS;
		} else {
			$pluginPath = static::pluginPath($plugin);
			$paths[] = $pluginPath . 'Lib' . DS . $package . DS;
			$paths[] = $pluginPath . $package . DS;
		}

		$normalizedClassName = str_replace('\\', DS, $className);
		foreach ($paths as $path) {
			$file = $path . $normalizedClassName . '.php';
			if (file_exists($file)) {
				static::_map($file, $className, $plugin);
				return include $file;
			}
		}

		return false;
	}

/**
 * Returns the package name where a class was defined to be located at
 *
 * @param string $className name of the class to obtain the package name from
 * @return string package name or null if not declared
 * @link http://book.cakephp.org/2.0/en/core-utility-libraries/app.html#App::location
 */
	public static function location($className) {
		if (!empty(static::$_classMap[$className])) {
			return static::$_classMap[$className];
		}
		return null;
	}

/**
 * Initializes the App, registers a shutdown function.
 *
 * @return void
 */
	public static function init() {
		register_shutdown_function(array(get_called_class(), 'shutdown'));
	}

/**
 * Maps the $name to the $file.
 *
 * @param string $file full path to file
 * @param string $name unique name for this map
 * @param string $plugin camelized if object is from a plugin, the name of the plugin
 * @return void
 */
	protected static function _map($file, $name, $plugin = null) {
		$key = $name;
		if ($plugin) {
			$key = 'plugin.' . $name;
		}
		if ($plugin && empty(static::$_map[$name])) {
			static::$_map[$key] = $file;
		}
		if (!$plugin && empty(static::$_map['plugin.' . $name])) {
			static::$_map[$key] = $file;
		}
	}

/**
 * Returns a file's complete path.
 *
 * @param string $name unique name
 * @param string $plugin camelized if object is from a plugin, the name of the plugin
 * @return mixed file path if found, false otherwise
 */
	protected static function _mapped($name, $plugin = null) {
		$key = $name;
		if ($plugin) {
			$key = 'plugin.' . $name;
		}
		return isset(static::$_map[$key]) ? static::$_map[$key] : false;
	}

/**
 * Sets then returns the templates for each customizable package path
 *
 * @return array templates for each customizable package path
 */
	protected static function _packageFormat() {
		if (empty(static::$_packageFormat)) {
			static::$_packageFormat = array(
				'Model' => array(
					'%s' . 'Model' . DS
				),
				'Model/Behavior' => array(
					'%s' . 'Model' . DS . 'Behavior' . DS
				),
				'Model/Datasource' => array(
					'%s' . 'Model' . DS . 'Datasource' . DS
				),
				'Model/Datasource/Database' => array(
					'%s' . 'Model' . DS . 'Datasource' . DS . 'Database' . DS
				),
				'Model/Datasource/Session' => array(
					'%s' . 'Model' . DS . 'Datasource' . DS . 'Session' . DS
				),
				'Controller' => array(
					'%s' . 'Controller' . DS
				),
				'Controller/Component' => array(
					'%s' . 'Controller' . DS . 'Component' . DS
				),
				'Controller/Component/Auth' => array(
					'%s' . 'Controller' . DS . 'Component' . DS . 'Auth' . DS
				),
				'Controller/Component/Acl' => array(
					'%s' . 'Controller' . DS . 'Component' . DS . 'Acl' . DS
				),
				'View' => array(
					'%s' . 'View' . DS
				),
				'View/Helper' => array(
					'%s' . 'View' . DS . 'Helper' . DS
				),
				'Console' => array(
					'%s' . 'Console' . DS
				),
				'Console/Command' => array(
					'%s' . 'Console' . DS . 'Command' . DS
				),
				'Console/Command/Task' => array(
					'%s' . 'Console' . DS . 'Command' . DS . 'Task' . DS
				),
				'Lib' => array(
					'%s' . 'Lib' . DS
				),
				'Locale' => array(
					'%s' . 'Locale' . DS
				),
				'Vendor' => array(
					'%s' . 'vendor' . DS,
					dirname(dirname(CAKE)) . DS . 'vendors' . DS,
				),
				'Plugin' => array(
					APP . 'Plugin' . DS,
					dirname(dirname(CAKE)) . DS . 'plugins' . DS
				)
			);
		}

		return static::$_packageFormat;
	}

/**
 * Object destructor.
 *
 * Writes cache file if changes have been made to the $_map. Also, check if a fatal
 * error happened and call the handler.
 *
 * @return void
 */
	public static function shutdown() {
		if (static::$_cacheChange) {
			Cache::write('file_map', array_filter(static::$_map), '_cake_core_');
		}
		if (static::$_objectCacheChange) {
			Cache::write('object_map', static::$_objects, '_cake_core_');
		}
		static::_checkFatalError();
	}

/**
 * Check if a fatal error happened and trigger the configured handler if configured
 *
 * @return void
 */
	protected static function _checkFatalError() {
		$lastError = error_get_last();
		if (!is_array($lastError)) {
			return;
		}

		list(, $log) = ErrorHandler::mapErrorCode($lastError['type']);
		if ($log !== LOG_ERR) {
			return;
		}

		if (PHP_SAPI === 'cli') {
			$errorHandler = Configure::read('Error.consoleHandler');
		} else {
			$errorHandler = Configure::read('Error.handler');
		}
		if (!is_callable($errorHandler)) {
			return;
		}
		call_user_func($errorHandler, $lastError['type'], $lastError['message'], $lastError['file'], $lastError['line'], array());
	}

}<|MERGE_RESOLUTION|>--- conflicted
+++ resolved
@@ -483,13 +483,11 @@
 		if (!isset(static::$_classMap[$className])) {
 			return false;
 		}
-<<<<<<< HEAD
 		if (empty(static::$_map)) {
 			static::$_map = (array)Cache::read('file_map', '_cake_core_');
-=======
+		}
 		if (strpos($className, '..') !== false) {
 			return false;
->>>>>>> 4ded2695
 		}
 
 		$parts = explode('.', static::$_classMap[$className], 2);
