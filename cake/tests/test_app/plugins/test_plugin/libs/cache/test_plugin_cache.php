--- conflicted
+++ resolved
@@ -18,25 +18,4 @@
  * @license       http://www.opensource.org/licenses/opengroup.php The Open Group Test Suite License
  */
 class TestPluginCacheEngine extends CacheEngine {
-<<<<<<< HEAD
-	public function write($key, $value, $duration) {
-		
-	}
-	public function read($key) {
-		
-	}
-	public function delete($key) {
-		
-	}
-	public function increment($key, $offset = 1) {
-		
-	}
-	public function decrement($key, $offset = 1) {
-		
-	}
-	public function clear($check) {
-		
-	}
-=======
->>>>>>> 385ceb43
 }