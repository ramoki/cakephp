--- conflicted
+++ resolved
@@ -50,12 +50,7 @@
  * @var array
  * @access public
  */
-<<<<<<< HEAD
-	public $records = array(
-		array('id' => 1, 'float_field' => 42.23),
-=======
 	var $records = array(
 		array('id' => 1, 'float_field' => 42.23, 'bool' => false),
->>>>>>> 8d5e68d5
 	);
 }