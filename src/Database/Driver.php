<?php
/**
 * CakePHP(tm) : Rapid Development Framework (http://cakephp.org)
 * Copyright (c) Cake Software Foundation, Inc. (http://cakefoundation.org)
 *
 * Licensed under The MIT License
 * For full copyright and license information, please see the LICENSE.txt
 * Redistributions of files must retain the above copyright notice.
 *
 * @copyright     Copyright (c) Cake Software Foundation, Inc. (http://cakefoundation.org)
 * @link          http://cakephp.org CakePHP(tm) Project
 * @since         3.0.0
 * @license       http://www.opensource.org/licenses/mit-license.php MIT License
 */
namespace Cake\Database;

use InvalidArgumentException;
use PDO;

/**
 * Represents a database diver containing all specificities for
 * a database engine including its SQL dialect
 */
abstract class Driver
{

    /**
     * Configuration data.
     *
     * @var array
     */
    protected $_config;

    /**
     * Base configuration that is merged into the user
     * supplied configuration data.
     *
     * @var array
     */
    protected $_baseConfig = [];

    /**
     * Indicates whether or not the driver is doing automatic identifier quoting
     * for all queries
     *
     * @var bool
     */
    protected $_autoQuoting = false;

    /**
     * Constructor
     *
     * @param array $config The configuration for the driver.
     * @throws \InvalidArgumentException
     */
    public function __construct($config = [])
    {
        if (empty($config['username']) && !empty($config['login'])) {
            throw new InvalidArgumentException(
                'Please pass "username" instead of "login" for connecting to the database'
            );
        }
        $config += $this->_baseConfig;
        $this->_config = $config;
        if (!empty($config['quoteIdentifiers'])) {
            $this->autoQuoting(true);
        }
    }

    /**
     * Establishes a connection to the database server
     *
     * @return bool true con success
     */
    abstract public function connect();

    /**
     * Disconnects from database server
     *
     * @return void
     */
    abstract public function disconnect();

    /**
     * Returns correct connection resource or object that is internally used
     * If first argument is passed,
     *
     * @param null|\PDO $connection The connection object
     * @return void
     */
    abstract public function connection($connection = null);

    /**
     * Returns whether php is able to use this driver for connecting to database
     *
     * @return bool true if it is valid to use this driver
     */
    abstract public function enabled();

    /**
     * Prepares a sql statement to be executed
     *
     * @param string|\Cake\Database\Query $query The query to convert into a statement.
     * @return \Cake\Database\StatementInterface
     */
    abstract public function prepare($query);

    /**
     * Starts a transaction
     *
     * @return bool true on success, false otherwise
     */
    abstract public function beginTransaction();

    /**
     * Commits a transaction
     *
     * @return bool true on success, false otherwise
     */
    abstract public function commitTransaction();

    /**
     * Rollsback a transaction
     *
     * @return bool true on success, false otherwise
     */
    abstract public function rollbackTransaction();

    /**
     * Get the SQL for releasing a save point.
     *
     * @param string $name The table name
     * @return string
     */
    abstract public function releaseSavePointSQL($name);

    /**
     * Get the SQL for creating a save point.
     *
     * @param string $name The table name
     * @return string
     */
    abstract public function savePointSQL($name);

    /**
     * Get the SQL for rollingback a save point.
     *
     * @param string $name The table name
     * @return string
     */
    abstract public function rollbackSavePointSQL($name);

    /**
     * Get the SQL for disabling foreign keys
     *
     * @return string
     */
    abstract public function disableForeignKeySQL();

    /**
     * Get the SQL for enabling foreign keys
     *
     * @return string
     */
    abstract public function enableForeignKeySQL();

    /**
     * Returns whether the driver supports adding or dropping constraints
     * to already created tables.
     *
     * @return bool true if driver supports dynamic constraints
     */
    abstract public function supportsDynamicConstraints();

    /**
     * Returns whether this driver supports save points for nested transactions
     *
     * @return bool true if save points are supported, false otherwise
     */
    public function supportsSavePoints()
    {
        return true;
    }

    /**
     * Returns a value in a safe representation to be used in a query string
     *
     * @param mixed $value The value to quote.
     * @param string $type Type to be used for determining kind of quoting to perform
     * @return string
     */
    abstract public function quote($value, $type);

    /**
     * Checks if the driver supports quoting
     *
     * @return bool
     */
    public function supportsQuoting()
    {
        return true;
    }

    /**
     * Returns a callable function that will be used to transform a passed Query object.
     * This function, in turn, will return an instance of a Query object that has been
     * transformed to accommodate any specificities of the SQL dialect in use.
     *
     * @param string $type the type of query to be transformed
     * (select, insert, update, delete)
     * @return callable
     */
    abstract public function queryTranslator($type);

    /**
     * Get the schema dialect.
     *
     * Used by Cake\Database\Schema package to reflect schema and
     * generate schema.
     *
     * If all the tables that use this Driver specify their
     * own schemas, then this may return null.
     *
     * @return \Cake\Database\Schema\BaseSchema
     */
    abstract public function schemaDialect();

    /**
     * Quotes a database identifier (a column name, table name, etc..) to
     * be used safely in queries without the risk of using reserved words
     *
     * @param string $identifier The identifier expression to quote.
     * @return string
     */
    abstract public function quoteIdentifier($identifier);

    /**
     * Escapes values for use in schema definitions.
     *
     * @param mixed $value The value to escape.
     * @return string String for use in schema definitions.
     */
    public function schemaValue($value)
    {
        if ($value === null) {
            return 'NULL';
        }
        if ($value === false) {
            return 'FALSE';
        }
        if ($value === true) {
            return 'TRUE';
        }
        if (is_float($value)) {
            return str_replace(',', '.', (string)$value);
        }
        if ((is_int($value) || $value === '0') || (
            is_numeric($value) && strpos($value, ',') === false &&
            $value[0] !== '0' && strpos($value, 'e') === false)
        ) {
            return $value;
        }

        return $this->_connection->quote($value, PDO::PARAM_STR);
    }

    /**
     * Returns the schema name that's being used
     *
     * @return string
     */
    public function schema()
    {
        return $this->_config['schema'];
    }

    /**
     * Returns last id generated for a table or sequence in database
     *
     * @param string|null $table table name or sequence to get last insert value from
     * @param string|null $column the name of the column representing the primary key
     * @return string|int
     */
    public function lastInsertId($table = null, $column = null)
    {
        return $this->_connection->lastInsertId($table, $column);
    }

    /**
     * Check whether or not the driver is connected.
     *
     * @return bool
     */
    public function isConnected()
    {
        return $this->_connection !== null;
    }

    /**
     * Sets whether or not this driver should automatically quote identifiers
     * in queries.
     *
     * @param bool $enable Whether to enable auto quoting
<<<<<<< HEAD
     * @return $this
=======
     * @return self
>>>>>>> 53be5558
     */
    public function enableAutoQuoting($enable)
    {
        $this->_autoQuoting = (bool)$enable;

        return $this;
    }

    /**
     * Returns whether or not this driver should automatically quote identifiers
     * in queries
     *
     * @return bool
     */
    public function isAutoQuotingEnabled()
    {
        return $this->_autoQuoting;
    }

    /**
     * Returns whether or not this driver should automatically quote identifiers
     * in queries
     *
     * If called with a boolean argument, it will toggle the auto quoting setting
     * to the passed value
     *
     * @deprecated 3.4.0 use enableAutoQuoting()/isAutoQuotingEnabled() instead.
     * @param bool|null $enable Whether to enable auto quoting
     * @return bool
     */
    public function autoQuoting($enable = null)
    {
        if ($enable !== null) {
            $this->enableAutoQuoting($enable);
        }

        return $this->isAutoQuotingEnabled();
    }

    /**
     * Transforms the passed query to this Driver's dialect and returns an instance
     * of the transformed query and the full compiled SQL string
     *
     * @param \Cake\Database\Query $query The query to compile.
     * @param \Cake\Database\ValueBinder $generator The value binder to use.
     * @return array containing 2 entries. The first entity is the transformed query
     * and the second one the compiled SQL
     */
    public function compileQuery(Query $query, ValueBinder $generator)
    {
        $processor = $this->newCompiler();
        $translator = $this->queryTranslator($query->type());
        $query = $translator($query);

        return [$query, $processor->compile($query, $generator)];
    }

    /**
     * Returns an instance of a QueryCompiler
     *
     * @return \Cake\Database\QueryCompiler
     */
    public function newCompiler()
    {
        return new QueryCompiler();
    }

    /**
     * Destructor
     */
    public function __destruct()
    {
        $this->_connection = null;
    }

    /**
     * Returns an array that can be used to describe the internal state of this
     * object.
     *
     * @return array
     */
    public function __debugInfo()
    {
        return [
            'connected' => $this->isConnected()
        ];
    }
}<|MERGE_RESOLUTION|>--- conflicted
+++ resolved
@@ -301,11 +301,7 @@
      * in queries.
      *
      * @param bool $enable Whether to enable auto quoting
-<<<<<<< HEAD
-     * @return $this
-=======
      * @return self
->>>>>>> 53be5558
      */
     public function enableAutoQuoting($enable)
     {
