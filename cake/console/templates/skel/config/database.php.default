<?php
/**
 * This is core configuration file.
 *
 * Use it to configure core behaviour ofCake.
 *
 * PHP 5
 *
 * CakePHP(tm) : Rapid Development Framework (http://cakephp.org)
 * Copyright 2005-2010, Cake Software Foundation, Inc. (http://cakefoundation.org)
 *
 * Licensed under The MIT License
 * Redistributions of files must retain the above copyright notice.
 *
 * @copyright     Copyright 2005-2010, Cake Software Foundation, Inc. (http://cakefoundation.org)
 * @link          http://cakephp.org CakePHP(tm) Project
 * @package       cake
 * @subpackage    cake.app.config
 * @since         CakePHP(tm) v 0.2.9
 * @license       MIT License (http://www.opensource.org/licenses/mit-license.php)
 */
/**
 * In this file you set up your database connection details.
 *
 * @package       cake
 * @subpackage    cake.config
 */
/**
 * Database configuration class.
 * You can specify multiple configurations for production, development and testing.
 *
 * driver => The name of a supported driver; valid options are as follows:
 *		mysql 		- MySQL 4 & 5,
 *		sqlite		- SQLite (PHP5 only),
 *		postgres	- PostgreSQL 7 and higher,
 *		mssql		- Microsoft SQL Server 2000 and higher,
 *		oracle		- Oracle 8 and higher
 *
 * You can add custom database drivers (or override existing drivers) by adding the
 * appropriate file to app/models/datasources/dbo.  Drivers should be named 'dbo_x.php',
 * where 'x' is the name of the database.
 *
 * persistent => true / false
 * Determines whether or not the database should use a persistent connection
 *
 * host =>
 * the host you connect to the database.  To add a socket or port number, use 'port' => #
 *
 * prefix =>
 * Uses the given prefix for all the tables in this database.  This setting can be overridden
 * on a per-table basis with the Model::$tablePrefix property.
 *
 * schema =>
 * For Postgresspecifies which schema you would like to use the tables in. Postgres defaults to
 * 'public', DB2 defaults to empty.
 *
 * encoding =>
<<<<<<< HEAD
 * For MySQL, Postgres and DB2, specifies the character encoding to use when connecting to the
=======
 * For MySQL, MySQLi, Postgres specifies the character encoding to use when connecting to the
>>>>>>> 5f47de76
 * database.  Uses database default.
 *
 */
class DATABASE_CONFIG {

	public $default = array(
		'driver' => 'mysql',
		'persistent' => false,
		'host' => 'localhost',
		'login' => 'user',
		'password' => 'password',
		'database' => 'database_name',
		'prefix' => '',
	);

	public $test = array(
		'driver' => 'mysql',
		'persistent' => false,
		'host' => 'localhost',
		'login' => 'user',
		'password' => 'password',
		'database' => 'test_database_name',
		'prefix' => '',
	);
}<|MERGE_RESOLUTION|>--- conflicted
+++ resolved
@@ -55,11 +55,7 @@
  * 'public', DB2 defaults to empty.
  *
  * encoding =>
-<<<<<<< HEAD
- * For MySQL, Postgres and DB2, specifies the character encoding to use when connecting to the
-=======
- * For MySQL, MySQLi, Postgres specifies the character encoding to use when connecting to the
->>>>>>> 5f47de76
+ * For MySQL, Postgres and Sqlite, specifies the character encoding to use when connecting to the
  * database.  Uses database default.
  *
  */
