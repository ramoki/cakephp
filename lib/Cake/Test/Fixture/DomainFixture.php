--- conflicted
+++ resolved
@@ -5,20 +5,12 @@
  * PHP 5
  *
  * CakePHP(tm) Tests <http://book.cakephp.org/2.0/en/development/testing.html>
-<<<<<<< HEAD
- * Copyright 2005-2012, Cake Software Foundation, Inc. (http://cakefoundation.org)
-=======
  * Copyright (c) Cake Software Foundation, Inc. (http://cakefoundation.org)
->>>>>>> d1c88ebf
  *
- * Licensed under The MIT License
- * Redistributions of files must retain the above copyright notice
+ *  Licensed under The Open Group Test Suite License
+ *  Redistributions of files must retain the above copyright notice.
  *
-<<<<<<< HEAD
- * @copyright     Copyright 2005-2012, Cake Software Foundation, Inc. (http://cakefoundation.org)
-=======
  * @copyright     Copyright (c) Cake Software Foundation, Inc. (http://cakefoundation.org)
->>>>>>> d1c88ebf
  * @link          http://book.cakephp.org/2.0/en/development/testing.html CakePHP(tm) Tests
  * @package       Cake.Test.Fixture
  * @since         CakePHP(tm) v 2.1
