--- conflicted
+++ resolved
@@ -261,16 +261,11 @@
 		$config = Configure::read('SomeExample');
 		$this->assertEqual($config, $expected);
 
-<<<<<<< HEAD
 		$expected = array(
 			'data' => array('first' => 'value with backslash \, \'singlequote\' and "doublequotes"', 'second' => 'value2'),
 			'data2' => 'value'
 		);
 		Configure::store('AnotherExample', 'test.config', $expected);
-=======
-		$expected = array('data' => array('first' => 'value', 'second' => 'value2'));
-		Configure::store('AnotherExample', 'test_config', $expected);
->>>>>>> 07831762
 
 		Configure::load('test_config');
 		$config = Configure::read('AnotherExample');
