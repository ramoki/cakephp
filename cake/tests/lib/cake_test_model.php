<?php
/**
 * Short description for file.
 *
 * PHP versions 4 and 5
 *
 * CakePHP(tm) Tests <http://book.cakephp.org/view/1196/Testing>
 * Copyright 2005-2010, Cake Software Foundation, Inc. (http://cakefoundation.org)
 *
 *  Licensed under The Open Group Test Suite License
 *  Redistributions of files must retain the above copyright notice.
 *
 * @copyright     Copyright 2005-2010, Cake Software Foundation, Inc. (http://cakefoundation.org)
 * @link          http://book.cakephp.org/view/1196/Testing CakePHP(tm) Tests
 * @package       cake
 * @subpackage    cake.cake.tests.libs
 * @since         CakePHP(tm) v 1.2.0.4667
 * @license       http://www.opensource.org/licenses/opengroup.php The Open Group Test Suite License
 */
require_once LIBS.'model'.DS.'model.php';

/**
 * Short description for class.
 *
 * @package       cake
 * @subpackage    cake.cake.tests.lib
 */
class CakeTestModel extends Model {
<<<<<<< HEAD
	public $useDbConfig = 'test_suite';
	public $cacheSources = false;
=======
	var $useDbConfig = 'test_suite';
	var $cacheSources = false;
>>>>>>> 385ceb43
}<|MERGE_RESOLUTION|>--- conflicted
+++ resolved
@@ -26,11 +26,6 @@
  * @subpackage    cake.cake.tests.lib
  */
 class CakeTestModel extends Model {
-<<<<<<< HEAD
 	public $useDbConfig = 'test_suite';
 	public $cacheSources = false;
-=======
-	var $useDbConfig = 'test_suite';
-	var $cacheSources = false;
->>>>>>> 385ceb43
 }