--- conflicted
+++ resolved
@@ -532,193 +532,7 @@
 	}
 
 /**
-<<<<<<< HEAD
  * Initializes the App, registers a shutdown function.
-=======
- * Finds classes based on $name or specific file(s) to search. Calling App::import() will
- * not construct any classes contained in the files. It will only find and require() the file.
- *
- * @link          http://book.cakephp.org/2.0/en/core-utility-libraries/app.html#including-files-with-app-import
- * @param string|array $type The type of Class if passed as a string, or all params can be passed as
- *                    an single array to $type,
- * @param string $name Name of the Class or a unique name for the file
- * @param boolean|array $parent boolean true if Class Parent should be searched, accepts key => value
- *              array('parent' => $parent ,'file' => $file, 'search' => $search, 'ext' => '$ext');
- *              $ext allows setting the extension of the file name
- *              based on Inflector::underscore($name) . ".$ext";
- * @param array $search paths to search for files, array('path 1', 'path 2', 'path 3');
- * @param string $file full name of the file to search for including extension
- * @param boolean $return Return the loaded file, the file must have a return
- *                         statement in it to work: return $variable;
- * @return boolean true if Class is already in memory or if file is found and loaded, false if not
- */
-	public static function import($type = null, $name = null, $parent = true, $search = array(), $file = null, $return = false) {
-		$ext = null;
-
-		if (is_array($type)) {
-			extract($type, EXTR_OVERWRITE);
-		}
-
-		if (is_array($parent)) {
-			extract($parent, EXTR_OVERWRITE);
-		}
-
-		if (!$name && !$file) {
-			return false;
-		}
-
-		if (is_array($name)) {
-			foreach ($name as $class) {
-				if (!App::import(compact('type', 'parent', 'search', 'file', 'return') + array('name' => $class))) {
-					return false;
-				}
-			}
-			return true;
-		}
-
-		$originalType = strtolower($type);
-		$specialPackage = in_array($originalType, array('file', 'vendor'));
-		if (!$specialPackage && isset(self::$legacy[$originalType . 's'])) {
-			$type = self::$legacy[$originalType . 's'];
-		}
-		list($plugin, $name) = pluginSplit($name);
-		if (!empty($plugin)) {
-			if (!CakePlugin::loaded($plugin)) {
-				return false;
-			}
-		}
-
-		if (!$specialPackage) {
-			return self::_loadClass($name, $plugin, $type, $originalType, $parent);
-		}
-
-		if ($originalType == 'file' && !empty($file)) {
-			return self::_loadFile($name, $plugin, $search, $file, $return);
-		}
-
-		if ($originalType == 'vendor') {
-			return self::_loadVendor($name, $plugin, $file, $ext);
-		}
-
-		return false;
-	}
-
-/**
- * Helper function to include classes
- * This is a compatibility wrapper around using App::uses() and automatic class loading
- *
- * @param string $name unique name of the file for identifying it inside the application
- * @param string $plugin camel cased plugin name if any
- * @param string $type name of the packed where the class is located
- * @param string $originalType type name as supplied initially by the user
- * @param boolean $parent whether to load the class parent or not
- * @return boolean true indicating the successful load and existence of the class
- */
-	protected static function _loadClass($name, $plugin, $type, $originalType, $parent) {
-		if ($type == 'Console/Command' && $name == 'Shell') {
-			$type = 'Console';
-		} elseif (isset(self::$types[$originalType]['suffix'])) {
-			$suffix = self::$types[$originalType]['suffix'];
-			$name .= ($suffix == $name) ? '' : $suffix;
-		}
-		if ($parent && isset(self::$types[$originalType]['extends'])) {
-			$extends = self::$types[$originalType]['extends'];
-			$extendType = $type;
-			if (strpos($extends, '/') !== false) {
-				$parts = explode('/', $extends);
-				$extends = array_pop($parts);
-				$extendType = implode('/', $parts);
-			}
-			App::uses($extends, $extendType);
-			if ($plugin && in_array($originalType, array('controller', 'model'))) {
-				App::uses($plugin . $extends, $plugin . '.' . $type);
-			}
-		}
-		if ($plugin) {
-			$plugin .= '.';
-		}
-		$name = Inflector::camelize($name);
-		App::uses($name, $plugin . $type);
-		return class_exists($name);
-	}
-
-/**
- * Helper function to include single files
- *
- * @param string $name unique name of the file for identifying it inside the application
- * @param string $plugin camel cased plugin name if any
- * @param array $search list of paths to search the file into
- * @param string $file filename if known, the $name param will be used otherwise
- * @param boolean $return whether this function should return the contents of the file after being parsed by php or just a success notice
- * @return mixed if $return contents of the file after php parses it, boolean indicating success otherwise
- */
-	protected static function _loadFile($name, $plugin, $search, $file, $return) {
-		$mapped = self::_mapped($name, $plugin);
-		if ($mapped) {
-			$file = $mapped;
-		} elseif (!empty($search)) {
-			foreach ($search as $path) {
-				$found = false;
-				if (file_exists($path . $file)) {
-					$file = $path . $file;
-					$found = true;
-					break;
-				}
-				if (empty($found)) {
-					$file = false;
-				}
-			}
-		}
-		if (!empty($file) && file_exists($file)) {
-			self::_map($file, $name, $plugin);
-			$returnValue = include $file;
-			if ($return) {
-				return $returnValue;
-			}
-			return (bool)$returnValue;
-		}
-		return false;
-	}
-
-/**
- * Helper function to load files from vendors folders
- *
- * @param string $name unique name of the file for identifying it inside the application
- * @param string $plugin camel cased plugin name if any
- * @param string $file file name if known
- * @param string $ext file extension if known
- * @return boolean true if the file was loaded successfully, false otherwise
- */
-	protected static function _loadVendor($name, $plugin, $file, $ext) {
-		if ($mapped = self::_mapped($name, $plugin)) {
-			return (bool)include_once $mapped;
-		}
-		$fileTries = array();
-		$paths = ($plugin) ? App::path('vendors', $plugin) : App::path('vendors');
-		if (empty($ext)) {
-			$ext = 'php';
-		}
-		if (empty($file)) {
-			$fileTries[] = $name . '.' . $ext;
-			$fileTries[] = Inflector::underscore($name) . '.' . $ext;
-		} else {
-			$fileTries[] = $file;
-		}
-
-		foreach ($fileTries as $file) {
-			foreach ($paths as $path) {
-				if (file_exists($path . $file)) {
-					self::_map($path . $file, $name, $plugin);
-					return (bool)include $path . $file;
-				}
-			}
-		}
-		return false;
-	}
-
-/**
- * Initializes the cache for App, registers a shutdown function.
->>>>>>> 9c29fab4
  *
  * @return void
  */
