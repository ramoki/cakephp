--- conflicted
+++ resolved
@@ -491,10 +491,6 @@
 /**
  * Returns a counter string for the paged result set
  *
-<<<<<<< HEAD
- * @param  mixed $options Options for the counter string. See #options for list of keys.
- * @todo See about deprecating the keys in $map for formatting
-=======
  * Options
  *
  * - `model` The model to use, defaults to PaginatorHelper::defaultModel();
@@ -505,7 +501,6 @@
  * - `separator` The separator string to use, default to ' of '
  *
  * @param mixed $options Options for the counter string. See #options for list of keys.
->>>>>>> a7a6dc8c
  * @return string Counter string.
  */
 	function counter($options = array()) {
