--- conflicted
+++ resolved
@@ -710,11 +710,7 @@
         }
         $result = $this->_response->getHeaderLine('Location');
         if ($url === null) {
-<<<<<<< HEAD
-            $this->assertTrue(!empty($result), $message);
-=======
-            $this->assertNotEmpty($result['Location'], $message);
->>>>>>> 09e521a0
+            $this->assertNotEmpty($result, $message);
 
             return;
         }
