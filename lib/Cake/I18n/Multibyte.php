--- conflicted
+++ resolved
@@ -753,13 +753,8 @@
 		if ($charset == 'UTF-8') {
 			$parts = array();
 			$maxchars = floor(($length * 3) / 4);
-<<<<<<< HEAD
-			$strlen = strlen($string);
-			while ($strlen > $maxchars) {
-=======
 			$stringLength = strlen($string);
 			while ($stringLength > $maxchars) {
->>>>>>> 644d47c8
 				$i = (int)$maxchars;
 				$test = ord($string[$i]);
 				while ($test >= 128 && $test <= 191) {
@@ -768,11 +763,7 @@
 				}
 				$parts[] = base64_encode(substr($string, 0, $i));
 				$string = substr($string, $i);
-<<<<<<< HEAD
-				$strlen = strlen($string);
-=======
 				$stringLength = strlen($string);
->>>>>>> 644d47c8
 			}
 			$parts[] = base64_encode($string);
 			$string = implode($spacer, $parts);
