<?php
/**
 * Configure class
 *
 * PHP 5
 *
 * CakePHP(tm) : Rapid Development Framework (http://cakephp.org)
 * Copyright 2005-2010, Cake Software Foundation, Inc. (http://cakefoundation.org)
 *
 * Licensed under The MIT License
 * Redistributions of files must retain the above copyright notice.
 *
 * @copyright     Copyright 2005-2010, Cake Software Foundation, Inc. (http://cakefoundation.org)
 * @link          http://cakephp.org CakePHP(tm) Project
 * @package       cake
 * @subpackage    cake.cake.libs
 * @since         CakePHP(tm) v 1.0.0.2363
 * @license       MIT License (http://www.opensource.org/licenses/mit-license.php)
 */

/**
 * Configuration class. Used for managing runtime configuration information.
 *
 * Provides features for reading and writing to the runtime configuration, as well
 * as methods for loading additional configuration files or storing runtime configuration 
 * for future use.
 *
 * @package       cake
 * @subpackage    cake.cake.libs
 * @link          http://book.cakephp.org/view/924/The-Configuration-Class
 */
class Configure {

/**
 * Array of values currently stored in Configure.
 *
 * @var array
 */
	protected static $_values = array(
		'debug' => 0
	);

/**
 * Configured reader classes, used to load config files from resources
 *
 * @var array
 * @see Configure::load()
 */
	protected static $_readers = array();

/**
 * Initializes configure and runs the bootstrap process.
 * Bootstrapping includes the following steps:
 *
 * - Setup App array in Configure.
 * - Include app/config/core.php.
 * - Configure core cache configurations.
 * - Load App cache files.
 * - Include app/config/bootstrap.php.
 * - Setup error/exception handlers.
 *
 * @return void
 */
	public static function bootstrap($boot = true) {
		if ($boot) {
			self::write('App', array(
				'base' => false,
				'baseUrl' => false,
				'dir' => APP_DIR,
				'webroot' => WEBROOT_DIR,
				'www_root' => WWW_ROOT
			));

			if (!include(CONFIGS . 'core.php')) {
				trigger_error(__("Can't find application core file. Please create %score.php, and make sure it is readable by PHP.", CONFIGS), E_USER_ERROR);
			}

			if (empty(self::$_values['Cache']['disable'])) {
				$cache = Cache::config('default');

				if (empty($cache['settings'])) {
					trigger_error(__('Cache not configured properly. Please check Cache::config(); in APP/config/core.php'), E_USER_WARNING);
					$cache = Cache::config('default', array('engine' => 'File'));
				}
				$path = $prefix = $duration = null;

				if (!empty($cache['settings']['path'])) {
					$path = realpath($cache['settings']['path']);
				} else {
					$prefix = $cache['settings']['prefix'];
				}

				if (self::$_values['debug'] >= 1) {
					$duration = '+10 seconds';
				} else {
					$duration = '+999 days';
				}

				if (Cache::config('_cake_core_') === false) {
					Cache::config('_cake_core_', array_merge((array)$cache['settings'], array(
						'prefix' => $prefix . 'cake_core_', 'path' => $path . DS . 'persistent' . DS,
						'serialize' => true, 'duration' => $duration
					)));
				}

				if (Cache::config('_cake_model_') === false) {
					Cache::config('_cake_model_', array_merge((array)$cache['settings'], array(
						'prefix' => $prefix . 'cake_model_', 'path' => $path . DS . 'models' . DS,
						'serialize' => true, 'duration' => $duration
					)));
				}
			}

			App::init();
			App::build();
			if (!include(CONFIGS . 'bootstrap.php')) {
				trigger_error(__("Can't find application bootstrap file. Please create %sbootstrap.php, and make sure it is readable by PHP.", CONFIGS), E_USER_ERROR);
			}
			$level = -1;
			if (isset(self::$_values['Error']['level'])) {
				error_reporting(self::$_values['Error']['level']);
				$level = self::$_values['Error']['level'];
			}
			if (!empty(self::$_values['Error']['handler'])) {
				set_error_handler(self::$_values['Error']['handler'], $level);
			}
			if (!empty(self::$_values['Exception']['handler'])) {
				set_exception_handler(self::$_values['Exception']['handler']);
			}
		}
	}

/**
 * Used to store a dynamic variable in Configure.
 *
 * Usage:
 * {{{
 * Configure::write('One.key1', 'value of the Configure::One[key1]');
 * Configure::write(array('One.key1' => 'value of the Configure::One[key1]'));
 * Configure::write('One', array(
 *     'key1' => 'value of the Configure::One[key1]',
 *     'key2' => 'value of the Configure::One[key2]'
 * );
 *
 * Configure::write(array(
 *     'One.key1' => 'value of the Configure::One[key1]',
 *     'One.key2' => 'value of the Configure::One[key2]'
 * ));
 * }}}
 *
 * @link http://book.cakephp.org/view/926/write
 * @param array $config Name of var to write
 * @param mixed $value Value to set for var
 * @return boolean True if write was successful
 */
	public static function write($config, $value = null) {
		if (!is_array($config)) {
			$config = array($config => $value);
		}

		foreach ($config as $name => $value) {
			if (strpos($name, '.') === false) {
				self::$_values[$name] = $value;
			} else {
				$names = explode('.', $name, 4);
				switch (count($names)) {
					case 2:
						self::$_values[$names[0]][$names[1]] = $value;
					break;
					case 3:
						self::$_values[$names[0]][$names[1]][$names[2]] = $value;
					break;
					case 4:
						$names = explode('.', $name, 2);
						if (!isset(self::$_values[$names[0]])) {
							self::$_values[$names[0]] = array();
						}
						self::$_values[$names[0]] = Set::insert(self::$_values[$names[0]], $names[1], $value);
					break;
				}
			}
		}

		if (isset($config['debug']) && function_exists('ini_set')) {
			if (self::$_values['debug']) {
				ini_set('display_errors', 1);
			} else {
				ini_set('display_errors', 0);
			}
		}
		return true;
	}

/**
 * Used to read information stored in Configure.  Its not
 * possible to store `null` values in Configure.
 *
 * Usage:
 * {{{
 * Configure::read('Name'); will return all values for Name
 * Configure::read('Name.key'); will return only the value of Configure::Name[key]
 * }}}
 *
 * @link http://book.cakephp.org/view/927/read
 * @param string $var Variable to obtain.  Use '.' to access array elements.
 * @return mixed value stored in configure, or null.
 */
	public static function read($var = null) {
		if ($var === null) {
			return self::$_values;
		}
		if (isset(self::$_values[$var])) {
			return self::$_values[$var];
		}
		if (strpos($var, '.') !== false) {
			$names = explode('.', $var, 3);
			$var = $names[0];
		}
		if (!isset(self::$_values[$var])) {
			return null;
		}
		switch (count($names)) {
			case 2:
				if (isset(self::$_values[$var][$names[1]])) {
					return self::$_values[$var][$names[1]];
				}
			break;
			case 3:
				if (isset(self::$_values[$var][$names[1]][$names[2]])) {
					return self::$_values[$var][$names[1]][$names[2]];
				}
				if (!isset(self::$_values[$var][$names[1]])) {
					return null;
				}
				return Set::classicExtract(self::$_values[$var][$names[1]], $names[2]);
			break;
		}
		return null;
	}

/**
 * Used to delete a variable from Configure.
 *
 * Usage:
 * {{{
 * Configure::delete('Name'); will delete the entire Configure::Name
 * Configure::delete('Name.key'); will delete only the Configure::Name[key]
 * }}}
 *
 * @link http://book.cakephp.org/view/928/delete
 * @param string $var the var to be deleted
 * @return void
 */
	public static function delete($var = null) {
		if (strpos($var, '.') === false) {
			unset(self::$_values[$var]);
			return;
		}

		$names = explode('.', $var, 2);
		self::$_values[$names[0]] = Set::remove(self::$_values[$names[0]], $names[1]);
	}

/**
 * Add a new reader to Configure.  Readers allow you to read configuration 
 * files in various formats/storage locations.  CakePHP comes with two built-in readers
 * PhpReader and IniReader.  You can also implement your own reader classes in your application.
 *
 * To add a new reader to Configure:
 *
 * `Configure::config('ini', new IniReader());`
 *
 * @param string $name The name of the reader being configured.  This alias is used later to 
 *   read values from a specific reader.
 * @param ConfigReaderInterface $reader The reader to append.
 * @return void
 */
	public static function config($name, ConfigReaderInterface $reader) {
		self::$_readers[$name] = $reader;
	}

/**
 * Gets the names of the configured reader objects.
 *
 * @return array Array of the configured reader objects.
 */
	public static function configured($name = null) {
		if ($name) {
			return isset(self::$_readers[$name]);
		}
		return array_keys(self::$_readers);
	}

/**
 * Remove a configured reader.  This will unset the reader 
 * and make any future attempts to use it cause an Exception.
 *
 * @param string $name Name of the reader to drop.
 * @return boolean Success
 */
	public static function drop($name) {
		if (!isset(self::$_readers[$name])) {
			return false;
		}
		unset(self::$_readers[$name]);
		return true;
	}

<<<<<<< HEAD
		if (!isset($config)) {
			trigger_error(__('Configure::load() - no variable $config found in %s.php', $fileName), E_USER_WARNING);
=======
/**
 * Loads stored configuration information from a resource.  You can add
 * config file resource readers with `Configure::config()`.
 *
 * Loaded configuration infomration will be merged with the current
 * runtime configuration. You can load configuration files from plugins
 * by preceeding the filename with the plugin name.
 *
 * `Configure::load('Users.user', 'default')` 
 *
 * Would load the 'user' config file using the default config reader.  You can load
 * app config files by giving the name of the resource you want loaded.
 *
 * `Configure::load('setup', 'default');`
 *
 * @link http://book.cakephp.org/view/929/load
 * @param string $key name of configuration resource to load.
 * @param string $config Name of the configured reader to use to read the resource identfied by $key.
 * @return mixed false if file not found, void if load successful.
 * @throws Exception Will throw any exceptions the reader raises.
 */
	public static function load($key, $config = 'default') {
		if (!isset(self::$_readers[$config])) {
>>>>>>> 0ec1e650
			return false;
		}
		$values = self::$_readers[$config]->read($key);
		return self::write($values);
	}

/**
 * Used to determine the current version of CakePHP.
 *
 * Usage `Configure::version();`
 *
 * @link http://book.cakephp.org/view/930/version
 * @return string Current version of CakePHP
 */
	public static function version() {
		if (!isset(self::$_values['Cake']['version'])) {
			require(CORE_PATH . 'cake' . DS . 'config' . DS . 'config.php');
			self::write($config);
		}
		return self::$_values['Cake']['version'];
	}

/**
 * Used to write runtime configuration into Cache.  Stored runtime configuration can be
 * restored using `Configure::restore()`.  These methods can be used to enable configuration managers
 * frontends, or other GUI type interfaces for configuration.
 *
 * @param string $name The storage name for the saved configuration.
 * @param string $cacheConfig The cache configuration to save into.  Defaults to 'default'
 * @param array $data Either an array of data to store, or leave empty to store all values.
 * @return boolean Success
 */
	public static function store($name, $cacheConfig = 'default', $data = null) {
		if ($data === null) {
			$data = self::$_values;
		}
		return Cache::write($name, $data, $cacheConfig);
	}

/**
 * Restores configuration data stored in the Cache into configure.  Restored
 * values will overwrite existing ones.
 *
 * @param string $name Name of the stored config file to load.
 * @param string $cacheConfig Name of the Cache configuration to read from.
 * @return boolean Success.
 */
	public static function restore($name, $cacheConfig = 'default') {
		$values = Cache::read($name, $cacheConfig);
		if ($values) {
			return self::write($values);
		}
		return false;
	}
}

/**
 * An interface for creating objects compatible with Configure::load()
 *
 * @package cake.libs
 */
interface ConfigReaderInterface {
/**
 * Read method is used for reading configuration information from sources.
 * These sources can either be static resources like files, or dynamic ones like
 * a database, or other datasource.
 *
 * @param string $key 
 * @return array An array of data to merge into the runtime configuration
 */
	function read($key);
}<|MERGE_RESOLUTION|>--- conflicted
+++ resolved
@@ -306,10 +306,6 @@
 		return true;
 	}
 
-<<<<<<< HEAD
-		if (!isset($config)) {
-			trigger_error(__('Configure::load() - no variable $config found in %s.php', $fileName), E_USER_WARNING);
-=======
 /**
  * Loads stored configuration information from a resource.  You can add
  * config file resource readers with `Configure::config()`.
@@ -333,7 +329,6 @@
  */
 	public static function load($key, $config = 'default') {
 		if (!isset(self::$_readers[$config])) {
->>>>>>> 0ec1e650
 			return false;
 		}
 		$values = self::$_readers[$config]->read($key);
