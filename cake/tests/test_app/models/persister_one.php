--- conflicted
+++ resolved
@@ -6,24 +6,14 @@
  *
  * PHP versions 4 and 5
  *
-<<<<<<< HEAD
  * CakePHP : Rapid Development Framework (http://cakephp.org)
- * Copyright 2006-2009, Cake Software Foundation, Inc.
-=======
- * CakePHP :  Rapid Development Framework (http://cakephp.org)
  * Copyright 2006-2010, Cake Software Foundation, Inc.
->>>>>>> 66a89108
  *
  * Licensed under The MIT License
  * Redistributions of files must retain the above copyright notice.
  *
-<<<<<<< HEAD
- * @copyright     Copyright 2006-2009, Cake Software Foundation, Inc.
+ * @copyright     Copyright 2006-2010, Cake Software Foundation, Inc.
  * @link          http://cakephp.org CakePHP Project
-=======
- * @copyright     Copyright 2006-2010, Cake Software Foundation, Inc.
- * @link          http://cakefoundation.org/projects/info/cakephp CakePHP Project
->>>>>>> 66a89108
  * @package       cake
  * @subpackage    cake.tests.test_app.models
  * @since         CakePHP v 1.2.0.7726
