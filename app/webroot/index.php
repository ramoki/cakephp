<?php
/**
 * Index
 *
 * The Front Controller for handling every request
 *
 * PHP versions 4 and 5
 *
 * CakePHP(tm) : Rapid Development Framework (http://cakephp.org)
 * Copyright 2005-2010, Cake Software Foundation, Inc. (http://cakefoundation.org)
 *
 * Licensed under The MIT License
 * Redistributions of files must retain the above copyright notice.
 *
 * @copyright     Copyright 2005-2010, Cake Software Foundation, Inc. (http://cakefoundation.org)
 * @link          http://cakephp.org CakePHP(tm) Project
 * @package       cake
 * @subpackage    cake.app.webroot
 * @since         CakePHP(tm) v 0.2.9
 * @license       MIT License (http://www.opensource.org/licenses/mit-license.php)
 */
/**
 * Use the DS to separate the directories in other defines
 */
	if (!defined('DS')) {
		define('DS', DIRECTORY_SEPARATOR);
	}
/**
 * These defines should only be edited if you have cake installed in
 * a directory layout other than the way it is distributed.
 * When using custom settings be sure to use the DS and do not add a trailing DS.
 */

/**
 * The full path to the directory which holds "app", WITHOUT a trailing DS.
 *
 */
	if (!defined('ROOT')) {
		define('ROOT', dirname(dirname(dirname(__FILE__))));
	}
/**
 * The actual directory name for the "app".
 *
 */
	if (!defined('APP_DIR')) {
		define('APP_DIR', basename(dirname(dirname(__FILE__))));
	}
/**
 * The absolute path to the "cake" directory, WITHOUT a trailing DS.
 *
 */
	if (!defined('CAKE_CORE_INCLUDE_PATH')) {
		define('CAKE_CORE_INCLUDE_PATH', ROOT);
	}

/**
 * Editing below this line should NOT be necessary.
 * Change at your own risk.
 *
 */
	if (!defined('WEBROOT_DIR')) {
		define('WEBROOT_DIR', basename(dirname(__FILE__)));
	}
	if (!defined('WWW_ROOT')) {
		define('WWW_ROOT', dirname(__FILE__) . DS);
	}
	if (!defined('CORE_PATH')) {
		if (function_exists('ini_set') && ini_set('include_path', CAKE_CORE_INCLUDE_PATH . PATH_SEPARATOR . ROOT . DS . APP_DIR . DS . PATH_SEPARATOR . ini_get('include_path'))) {
			define('APP_PATH', null);
			define('CORE_PATH', null);
		} else {
			define('APP_PATH', ROOT . DS . APP_DIR . DS);
			define('CORE_PATH', CAKE_CORE_INCLUDE_PATH . DS);
		}
	}
	if (!include(CORE_PATH . 'cake' . DS . 'bootstrap.php')) {
		trigger_error("CakePHP core could not be found.  Check the value of CAKE_CORE_INCLUDE_PATH in APP/webroot/index.php.  It should point to the directory containing your " . DS . "cake core directory and your " . DS . "vendors root directory.", E_USER_ERROR);
	}
	if (isset($_GET['url']) && $_GET['url'] === 'favicon.ico') {
		return;
	} else {
		$Dispatcher = new Dispatcher();
		$Dispatcher->dispatch();
<<<<<<< HEAD
	}
	if (Configure::read() > 0) {
		echo "<!-- " . round(microtime(true) - $TIME_START, 4) . "s -->";
=======
>>>>>>> 83651091
	}<|MERGE_RESOLUTION|>--- conflicted
+++ resolved
@@ -81,10 +81,4 @@
 	} else {
 		$Dispatcher = new Dispatcher();
 		$Dispatcher->dispatch();
-<<<<<<< HEAD
-	}
-	if (Configure::read() > 0) {
-		echo "<!-- " . round(microtime(true) - $TIME_START, 4) . "s -->";
-=======
->>>>>>> 83651091
 	}