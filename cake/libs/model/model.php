--- conflicted
+++ resolved
@@ -1377,11 +1377,7 @@
 					if ($keys['old'][$foreignKey] != $keys[$foreignKey]) {
 						$conditions[$fkQuoted] = $keys['old'][$foreignKey];
 						$count = intval($this->find('count', compact('conditions', 'recursive')));
-<<<<<<< HEAD
-
-=======
-	
->>>>>>> 6535e622
+
 						$this->{$parent}->updateAll(
 							array($assoc['counterCache'] => $count),
 							array($this->{$parent}->escapeField() => $keys['old'][$foreignKey])
