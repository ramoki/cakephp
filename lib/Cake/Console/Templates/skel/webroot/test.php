--- conflicted
+++ resolved
@@ -7,10 +7,6 @@
  * @link          http://book.cakephp.org/2.0/en/development/testing.html
  * @package       app.webroot
  * @since         CakePHP(tm) v 1.2.0.4433
-<<<<<<< HEAD
-=======
- * @license       http://www.opensource.org/licenses/mit-license.php MIT License
->>>>>>> be2a2523
  */
 
 set_time_limit(0);
