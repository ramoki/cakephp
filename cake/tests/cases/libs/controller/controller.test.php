<?php
/**
 * ControllerTest file
 *
 * PHP versions 4 and 5
 *
 * CakePHP(tm) : Rapid Development Framework (http://cakephp.org)
 * Copyright 2005-2009, Cake Software Foundation, Inc. (http://cakefoundation.org)
 *
 * Licensed under The MIT License
 * Redistributions of files must retain the above copyright notice.
 *
 * @copyright     Copyright 2005-2009, Cake Software Foundation, Inc. (http://cakefoundation.org)
 * @link          http://cakephp.org
 * @package       cake
 * @subpackage    cake.tests.cases.libs.controller
 * @since         CakePHP(tm) v 1.2.0.5436
 * @license       MIT License (http://www.opensource.org/licenses/mit-license.php)
 */
App::import('Controller', 'Controller', false);
App::import('Component', 'Security');
App::import('Component', 'Cookie');

/**
 * AppController class
 *
 * @package       cake
 * @subpackage    cake.tests.cases.libs.controller
 */
if (!class_exists('AppController')) {
	/**
	 * AppController class
	 *
	 * @package       cake
	 * @subpackage    cake.tests.cases.libs.controller
	 */
	class AppController extends Controller {
	/**
	 * helpers property
	 *
	 * @var array
	 * @access public
	 */
		var $helpers = array('Html', 'Javascript');
	/**
	 * uses property
	 *
	 * @var array
	 * @access public
	 */
		var $uses = array('ControllerPost');
	/**
	 * components property
	 *
	 * @var array
	 * @access public
	 */
		var $components = array('Cookie');
	}
} elseif (!defined('APP_CONTROLLER_EXISTS')) {
	define('APP_CONTROLLER_EXISTS', true);
}

/**
 * ControllerPost class
 *
 * @package       cake
 * @subpackage    cake.tests.cases.libs.controller
 */
class ControllerPost extends CakeTestModel {

/**
 * name property
 *
 * @var string 'ControllerPost'
 * @access public
 */
	var $name = 'ControllerPost';

/**
 * useTable property
 *
 * @var string 'posts'
 * @access public
 */
	var $useTable = 'posts';

/**
 * invalidFields property
 *
 * @var array
 * @access public
 */
	var $invalidFields = array('name' => 'error_msg');

/**
 * lastQuery property
 *
 * @var mixed null
 * @access public
 */
	var $lastQuery = null;

/**
 * beforeFind method
 *
 * @param mixed $query
 * @access public
 * @return void
 */
	function beforeFind($query) {
		$this->lastQuery = $query;
	}

/**
 * find method
 *
 * @param mixed $type
 * @param array $options
 * @access public
 * @return void
 */
	function find($type, $options = array()) {
		if ($type == 'popular') {
			$conditions = array($this->name . '.' . $this->primaryKey .' > ' => '1');
			$options = Set::merge($options, compact('conditions'));
			return parent::find('all', $options);
		}
		return parent::find($type, $options);
	}
}

/**
 * ControllerPostsController class
 *
 * @package       cake
 * @subpackage    cake.tests.cases.libs.controller
 */
class ControllerCommentsController extends AppController {

/**
 * name property
 *
 * @var string 'ControllerPost'
 * @access public
 */
	var $name = 'ControllerComments';
}

/**
 * ControllerComment class
 *
 * @package       cake
 * @subpackage    cake.tests.cases.libs.controller
 */
class ControllerComment extends CakeTestModel {

/**
 * name property
 *
 * @var string 'ControllerComment'
 * @access public
 */
	var $name = 'Comment';

/**
 * useTable property
 *
 * @var string 'comments'
 * @access public
 */
	var $useTable = 'comments';

/**
 * data property
 *
 * @var array
 * @access public
 */
	var $data = array('name' => 'Some Name');

/**
 * alias property
 *
 * @var string 'ControllerComment'
 * @access public
 */
	var $alias = 'ControllerComment';
}

/**
 * ControllerAlias class
 *
 * @package       cake
 * @subpackage    cake.tests.cases.libs.controller
 */
class ControllerAlias extends CakeTestModel {

/**
 * name property
 *
 * @var string 'ControllerAlias'
 * @access public
 */
	var $name = 'ControllerAlias';

/**
 * alias property
 *
 * @var string 'ControllerSomeAlias'
 * @access public
 */
	var $alias = 'ControllerSomeAlias';

/**
 * useTable property
 *
 * @var string 'posts'
 * @access public
 */
	var $useTable = 'posts';
}

/**
 * ControllerPaginateModel class
 *
 * @package       cake
 * @subpackage    cake.tests.cases.libs.controller
 */
class ControllerPaginateModel extends CakeTestModel {

/**
 * name property
 *
 * @var string
 * @access public
 */
	var $name = 'ControllerPaginateModel';

/**
 * useTable property
 *
 * @var string'
 * @access public
 */
	var $useTable = 'comments';

/**
 * paginate method
 *
 * @return void
 * @access public
 */
	function paginate($conditions, $fields, $order, $limit, $page, $recursive, $extra) {
		$this->extra = $extra;
	}

/**
 * paginateCount
 *
 * @access public
 * @return void
 */
	function paginateCount($conditions, $recursive, $extra) {
		$this->extraCount = $extra;
	}
}

/**
 * NameTest class
 *
 * @package       cake
 * @subpackage    cake.tests.cases.libs.controller
 */
class NameTest extends CakeTestModel {

/**
 * name property
 * @var string 'Name'
 * @access public
 */
	var $name = 'Name';

/**
 * useTable property
 * @var string 'names'
 * @access public
 */
	var $useTable = 'comments';

/**
 * alias property
 *
 * @var string 'ControllerComment'
 * @access public
 */
	var $alias = 'Name';
}

/**
 * TestController class
 *
 * @package       cake
 * @subpackage    cake.tests.cases.libs.controller
 */
class TestController extends AppController {

/**
 * name property
 * @var string 'Name'
 * @access public
 */
	var $name = 'TestController';

/**
 * helpers property
 *
 * @var array
 * @access public
 */
	var $helpers = array('Xml');

/**
 * components property
 *
 * @var array
 * @access public
 */
	var $components = array('Security');

/**
 * uses property
 *
 * @var array
 * @access public
 */
	var $uses = array('ControllerComment', 'ControllerAlias');

/**
 * index method
 *
 * @param mixed $testId
 * @param mixed $test2Id
 * @access public
 * @return void
 */
	function index($testId, $test2Id) {
		$this->data['testId'] = $testId;
		$this->data['test2Id'] = $test2Id;
	}
}

/**
 * TestComponent class
 *
 * @package       cake
 * @subpackage    cake.tests.cases.libs.controller
 */
class TestComponent extends Object {

/**
 * beforeRedirect method
 *
 * @access public
 * @return void
 */
	function beforeRedirect() {
	}
}

/**
 * AnotherTestController class
 *
 * @package       cake
 * @subpackage    cake.tests.cases.libs.controller
 */
class AnotherTestController extends AppController {

/**
 * name property
 * @var string 'Name'
 * @access public
 */
	var $name = 'AnotherTest';

/**
 * uses property
 *
 * @var array
 * @access public
 */
	var $uses = null;
}

/**
 * ControllerTest class
 *
 * @package       cake
 * @subpackage    cake.tests.cases.libs.controller
 */
class ControllerTest extends CakeTestCase {

/**
 * fixtures property
 *
 * @var array
 * @access public
 */
	var $fixtures = array('core.post', 'core.comment', 'core.name');

/**
 * endTest
 *
 * @access public
 * @return void
 */
	function endTest() {
		App::build();
	}

/**
 * testConstructClasses method
 *
 * @access public
 * @return void
 */
	function testConstructClasses() {
		$Controller =& new Controller();
		$Controller->modelClass = 'ControllerPost';
		$Controller->passedArgs[] = '1';
		$Controller->constructClasses();
		$this->assertEqual($Controller->ControllerPost->id, 1);

		unset($Controller);

		$Controller =& new Controller();
		$Controller->uses = array('ControllerPost', 'ControllerComment');
		$Controller->passedArgs[] = '1';
		$Controller->constructClasses();
		$this->assertTrue(is_a($Controller->ControllerPost, 'ControllerPost'));
		$this->assertTrue(is_a($Controller->ControllerComment, 'ControllerComment'));

		$this->assertEqual($Controller->ControllerComment->name, 'Comment');

		unset($Controller);

		App::build(array('plugins' => array(TEST_CAKE_CORE_INCLUDE_PATH . 'tests' . DS . 'test_app' . DS . 'plugins' . DS)));

		$Controller =& new Controller();
		$Controller->uses = array('TestPlugin.TestPluginPost');
		$Controller->constructClasses();

		$this->assertEqual($Controller->modelClass, 'TestPluginPost');
		$this->assertTrue(isset($Controller->TestPluginPost));
		$this->assertTrue(is_a($Controller->TestPluginPost, 'TestPluginPost'));

		unset($Controller);
	}

/**
 * testAliasName method
 *
 * @access public
 * @return void
 */
	function testAliasName() {
		$Controller =& new Controller();
		$Controller->uses = array('NameTest');
		$Controller->constructClasses();

		$this->assertEqual($Controller->NameTest->name, 'Name');
		$this->assertEqual($Controller->NameTest->alias, 'Name');

		unset($Controller);
	}

/**
 * testPersistent method
 *
 * @access public
 * @return void
 */
	function testPersistent() {
		Configure::write('Cache.disable', false);
		$Controller =& new Controller();
		$Controller->modelClass = 'ControllerPost';
		$Controller->persistModel = true;
		$Controller->constructClasses();
		$this->assertTrue(file_exists(CACHE . 'persistent' . DS .'controllerpost.php'));
		$this->assertTrue(is_a($Controller->ControllerPost, 'ControllerPost'));
		@unlink(CACHE . 'persistent' . DS . 'controllerpost.php');
		@unlink(CACHE . 'persistent' . DS . 'controllerpostregistry.php');

		unset($Controller);
		Configure::write('Cache.disable', true);
	}

/**
 * testPaginate method
 *
 * @access public
 * @return void
 */
	function testPaginate() {
		$Controller =& new Controller();
		$Controller->uses = array('ControllerPost', 'ControllerComment');
		$Controller->passedArgs[] = '1';
		$Controller->params['url'] = array();
		$Controller->constructClasses();

		$results = Set::extract($Controller->paginate('ControllerPost'), '{n}.ControllerPost.id');
		$this->assertEqual($results, array(1, 2, 3));

		$results = Set::extract($Controller->paginate('ControllerComment'), '{n}.ControllerComment.id');
		$this->assertEqual($results, array(1, 2, 3, 4, 5, 6));

		$Controller->modelClass = null;

		$Controller->uses[0] = 'Plugin.ControllerPost';
		$results = Set::extract($Controller->paginate(), '{n}.ControllerPost.id');
		$this->assertEqual($results, array(1, 2, 3));

		$Controller->passedArgs = array('page' => '-1');
		$results = Set::extract($Controller->paginate('ControllerPost'), '{n}.ControllerPost.id');
		$this->assertEqual($Controller->params['paging']['ControllerPost']['page'], 1);
		$this->assertEqual($results, array(1, 2, 3));

		$Controller->passedArgs = array('sort' => 'ControllerPost.id', 'direction' => 'asc');
		$results = Set::extract($Controller->paginate('ControllerPost'), '{n}.ControllerPost.id');
		$this->assertEqual($Controller->params['paging']['ControllerPost']['page'], 1);
		$this->assertEqual($results, array(1, 2, 3));

		$Controller->passedArgs = array('sort' => 'ControllerPost.id', 'direction' => 'desc');
		$results = Set::extract($Controller->paginate('ControllerPost'), '{n}.ControllerPost.id');
		$this->assertEqual($Controller->params['paging']['ControllerPost']['page'], 1);
		$this->assertEqual($results, array(3, 2, 1));

		$Controller->passedArgs = array('sort' => 'id', 'direction' => 'desc');
		$results = Set::extract($Controller->paginate('ControllerPost'), '{n}.ControllerPost.id');
		$this->assertEqual($Controller->params['paging']['ControllerPost']['page'], 1);
		$this->assertEqual($results, array(3, 2, 1));

		$Controller->passedArgs = array('sort' => 'NotExisting.field', 'direction' => 'desc');
		$results = Set::extract($Controller->paginate('ControllerPost'), '{n}.ControllerPost.id');
		$this->assertEqual($Controller->params['paging']['ControllerPost']['page'], 1, 'Invalid field in query %s');
		$this->assertEqual($results, array(1, 2, 3));

		$Controller->passedArgs = array('sort' => 'ControllerPost.author_id', 'direction' => 'allYourBase');
		$results = Set::extract($Controller->paginate('ControllerPost'), '{n}.ControllerPost.id');
		$this->assertEqual($Controller->ControllerPost->lastQuery['order'][0], array('ControllerPost.author_id' => 'asc'));
		$this->assertEqual($results, array(1, 3, 2));

		$Controller->passedArgs = array('page' => '1 " onclick="alert(\'xss\');">');
		$Controller->paginate = array('limit' => 1);
		$Controller->paginate('ControllerPost');
		$this->assertIdentical($Controller->params['paging']['ControllerPost']['page'], 1, 'XSS exploit opened %s');
		$this->assertIdentical($Controller->params['paging']['ControllerPost']['options']['page'], 1, 'XSS exploit opened %s');

		$Controller->passedArgs = array();
		$Controller->paginate = array('limit' => 0);
		$Controller->paginate('ControllerPost');
		$this->assertIdentical($Controller->params['paging']['ControllerPost']['page'], 1);
		$this->assertIdentical($Controller->params['paging']['ControllerPost']['pageCount'], 3);
		$this->assertIdentical($Controller->params['paging']['ControllerPost']['prevPage'], false);
		$this->assertIdentical($Controller->params['paging']['ControllerPost']['nextPage'], true);

		$Controller->passedArgs = array();
		$Controller->paginate = array('limit' => 'garbage!');
		$Controller->paginate('ControllerPost');
		$this->assertIdentical($Controller->params['paging']['ControllerPost']['page'], 1);
		$this->assertIdentical($Controller->params['paging']['ControllerPost']['pageCount'], 3);
		$this->assertIdentical($Controller->params['paging']['ControllerPost']['prevPage'], false);
		$this->assertIdentical($Controller->params['paging']['ControllerPost']['nextPage'], true);
	}

/**
 * testPaginateExtraParams method
 *
 * @access public
 * @return void
 */
	function testPaginateExtraParams() {
		$Controller =& new Controller();
		$Controller->uses = array('ControllerPost', 'ControllerComment');
		$Controller->passedArgs[] = '1';
		$Controller->params['url'] = array();
		$Controller->constructClasses();

		$Controller->passedArgs = array('page' => '-1', 'contain' => array('ControllerComment'));
		$result = $Controller->paginate('ControllerPost');
		$this->assertEqual($Controller->params['paging']['ControllerPost']['page'], 1);
		$this->assertEqual(Set::extract($result, '{n}.ControllerPost.id'), array(1, 2, 3));
		$this->assertTrue(!isset($Controller->ControllerPost->lastQuery['contain']));

		$Controller->passedArgs = array('page' => '-1');
		$Controller->paginate = array('ControllerPost' => array('contain' => array('ControllerComment')));
		$result = $Controller->paginate('ControllerPost');
		$this->assertEqual($Controller->params['paging']['ControllerPost']['page'], 1);
		$this->assertEqual(Set::extract($result, '{n}.ControllerPost.id'), array(1, 2, 3));
		$this->assertTrue(isset($Controller->ControllerPost->lastQuery['contain']));

		$Controller->paginate = array('ControllerPost' => array('popular', 'fields' => array('id', 'title')));
		$result = $Controller->paginate('ControllerPost');
		$this->assertEqual(Set::extract($result, '{n}.ControllerPost.id'), array(2, 3));
		$this->assertEqual($Controller->ControllerPost->lastQuery['conditions'], array('ControllerPost.id > ' => '1'));

		$Controller->passedArgs = array('limit' => 12);
		$Controller->paginate = array('limit' => 30);
		$result = $Controller->paginate('ControllerPost');
		$paging = $Controller->params['paging']['ControllerPost'];

		$this->assertEqual($Controller->ControllerPost->lastQuery['limit'], 12);
		$this->assertEqual($paging['options']['limit'], 12);

		$Controller =& new Controller();
		$Controller->uses = array('ControllerPaginateModel');
		$Controller->params['url'] = array();
		$Controller->constructClasses();
		$Controller->paginate = array(
			'ControllerPaginateModel' => array('contain' => array('ControllerPaginateModel'), 'group' => 'Comment.author_id')
		);
		$result = $Controller->paginate('ControllerPaginateModel');
		$expected = array('contain' => array('ControllerPaginateModel'), 'group' => 'Comment.author_id');
		$this->assertEqual($Controller->ControllerPaginateModel->extra, $expected);
		$this->assertEqual($Controller->ControllerPaginateModel->extraCount, $expected);

		$Controller->paginate = array(
			'ControllerPaginateModel' => array('foo', 'contain' => array('ControllerPaginateModel'), 'group' => 'Comment.author_id')
		);
		$Controller->paginate('ControllerPaginateModel');
		$expected = array('contain' => array('ControllerPaginateModel'), 'group' => 'Comment.author_id', 'type' => 'foo');
		$this->assertEqual($Controller->ControllerPaginateModel->extra, $expected);
		$this->assertEqual($Controller->ControllerPaginateModel->extraCount, $expected);
	}

/**
 * testPaginatePassedArgs method
 *
 * @return void
 * @access public
 */
	function testPaginatePassedArgs() {
		$Controller =& new Controller();
		$Controller->uses = array('ControllerPost');
		$Controller->passedArgs[] = array('1', '2', '3');
		$Controller->params['url'] = array();
		$Controller->constructClasses();

		$Controller->paginate = array(
			'fields' => array(),
			'order' => '',
			'limit' => 5,
			'page' => 1,
			'recursive' => -1
		);
		$conditions = array();
		$Controller->paginate('ControllerPost',$conditions);

		$expected = array(
			'fields' => array(),
			'order' => '',
			'limit' => 5,
			'page' => 1,
			'recursive' => -1,
			'conditions' => array()
		);
		$this->assertEqual($Controller->params['paging']['ControllerPost']['options'],$expected);
	}

/**
 * Test that special paginate types are called and that the type param doesn't leak out into defaults or options.
 *
 * @return void
 */
	function testPaginateSpecialType() {
		$Controller =& new Controller();
		$Controller->uses = array('ControllerPost', 'ControllerComment');
		$Controller->passedArgs[] = '1';
		$Controller->params['url'] = array();
		$Controller->constructClasses();

		$Controller->paginate = array('ControllerPost' => array('popular', 'fields' => array('id', 'title')));
		$result = $Controller->paginate('ControllerPost');

		$this->assertEqual(Set::extract($result, '{n}.ControllerPost.id'), array(2, 3));
		$this->assertEqual($Controller->ControllerPost->lastQuery['conditions'], array('ControllerPost.id > ' => '1'));
		$this->assertFalse(isset($Controller->params['paging']['ControllerPost']['defaults'][0]));
		$this->assertFalse(isset($Controller->params['paging']['ControllerPost']['options'][0]));
	}

/**
 * testDefaultPaginateParams method
 *
 * @access public
 * @return void
 */
	function testDefaultPaginateParams() {
		$Controller =& new Controller();
		$Controller->modelClass = 'ControllerPost';
		$Controller->params['url'] = array();
		$Controller->paginate = array('order' => 'ControllerPost.id DESC');
		$Controller->constructClasses();
		$results = Set::extract($Controller->paginate('ControllerPost'), '{n}.ControllerPost.id');
		$this->assertEqual($Controller->params['paging']['ControllerPost']['defaults']['order'], 'ControllerPost.id DESC');
		$this->assertEqual($Controller->params['paging']['ControllerPost']['options']['order'], 'ControllerPost.id DESC');
		$this->assertEqual($results, array(3, 2, 1));
	}

/**
 * testFlash method
 *
 * @access public
 * @return void
 */
	function testFlash() {
		$Controller =& new Controller();
		$Controller->flash('this should work', '/flash');
		$result = $Controller->output;

		$expected = '<!DOCTYPE html PUBLIC "-//W3C//DTD XHTML 1.0 Transitional//EN" "http://www.w3.org/TR/xhtml1/DTD/xhtml1-transitional.dtd">
		<html xmlns="http://www.w3.org/1999/xhtml">
		<head>
		<meta http-equiv="Content-Type" content="text/html; charset=utf-8" />
		<title>this should work</title>
		<style><!--
		P { text-align:center; font:bold 1.1em sans-serif }
		A { color:#444; text-decoration:none }
		A:HOVER { text-decoration: underline; color:#44E }
		--></style>
		</head>
		<body>
		<p><a href="/flash">this should work</a></p>
		</body>
		</html>';
		$result = str_replace(array("\t", "\r\n", "\n"), "", $result);
		$expected =  str_replace(array("\t", "\r\n", "\n"), "", $expected);
		$this->assertEqual($result, $expected);

		App::build(array('views' => array(TEST_CAKE_CORE_INCLUDE_PATH . 'tests' . DS . 'test_app' . DS . 'views'. DS)));
		$Controller =& new Controller();
		$Controller->flash('this should work', '/flash', 1, 'ajax2');
		$result = $Controller->output;
		$this->assertPattern('/Ajax!/', $result);
		App::build();
	}

/**
 * testControllerSet method
 *
 * @access public
 * @return void
 */
	function testControllerSet() {
		$Controller =& new Controller();
		$Controller->set('variable_with_underscores', null);
		$this->assertTrue(array_key_exists('variable_with_underscores', $Controller->viewVars));

		$Controller->viewVars = array();
		$viewVars = array('ModelName' => array('id' => 1, 'name' => 'value'));
		$Controller->set($viewVars);
		$this->assertTrue(array_key_exists('ModelName', $Controller->viewVars));

		$Controller->viewVars = array();
		$Controller->set('variable_with_underscores', 'value');
		$this->assertTrue(array_key_exists('variable_with_underscores', $Controller->viewVars));

		$Controller->viewVars = array();
		$viewVars = array('ModelName' => 'name');
		$Controller->set($viewVars);
		$this->assertTrue(array_key_exists('ModelName', $Controller->viewVars));

		$Controller->set('title', 'someTitle');
		$this->assertIdentical($Controller->viewVars['title'], 'someTitle');
		$this->assertNotEqual($Controller->pageTitle, 'someTitle');

		$Controller->viewVars = array();
		$expected = array('ModelName' => 'name', 'ModelName2' => 'name2');
		$Controller->set(array('ModelName', 'ModelName2'), array('name', 'name2'));
		$this->assertIdentical($Controller->viewVars, $expected);
	}

/**
 * testRender method
 *
 * @access public
 * @return void
 */
	function testRender() {
		App::build(array(
			'views' => array(TEST_CAKE_CORE_INCLUDE_PATH . 'tests' . DS . 'test_app' . DS . 'views'. DS)
		), true);

		$Controller =& new Controller();
		$Controller->viewPath = 'posts';

		$result = $Controller->render('index');
		$this->assertPattern('/posts index/', $result);

		$result = $Controller->render('/elements/test_element');
		$this->assertPattern('/this is the test element/', $result);

		$Controller = new TestController();
		$Controller->constructClasses();
		$Controller->ControllerComment->validationErrors = array('title' => 'tooShort');
		$expected = $Controller->ControllerComment->validationErrors;

		ClassRegistry::flush();
		$Controller->viewPath = 'posts';
		$result = $Controller->render('index');
		$View = ClassRegistry::getObject('view');
		$this->assertTrue(isset($View->validationErrors['ControllerComment']));
		$this->assertEqual($expected, $View->validationErrors['ControllerComment']);

		$Controller->ControllerComment->validationErrors = array();
		ClassRegistry::flush();
		App::build();
	}

/**
 * testToBeInheritedGuardmethods method
 *
 * @access public
 * @return void
 */
	function testToBeInheritedGuardmethods() {
		$Controller =& new Controller();
		$this->assertTrue($Controller->_beforeScaffold(''));
		$this->assertTrue($Controller->_afterScaffoldSave(''));
		$this->assertTrue($Controller->_afterScaffoldSaveError(''));
		$this->assertFalse($Controller->_scaffoldError(''));
	}

/**
 * testRedirect method
 *
 * @access public
 * @return void
 */
	function testRedirect() {
		$codes = array(
			100 => "Continue",
			101 => "Switching Protocols",
			200 => "OK",
			201 => "Created",
			202 => "Accepted",
			203 => "Non-Authoritative Information",
			204 => "No Content",
			205 => "Reset Content",
			206 => "Partial Content",
			300 => "Multiple Choices",
			301 => "Moved Permanently",
			302 => "Found",
			303 => "See Other",
			304 => "Not Modified",
			305 => "Use Proxy",
			307 => "Temporary Redirect",
			400 => "Bad Request",
			401 => "Unauthorized",
			402 => "Payment Required",
			403 => "Forbidden",
			404 => "Not Found",
			405 => "Method Not Allowed",
			406 => "Not Acceptable",
			407 => "Proxy Authentication Required",
			408 => "Request Time-out",
			409 => "Conflict",
			410 => "Gone",
			411 => "Length Required",
			412 => "Precondition Failed",
			413 => "Request Entity Too Large",
			414 => "Request-URI Too Large",
			415 => "Unsupported Media Type",
			416 => "Requested range not satisfiable",
			417 => "Expectation Failed",
			500 => "Internal Server Error",
			501 => "Not Implemented",
			502 => "Bad Gateway",
			503 => "Service Unavailable",
			504 => "Gateway Time-out"
		);

		Mock::generatePartial('Controller', 'MockController', array('header'));
		Mock::generate('TestComponent', 'MockTestComponent');
		Mock::generate('TestComponent', 'MockTestBComponent');

		App::import('Helper', 'Cache');

		foreach ($codes as $code => $msg) {
			$MockController =& new MockController();
			$MockController->Component =& new Component();
			$MockController->Component->init($MockController);
			$MockController->expectAt(0, 'header', array("HTTP/1.1 {$code} {$msg}"));
			$MockController->expectAt(1, 'header', array('Location: http://cakephp.org'));
			$MockController->expectCallCount('header', 2);
			$MockController->redirect('http://cakephp.org', (int)$code, false);
			$this->assertFalse($MockController->autoRender);
		}
		foreach ($codes as $code => $msg) {
			$MockController =& new MockController();
			$MockController->Component =& new Component();
			$MockController->Component->init($MockController);
			$MockController->expectAt(0, 'header', array("HTTP/1.1 {$code} {$msg}"));
			$MockController->expectAt(1, 'header', array('Location: http://cakephp.org'));
			$MockController->expectCallCount('header', 2);
			$MockController->redirect('http://cakephp.org', $msg, false);
			$this->assertFalse($MockController->autoRender);
		}

		$MockController =& new MockController();
		$MockController->Component =& new Component();
		$MockController->Component->init($MockController);
		$MockController->expectAt(0, 'header', array('Location: http://www.example.org/users/login'));
		$MockController->expectCallCount('header', 1);
		$MockController->redirect('http://www.example.org/users/login', null, false);

		$MockController =& new MockController();
		$MockController->Component =& new Component();
		$MockController->Component->init($MockController);
		$MockController->expectAt(0, 'header', array('HTTP/1.1 301 Moved Permanently'));
		$MockController->expectAt(1, 'header', array('Location: http://www.example.org/users/login'));
		$MockController->expectCallCount('header', 2);
		$MockController->redirect('http://www.example.org/users/login', 301, false);

		$MockController =& new MockController();
		$MockController->components = array('MockTest');
		$MockController->Component =& new Component();
		$MockController->Component->init($MockController);
		$MockController->MockTest->setReturnValue('beforeRedirect', null);
		$MockController->expectAt(0, 'header', array('HTTP/1.1 301 Moved Permanently'));
		$MockController->expectAt(1, 'header', array('Location: http://cakephp.org'));
		$MockController->expectCallCount('header', 2);
		$MockController->redirect('http://cakephp.org', 301, false);

		$MockController =& new MockController();
		$MockController->components = array('MockTest');
		$MockController->Component =& new Component();
		$MockController->Component->init($MockController);
		$MockController->MockTest->setReturnValue('beforeRedirect', 'http://book.cakephp.org');
		$MockController->expectAt(0, 'header', array('HTTP/1.1 301 Moved Permanently'));
		$MockController->expectAt(1, 'header', array('Location: http://book.cakephp.org'));
		$MockController->expectCallCount('header', 2);
		$MockController->redirect('http://cakephp.org', 301, false);

		$MockController =& new MockController();
		$MockController->components = array('MockTest');
		$MockController->Component =& new Component();
		$MockController->Component->init($MockController);
		$MockController->MockTest->setReturnValue('beforeRedirect', false);
		$MockController->expectNever('header');
		$MockController->redirect('http://cakephp.org', 301, false);

		$MockController =& new MockController();
		$MockController->components = array('MockTest', 'MockTestB');
		$MockController->Component =& new Component();
		$MockController->Component->init($MockController);
		$MockController->MockTest->setReturnValue('beforeRedirect', 'http://book.cakephp.org');
		$MockController->MockTestB->setReturnValue('beforeRedirect', 'http://bakery.cakephp.org');
		$MockController->expectAt(0, 'header', array('HTTP/1.1 301 Moved Permanently'));
		$MockController->expectAt(1, 'header', array('Location: http://bakery.cakephp.org'));
		$MockController->expectCallCount('header', 2);
		$MockController->redirect('http://cakephp.org', 301, false);
	}

/**
 * testMergeVars method
 *
 * @access public
 * @return void
 */
	function testMergeVars() {
		if ($this->skipIf(defined('APP_CONTROLLER_EXISTS'), '%s Need a non-existent AppController')) {
			return;
		}

		$TestController =& new TestController();
		$TestController->constructClasses();

		$testVars = get_class_vars('TestController');
		$appVars = get_class_vars('AppController');

		$components = is_array($appVars['components'])
						? array_merge($appVars['components'], $testVars['components'])
						: $testVars['components'];
		if (!in_array('Session', $components)) {
			$components[] = 'Session';
		}
		$helpers = is_array($appVars['helpers'])
					? array_merge($appVars['helpers'], $testVars['helpers'])
					: $testVars['helpers'];
		$uses = is_array($appVars['uses'])
					? array_merge($appVars['uses'], $testVars['uses'])
					: $testVars['uses'];

		$this->assertEqual(count(array_diff($TestController->helpers, $helpers)), 0);
		$this->assertEqual(count(array_diff($TestController->uses, $uses)), 0);
		$this->assertEqual(count(array_diff_assoc(Set::normalize($TestController->components), Set::normalize($components))), 0);

		$TestController =& new AnotherTestController();
		$TestController->constructClasses();

		$appVars = get_class_vars('AppController');
		$testVars = get_class_vars('AnotherTestController');


		$this->assertTrue(in_array('ControllerPost', $appVars['uses']));
		$this->assertNull($testVars['uses']);

		$this->assertFalse(isset($TestController->ControllerPost));


		$TestController =& new ControllerCommentsController();
		$TestController->constructClasses();

		$appVars = get_class_vars('AppController');
		$testVars = get_class_vars('ControllerCommentsController');


		$this->assertTrue(in_array('ControllerPost', $appVars['uses']));
		$this->assertEqual(array('ControllerPost'), $testVars['uses']);

		$this->assertTrue(isset($TestController->ControllerPost));
		$this->assertTrue(isset($TestController->ControllerComment));
	}

/**
 * test that options from child classes replace those in the parent classes.
 *
 * @access public
 * @return void
 */
	function testChildComponentOptionsSupercedeParents() {
		if ($this->skipIf(defined('APP_CONTROLLER_EXISTS'), '%s Need a non-existent AppController')) {
			return;
		}
		$TestController =& new TestController();
		$expected = array('foo');
		$TestController->components = array('Cookie' => $expected);
		$TestController->constructClasses();
		$this->assertEqual($TestController->components['Cookie'], $expected);
	}

/**
 * Ensure that __mergeVars is not being greedy and merging with
 * AppController when you make an instance of Controller
 *
 * @return void
 */
	function testMergeVarsNotGreedy() {
		$Controller =& new Controller();
		$Controller->components = array();
		$Controller->uses = array();
		$Controller->constructClasses();

		$this->assertTrue(isset($Controller->Session));
	}

/**
 * testReferer method
 *
 * @access public
 * @return void
 */
	function testReferer() {
		$Controller =& new Controller();
		$_SERVER['HTTP_REFERER'] = 'http://cakephp.org';
		$result = $Controller->referer(null, false);
		$expected = 'http://cakephp.org';
		$this->assertIdentical($result, $expected);

		$_SERVER['HTTP_REFERER'] = '';
		$result = $Controller->referer('http://cakephp.org', false);
		$expected = 'http://cakephp.org';
		$this->assertIdentical($result, $expected);

		$_SERVER['HTTP_REFERER'] = '';
		$referer = array(
			'controller' => 'pages',
			'action' => 'display',
			'home'
		);
		$result = $Controller->referer($referer, false);
		$expected = 'http://' . env('HTTP_HOST') . '/pages/display/home';
		$this->assertIdentical($result, $expected);

		$_SERVER['HTTP_REFERER'] = '';
		$result = $Controller->referer(null, false);
		$expected = '/';
		$this->assertIdentical($result, $expected);

		$_SERVER['HTTP_REFERER'] = FULL_BASE_URL.$Controller->webroot.'/some/path';
		$result = $Controller->referer(null, false);
		$expected = '/some/path';
		$this->assertIdentical($result, $expected);

		$Controller->webroot .= '/';
		$_SERVER['HTTP_REFERER'] = FULL_BASE_URL.$Controller->webroot.'/some/path';
		$result = $Controller->referer(null, false);
		$expected = '/some/path';
		$this->assertIdentical($result, $expected);

		$_SERVER['HTTP_REFERER'] = FULL_BASE_URL.$Controller->webroot.'some/path';
		$result = $Controller->referer(null, false);
		$expected = '/some/path';
		$this->assertIdentical($result, $expected);

		$Controller->webroot = '/recipe/';

		$_SERVER['HTTP_REFERER'] = FULL_BASE_URL.$Controller->webroot.'recipes/add';
		$result = $Controller->referer();
		$expected = '/recipes/add';
		$this->assertIdentical($result, $expected);
	}

/**
 * testSetAction method
 *
 * @access public
 * @return void
 */
	function testSetAction() {
		$TestController =& new TestController();
		$TestController->setAction('index', 1, 2);
		$expected = array('testId' => 1, 'test2Id' => 2);
		$this->assertidentical($TestController->data, $expected);
	}

/**
 * testUnimplementedIsAuthorized method
 *
 * @access public
 * @return void
 */
	function testUnimplementedIsAuthorized() {
		$TestController =& new TestController();
		$TestController->isAuthorized();
		$this->assertError();
	}

/**
 * testValidateErrors method
 *
 * @access public
 * @return void
 */
	function testValidateErrors() {
		$TestController =& new TestController();
		$TestController->constructClasses();
		$this->assertFalse($TestController->validateErrors());
		$this->assertEqual($TestController->validate(), 0);

		$TestController->ControllerComment->invalidate('some_field', 'error_message');
		$TestController->ControllerComment->invalidate('some_field2', 'error_message2');
		$comment = new ControllerComment;
		$comment->set('someVar', 'data');
		$result = $TestController->validateErrors($comment);
		$expected = array('some_field' => 'error_message', 'some_field2' => 'error_message2');
		$this->assertIdentical($result, $expected);
		$this->assertEqual($TestController->validate($comment), 2);
	}

/**
 * testPostConditions method
 *
 * @access public
 * @return void
 */
	function testPostConditions() {
		$Controller =& new Controller();


		$data = array(
			'Model1' => array('field1' => '23'),
			'Model2' => array('field2' => 'string'),
			'Model3' => array('field3' => '23'),
		);
		$expected = array(
			'Model1.field1' => '23',
			'Model2.field2' => 'string',
			'Model3.field3' => '23',
		);
		$result = $Controller->postConditions($data);
		$this->assertIdentical($result, $expected);


		$data = array();
		$Controller->data = array(
			'Model1' => array('field1' => '23'),
			'Model2' => array('field2' => 'string'),
			'Model3' => array('field3' => '23'),
		);
		$expected = array(
			'Model1.field1' => '23',
			'Model2.field2' => 'string',
			'Model3.field3' => '23',
		);
		$result = $Controller->postConditions($data);
		$this->assertIdentical($result, $expected);


		$data = array();
		$Controller->data = array();
		$result = $Controller->postConditions($data);
		$this->assertNull($result);


		$data = array();
		$Controller->data = array(
			'Model1' => array('field1' => '23'),
			'Model2' => array('field2' => 'string'),
			'Model3' => array('field3' => '23'),
		);
		$ops = array(
			'Model1.field1' => '>',
			'Model2.field2' => 'LIKE',
			'Model3.field3' => '<=',
		);
		$expected = array(
			'Model1.field1 >' => '23',
			'Model2.field2 LIKE' => "%string%",
			'Model3.field3 <=' => '23',
		);
		$result = $Controller->postConditions($data, $ops);
		$this->assertIdentical($result, $expected);
	}

/**
 * testRequestHandlerPrefers method
 *
 * @access public
 * @return void
 */
	function testRequestHandlerPrefers(){
		Configure::write('debug', 2);
		$Controller =& new Controller();
		$Controller->components = array("RequestHandler");
		$Controller->modelClass='ControllerPost';
		$Controller->params['url']['ext'] = 'rss';
		$Controller->constructClasses();
		$Controller->Component->initialize($Controller);
		$Controller->beforeFilter();
		$Controller->Component->startup($Controller);

		$this->assertEqual($Controller->RequestHandler->prefers(), 'rss');
		unset($Controller);
	}

<<<<<<< HEAD
/**
 * testControllerHttpCodes method
 *
 * @access public
 * @return void
 */
	function testControllerHttpCodes() {
		$Controller =& new Controller();
		$result = $Controller->httpCodes();
		$this->assertEqual(count($result), 39);

		$result = $Controller->httpCodes(100);
		$expected = array(100 => 'Continue');
		$this->assertEqual($result, $expected);

		$codes = array(
			1337 => 'Undefined Unicorn',
			1729 => 'Hardy-Ramanujan Located'
		);

		$result = $Controller->httpCodes($codes);
		$this->assertTrue($result);
		$this->assertEqual(count($Controller->httpCodes()), 41);

		$result = $Controller->httpCodes(1337);
		$expected = array(1337 => 'Undefined Unicorn');
		$this->assertEqual($result, $expected);

		$codes = array(404 => 'Sorry Bro');
		$result = $Controller->httpCodes($codes);
		$this->assertTrue($result);
		$this->assertEqual(count($Controller->httpCodes()), 41);

		$result = $Controller->httpCodes(404);
		$expected = array(404 => 'Sorry Bro');
		$this->assertEqual($result, $expected);
=======
	function testPaginateOrderVirtualField() {
		$Controller =& new Controller();
		$Controller->uses = array('ControllerPost', 'ControllerComment');
		$Controller->params['url'] = array();
		$Controller->constructClasses();
		$Controller->ControllerPost->virtualFields = array(
			'offset_test' => 'ControllerPost.id + 1'
		);

		$Controller->paginate = array(
			'fields' => array('id', 'title', 'offset_test'),
			'order' => array('offset_test' => 'DESC')
		);
		$result = $Controller->paginate('ControllerPost');
		$this->assertEqual(Set::extract($result, '{n}.ControllerPost.offset_test'), array(4, 3, 2));

		$Controller->passedArgs = array('sort' => 'offset_test', 'direction' => 'asc');
		$result = $Controller->paginate('ControllerPost');
		$this->assertEqual(Set::extract($result, '{n}.ControllerPost.offset_test'), array(2, 3, 4));
>>>>>>> 18c878b3
	}
}
?><|MERGE_RESOLUTION|>--- conflicted
+++ resolved
@@ -1244,7 +1244,6 @@
 		unset($Controller);
 	}
 
-<<<<<<< HEAD
 /**
  * testControllerHttpCodes method
  *
@@ -1281,7 +1280,8 @@
 		$result = $Controller->httpCodes(404);
 		$expected = array(404 => 'Sorry Bro');
 		$this->assertEqual($result, $expected);
-=======
+	}
+
 	function testPaginateOrderVirtualField() {
 		$Controller =& new Controller();
 		$Controller->uses = array('ControllerPost', 'ControllerComment');
@@ -1301,7 +1301,6 @@
 		$Controller->passedArgs = array('sort' => 'offset_test', 'direction' => 'asc');
 		$result = $Controller->paginate('ControllerPost');
 		$this->assertEqual(Set::extract($result, '{n}.ControllerPost.offset_test'), array(2, 3, 4));
->>>>>>> 18c878b3
 	}
 }
 ?>