--- conflicted
+++ resolved
@@ -15,10 +15,6 @@
  * @package       Cake.View
  * @since         CakePHP(tm) v 1.2.0.5714
  * @license       MIT License (http://www.opensource.org/licenses/mit-license.php)
-<<<<<<< HEAD
- * @deprecated    Deprecated since version 2.3, use Cake\Network\Response::file() instead
-=======
->>>>>>> 77244bea
  */
 namespace Cake\View;
 
