--- conflicted
+++ resolved
@@ -2076,7 +2076,6 @@
 	}
 
 /**
-<<<<<<< HEAD
  * testMultischemaFixture
  *
  * @return void
@@ -2151,21 +2150,6 @@
 		$this->assertEqual(true, count($guilds) > 1);
 		$this->assertEqual(true, count($guildsPlayers) > 1);
 		$this->assertEqual(true, count($armorsPlayers) > 1);
-=======
- * Tests that tablePrefix is taken from the datasource if none is defined in the model
- *
- * @return void
- * @see http://cakephp.lighthouseapp.com/projects/42648/tickets/2277-caketestmodels-in-test-cases-do-not-set-model-tableprefix
- */
-	public function testModelPrefixFromDatasource() {
-		ConnectionManager::create('mock', array(
-			'datasource' => 'DboMock',
-			'prefix' => 'custom_prefix_'
-		));
-		$Article = new Article(false, null, 'mock');
-		$this->assertEquals('custom_prefix_', $Article->tablePrefix);
-		ConnectionManager::drop('mock');
->>>>>>> 8bb6f880
 	}
 
 }