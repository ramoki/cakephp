<?php
/**
 *
 * PHP 5
 *
 * @link          http://cakephp.org CakePHP(tm) Project
 * @package       app.View.Pages
 * @since         CakePHP(tm) v 0.10.0.1076
 */
<<<<<<< HEAD
=======

>>>>>>> 0d486bda
if (!Configure::read('debug')):
	throw new NotFoundException();
endif;

App::uses('Debugger', 'Utility');
?>
<h2><?php echo __d('cake_dev', 'Release Notes for CakePHP %s.', Configure::version()); ?></h2>
<p>
	<a href="http://cakephp.org/changelogs/<?php echo Configure::version(); ?>"><?php echo __d('cake_dev', 'Read the changelog'); ?> </a>
</p>
<?php
if (Configure::read('debug') > 0):
	Debugger::checkSecurityKeys();
endif;
?>
<p id="url-rewriting-warning" style="background-color:#e32; color:#fff;">
	<?php echo __d('cake_dev', 'URL rewriting is not properly configured on your server.'); ?>
	1) <a target="_blank" href="http://book.cakephp.org/2.0/en/installation/url-rewriting.html" style="color:#fff;">Help me configure it</a>
	2) <a target="_blank" href="http://book.cakephp.org/2.0/en/development/configuration.html#cakephp-core-configuration" style="color:#fff;">I don't / can't use URL rewriting</a>
</p>
<p>
<?php
	if (version_compare(PHP_VERSION, '5.2.8', '>=')):
		echo '<span class="notice success">';
			echo __d('cake_dev', 'Your version of PHP is 5.2.8 or higher.');
		echo '</span>';
	else:
		echo '<span class="notice">';
			echo __d('cake_dev', 'Your version of PHP is too low. You need PHP 5.2.8 or higher to use CakePHP.');
		echo '</span>';
	endif;
?>
</p>
<p>
	<?php
		if (is_writable(TMP)):
			echo '<span class="notice success">';
				echo __d('cake_dev', 'Your tmp directory is writable.');
			echo '</span>';
		else:
			echo '<span class="notice">';
				echo __d('cake_dev', 'Your tmp directory is NOT writable.');
			echo '</span>';
		endif;
	?>
</p>
<p>
	<?php
		$settings = Cache::settings();
		if (!empty($settings)):
			echo '<span class="notice success">';
				echo __d('cake_dev', 'The %s is being used for core caching. To change the config edit APP/Config/core.php ', '<em>'. $settings['engine'] . 'Engine</em>');
			echo '</span>';
		else:
			echo '<span class="notice">';
				echo __d('cake_dev', 'Your cache is NOT working. Please check the settings in APP/Config/core.php');
			echo '</span>';
		endif;
	?>
</p>
<p>
	<?php
		$filePresent = null;
		if (file_exists(APP . 'Config' . DS . 'database.php')):
			echo '<span class="notice success">';
				echo __d('cake_dev', 'Your database configuration file is present.');
				$filePresent = true;
			echo '</span>';
		else:
			echo '<span class="notice">';
				echo __d('cake_dev', 'Your database configuration file is NOT present.');
				echo '<br/>';
				echo __d('cake_dev', 'Rename APP/Config/database.php.default to APP/Config/database.php');
			echo '</span>';
		endif;
	?>
</p>
<?php
if (isset($filePresent)):
	App::uses('ConnectionManager', 'Model');
	try {
		$connected = ConnectionManager::getDataSource('default');
	} catch (Exception $connectionError) {
		$connected = false;
		$errorMsg = $connectionError->getMessage();
		if (method_exists($connectionError, 'getAttributes')) {
			$attributes = $connectionError->getAttributes();
			if (isset($errorMsg['message'])) {
				$errorMsg .= '<br />' . $attributes['message'];
			}
		}
	}
?>
<p>
	<?php
		if ($connected && $connected->isConnected()):
			echo '<span class="notice success">';
				echo __d('cake_dev', 'Cake is able to connect to the database.');
			echo '</span>';
		else:
			echo '<span class="notice">';
				echo __d('cake_dev', 'Cake is NOT able to connect to the database.');
				echo '<br /><br />';
				echo $errorMsg;
			echo '</span>';
		endif;
	?>
</p>
<?php endif; ?>
<?php
	App::uses('Validation', 'Utility');
	if (!Validation::alphaNumeric('cakephp')) {
		echo '<p><span class="notice">';
			echo __d('cake_dev', 'PCRE has not been compiled with Unicode support.');
			echo '<br/>';
			echo __d('cake_dev', 'Recompile PCRE with Unicode support by adding <code>--enable-unicode-properties</code> when configuring');
		echo '</span></p>';
	}
?>

<p>
	<?php
		if (CakePlugin::loaded('DebugKit')):
			echo '<span class="notice success">';
				echo __d('cake_dev', 'DebugKit plugin is present');
			echo '</span>';
		else:
			echo '<span class="notice">';
				echo __d('cake_dev', 'DebugKit is not installed. It will help you inspect and debug different aspects of your application.');
				echo '<br/>';
				echo __d('cake_dev', 'You can install it from %s', $this->Html->link('github', 'https://github.com/cakephp/debug_kit'));
			echo '</span>';
		endif;
	?>
</p>

<h3><?php echo __d('cake_dev', 'Editing this Page'); ?></h3>
<p>
<?php
echo __d('cake_dev', 'To change the content of this page, edit: APP/View/Pages/home.ctp.<br />
To change its layout, edit: APP/View/Layouts/default.ctp.<br />
You can also add some CSS styles for your pages at: APP/webroot/css.');
?>
</p>

<h3><?php echo __d('cake_dev', 'Getting Started'); ?></h3>
<p>
	<?php
		echo $this->Html->link(
			sprintf('<strong>%s</strong> %s', __d('cake_dev', 'New'), __d('cake_dev', 'CakePHP 2.0 Docs')),
			'http://book.cakephp.org/2.0/en/',
			array('target' => '_blank', 'escape' => false)
		);
	?>
</p>
<p>
	<?php
		echo $this->Html->link(
			__d('cake_dev', 'The 15 min Blog Tutorial'),
			'http://book.cakephp.org/2.0/en/tutorials-and-examples/blog/blog.html',
			array('target' => '_blank', 'escape' => false)
		);
	?>
</p>

<h3><?php echo __d('cake_dev', 'Official Plugins'); ?></h3>
<p>
<ul>
	<li>
		<?php echo $this->Html->link('DebugKit', 'https://github.com/cakephp/debug_kit') ?>:
		<?php echo __d('cake_dev', 'provides a debugging toolbar and enhanced debugging tools for CakePHP applications.'); ?>
	</li>
	<li>
		<?php echo $this->Html->link('Localized', 'https://github.com/cakephp/localized') ?>:
		<?php echo __d('cake_dev', 'contains various localized validation classes and translations for specific countries'); ?>
	</li>
</ul>
</p>

<h3><?php echo __d('cake_dev', 'More about Cake'); ?></h3>
<p>
<?php echo __d('cake_dev', 'CakePHP is a rapid development framework for PHP which uses commonly known design patterns like Active Record, Association Data Mapping, Front Controller and MVC.'); ?>
</p>
<p>
<?php echo __d('cake_dev', 'Our primary goal is to provide a structured framework that enables PHP users at all levels to rapidly develop robust web applications, without any loss to flexibility.'); ?>
</p>

<ul>
	<li><a href="http://cakefoundation.org/"><?php echo __d('cake_dev', 'Cake Software Foundation'); ?> </a>
	<ul><li><?php echo __d('cake_dev', 'Promoting development related to CakePHP'); ?></li></ul></li>
	<li><a href="http://www.cakephp.org"><?php echo __d('cake_dev', 'CakePHP'); ?> </a>
	<ul><li><?php echo __d('cake_dev', 'The Rapid Development Framework'); ?></li></ul></li>
	<li><a href="http://book.cakephp.org"><?php echo __d('cake_dev', 'CakePHP Documentation'); ?> </a>
	<ul><li><?php echo __d('cake_dev', 'Your Rapid Development Cookbook'); ?></li></ul></li>
	<li><a href="http://api.cakephp.org"><?php echo __d('cake_dev', 'CakePHP API'); ?> </a>
	<ul><li><?php echo __d('cake_dev', 'Quick Reference'); ?></li></ul></li>
	<li><a href="http://bakery.cakephp.org"><?php echo __d('cake_dev', 'The Bakery'); ?> </a>
	<ul><li><?php echo __d('cake_dev', 'Everything CakePHP'); ?></li></ul></li>
	<li><a href="http://plugins.cakephp.org"><?php echo __d('cake_dev', 'CakePHP plugins repo'); ?> </a>
	<ul><li><?php echo __d('cake_dev', 'A comprehensive list of all CakePHP plugins created by the community'); ?></li></ul></li>
	<li><a href="http://groups.google.com/group/cake-php"><?php echo __d('cake_dev', 'CakePHP Google Group'); ?> </a>
	<ul><li><?php echo __d('cake_dev', 'Community mailing list'); ?></li></ul></li>
	<li><a href="irc://irc.freenode.net/cakephp">irc.freenode.net #cakephp</a>
	<ul><li><?php echo __d('cake_dev', 'Live chat about CakePHP'); ?></li></ul></li>
	<li><a href="http://github.com/cakephp/"><?php echo __d('cake_dev', 'CakePHP Code'); ?> </a>
	<ul><li><?php echo __d('cake_dev', 'For the Development of CakePHP Git repository, Downloads'); ?></li></ul></li>
	<li><a href="http://cakephp.lighthouseapp.com/"><?php echo __d('cake_dev', 'CakePHP Lighthouse'); ?> </a>
	<ul><li><?php echo __d('cake_dev', 'CakePHP Tickets, Wiki pages, Roadmap'); ?></li></ul></li>
</ul><|MERGE_RESOLUTION|>--- conflicted
+++ resolved
@@ -7,10 +7,7 @@
  * @package       app.View.Pages
  * @since         CakePHP(tm) v 0.10.0.1076
  */
-<<<<<<< HEAD
-=======
-
->>>>>>> 0d486bda
+
 if (!Configure::read('debug')):
 	throw new NotFoundException();
 endif;
