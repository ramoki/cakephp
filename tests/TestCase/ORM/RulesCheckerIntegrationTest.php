<?php
/**
 * CakePHP(tm) : Rapid Development Framework (http://cakephp.org)
 * Copyright (c) Cake Software Foundation, Inc. (http://cakefoundation.org)
 *
 * Licensed under The MIT License
 * For full copyright and license information, please see the LICENSE.txt
 * Redistributions of files must retain the above copyright notice.
 *
 * @copyright     Copyright (c) Cake Software Foundation, Inc. (http://cakefoundation.org)
 * @link          http://cakephp.org CakePHP(tm) Project
 * @since         3.0.0
 * @license       http://www.opensource.org/licenses/mit-license.php MIT License
 */
namespace Cake\Test\TestCase\ORM;

use Cake\ORM\Entity;
use Cake\ORM\RulesChecker;
use Cake\ORM\TableRegistry;
use Cake\TestSuite\TestCase;

/**
 * Tests the integration between the ORM and the domain checker
 */
class RulesCheckerIntegrationTest extends TestCase
{

    /**
     * Fixtures to be loaded
     *
     * @var array
     */
    public $fixtures = [
        'core.articles', 'core.articles_tags', 'core.authors', 'core.tags',
        'core.special_tags', 'core.categories'
    ];

    /**
     * Tear down
     *
     * @return void
     */
    public function tearDown()
    {
        parent::tearDown();
        TableRegistry::clear();
    }

    /**
     * Tests saving belongsTo association and get a validation error
     *
     * @group save
     * @return void
     */
    public function testsSaveBelongsToWithValidationError()
    {
        $entity = new Entity([
            'title' => 'A Title',
            'body' => 'A body'
        ]);
        $entity->author = new Entity([
            'name' => 'Jose'
        ]);

        $table = TableRegistry::get('articles');
        $table->belongsTo('authors');
        $table->association('authors')
            ->target()
            ->rulesChecker()
            ->add(
                function (Entity $author, array $options) use ($table) {
                    $this->assertSame($options['repository'], $table->association('authors')->target());
                    return false;
                },
                ['errorField' => 'name', 'message' => 'This is an error']
            );

        $this->assertFalse($table->save($entity));
        $this->assertTrue($entity->isNew());
        $this->assertTrue($entity->author->isNew());
        $this->assertNull($entity->get('author_id'));
        $this->assertNotEmpty($entity->author->errors('name'));
        $this->assertEquals(['This is an error'], $entity->author->errors('name'));
    }

    /**
     * Tests saving hasOne association and returning a validation error will
     * abort the saving process
     *
     * @group save
     * @return void
     */
    public function testSaveHasOneWithValidationError()
    {
        $entity = new \Cake\ORM\Entity([
            'name' => 'Jose'
        ]);
        $entity->article = new \Cake\ORM\Entity([
            'title' => 'A Title',
            'body' => 'A body'
        ]);

        $table = TableRegistry::get('authors');
        $table->hasOne('articles');
        $table->association('articles')
            ->target()
            ->rulesChecker()
            ->add(
                function (Entity $entity) {
                    return false;
                },
                ['errorField' => 'title', 'message' => 'This is an error']
            );

        $this->assertFalse($table->save($entity));
        $this->assertTrue($entity->isNew());
        $this->assertTrue($entity->article->isNew());
        $this->assertNull($entity->article->id);
        $this->assertNull($entity->article->get('author_id'));
        $this->assertFalse($entity->article->dirty('author_id'));
        $this->assertNotEmpty($entity->article->errors('title'));
        $this->assertSame('A Title', $entity->article->invalid('title'));
    }

    /**
     * Tests saving multiple entities in a hasMany association and getting and
     * error while saving one of them. It should abort all the save operation
     * when options are set to defaults
     *
     * @return void
     */
    public function testSaveHasManyWithErrorsAtomic()
    {
        $entity = new \Cake\ORM\Entity([
            'name' => 'Jose'
        ]);
        $entity->articles = [
            new \Cake\ORM\Entity([
                'title' => '1',
                'body' => 'A body'
            ]),
            new \Cake\ORM\Entity([
                'title' => 'Another Title',
                'body' => 'Another body'
            ])
        ];

        $table = TableRegistry::get('authors');
        $table->hasMany('articles');
        $table->association('articles')
            ->target()
            ->rulesChecker()
            ->add(
                function (Entity $entity, $options) use ($table) {
                    $this->assertSame($table, $options['_sourceTable']);
                    return $entity->title === '1';
                },
                ['errorField' => 'title', 'message' => 'This is an error']
            );

        $this->assertFalse($table->save($entity));
        $this->assertTrue($entity->isNew());
        $this->assertTrue($entity->articles[0]->isNew());
        $this->assertTrue($entity->articles[1]->isNew());
        $this->assertNull($entity->articles[0]->id);
        $this->assertNull($entity->articles[1]->id);
        $this->assertNull($entity->articles[0]->author_id);
        $this->assertNull($entity->articles[1]->author_id);
        $this->assertEmpty($entity->articles[0]->errors());
        $this->assertNotEmpty($entity->articles[1]->errors());
    }

    /**
     * Tests that it is possible to continue saving hasMany associations
     * even if any of the records fail validation when atomic is set
     * to false
     *
     * @return void
     */
    public function testSaveHasManyWithErrorsNonAtomic()
    {
        $entity = new \Cake\ORM\Entity([
            'name' => 'Jose'
        ]);
        $entity->articles = [
            new \Cake\ORM\Entity([
                'title' => 'A title',
                'body' => 'A body'
            ]),
            new \Cake\ORM\Entity([
                'title' => '1',
                'body' => 'Another body'
            ])
        ];

        $table = TableRegistry::get('authors');
        $table->hasMany('articles');
        $table->association('articles')
            ->target()
            ->rulesChecker()
            ->add(
                function (Entity $article) {
                    return is_numeric($article->title);
                },
                ['errorField' => 'title', 'message' => 'This is an error']
            );

        $result = $table->save($entity, ['atomic' => false]);
        $this->assertSame($entity, $result);
        $this->assertFalse($entity->isNew());
        $this->assertTrue($entity->articles[0]->isNew());
        $this->assertFalse($entity->articles[1]->isNew());
        $this->assertEquals(4, $entity->articles[1]->id);
        $this->assertNull($entity->articles[0]->id);
        $this->assertNotEmpty($entity->articles[0]->errors('title'));
    }

    /**
     * Tests saving belongsToMany records with a validation error in a joint entity
     *
     * @group save
     * @return void
     */
    public function testSaveBelongsToManyWithValidationErrorInJointEntity()
    {
        $entity = new \Cake\ORM\Entity([
            'title' => 'A Title',
            'body' => 'A body'
        ]);
        $entity->tags = [
            new \Cake\ORM\Entity([
                'name' => 'Something New'
            ]),
            new \Cake\ORM\Entity([
                'name' => '100'
            ])
        ];
        $table = TableRegistry::get('articles');
        $table->belongsToMany('tags');
        $table->association('tags')
            ->junction()
            ->rulesChecker()
            ->add(function (Entity $entity) {
                return $entity->article_id > 4;
            });

        $this->assertFalse($table->save($entity));
        $this->assertTrue($entity->isNew());
        $this->assertTrue($entity->tags[0]->isNew());
        $this->assertTrue($entity->tags[1]->isNew());
        $this->assertNull($entity->tags[0]->id);
        $this->assertNull($entity->tags[1]->id);
        $this->assertNull($entity->tags[0]->_joinData);
        $this->assertNull($entity->tags[1]->_joinData);
    }

    /**
     * Tests saving belongsToMany records with a validation error in a joint entity
     * and atomic set to false
     *
     * @group save
     * @return void
     */
    public function testSaveBelongsToManyWithValidationErrorInJointEntityNonAtomic()
    {
        $entity = new \Cake\ORM\Entity([
            'title' => 'A Title',
            'body' => 'A body'
        ]);
        $entity->tags = [
            new \Cake\ORM\Entity([
                'name' => 'Something New'
            ]),
            new \Cake\ORM\Entity([
                'name' => 'New one'
            ])
        ];
        $table = TableRegistry::get('articles');
        $table->belongsToMany('tags');
        $table->association('tags')
            ->junction()
            ->rulesChecker()
            ->add(function (Entity $entity) {
                return $entity->tag_id > 4;
            });

        $this->assertSame($entity, $table->save($entity, ['atomic' => false]));
        $this->assertFalse($entity->isNew());
        $this->assertFalse($entity->tags[0]->isNew());
        $this->assertFalse($entity->tags[1]->isNew());
        $this->assertEquals(4, $entity->tags[0]->id);
        $this->assertEquals(5, $entity->tags[1]->id);
        $this->assertTrue($entity->tags[0]->_joinData->isNew());
        $this->assertEquals(4, $entity->tags[1]->_joinData->article_id);
        $this->assertEquals(5, $entity->tags[1]->_joinData->tag_id);
    }

    /**
     * Test adding rule with name
     *
     * @group save
     * @return void
     */
    public function testAddingRuleWithName()
    {
        $entity = new Entity([
            'name' => 'larry'
        ]);

        $table = TableRegistry::get('Authors');
        $rules = $table->rulesChecker();
        $rules->add(
            function () {
                return false;
            },
            'ruleName',
            ['errorField' => 'name']
        );

        $this->assertFalse($table->save($entity));
        $this->assertEquals(['ruleName' => 'invalid'], $entity->errors('name'));
    }

    /**
     * Tests the isUnique domain rule
     *
     * @group save
     * @return void
     */
    public function testIsUniqueDomainRule()
    {
        $entity = new Entity([
            'name' => 'larry'
        ]);

        $table = TableRegistry::get('Authors');
        $rules = $table->rulesChecker();
        $rules->add($rules->isUnique(['name']));

        $this->assertFalse($table->save($entity));
        $this->assertEquals(['_isUnique' => 'This value is already in use'], $entity->errors('name'));

        $entity->name = 'jose';
        $this->assertSame($entity, $table->save($entity));

        $entity = $table->get(1);
        $entity->dirty('name', true);
        $this->assertSame($entity, $table->save($entity));
    }

    /**
     * Tests isUnique with multiple fields
     *
     * @group save
     * @return void
     */
    public function testIsUniqueMultipleFields()
    {
        $entity = new Entity([
            'author_id' => 1,
            'title' => 'First Article'
        ]);

        $table = TableRegistry::get('Articles');
        $rules = $table->rulesChecker();
        $rules->add($rules->isUnique(['title', 'author_id'], 'Nope'));

        $this->assertFalse($table->save($entity));
        $this->assertEquals(['title' => ['_isUnique' => 'Nope']], $entity->errors());

        $entity->clean();
        $entity->author_id = 2;
        $this->assertSame($entity, $table->save($entity));
    }

    /**
<<<<<<< HEAD
     * Tests isUnique with allowMultipleNulls
     *
     * @group save
     * @return void
     */
    public function testIsUniqueAllowMultipleNulls()
    {
        $entity = new Entity([
            'article_id' => 11,
            'tag_id' => 11,
            'author_id' => null
        ]);

        $table = TableRegistry::get('SpecialTags');
        $rules = $table->rulesChecker();
        $rules->add($rules->isUnique(['author_id']), ['allowMultipleNulls' => false]);

        $this->assertFalse($table->save($entity));
        $this->assertEquals(['_isUnique' => 'This value is already in use'], $entity->errors('author_id'));

        $entity->author_id = 11;
        $this->assertSame($entity, $table->save($entity));

        $entity = $table->get(1);
        $entity->dirty('author_id', true);
        $this->assertSame($entity, $table->save($entity));
    }

    /**
     * Tests isUnique with multiple fields and allowMultipleNulls
     *
     * @group save
     * @return void
     */
    public function testIsUniqueMultipleFieldsAllowMultipleNulls()
    {
        $entity = new Entity([
            'article_id' => 10,
            'tag_id' => 12,
            'author_id' => null
        ]);

        $table = TableRegistry::get('SpecialTags');
        $rules = $table->rulesChecker();
        $rules->add($rules->isUnique(['author_id', 'article_id'], 'Nope'), ['allowMultipleNulls' => false]);

        $this->assertFalse($table->save($entity));
        $this->assertEquals(['author_id' => ['_isUnique' => 'Nope']], $entity->errors());

        $entity->clean();
        $entity->article_id = 10;
        $entity->tag_id = 12;
        $entity->author_id = 12;
        $this->assertSame($entity, $table->save($entity));
    }

    /**
     * Tests isUnique with multiple fields and a nulled field.
=======
     * Tests isUnique with multiple fields emulates SQL UNIQUE keys
>>>>>>> 7a5364a9
     *
     * @group save
     * @return void
     */
    public function testIsUniqueMultipleFieldsOneIsNull()
    {
        $entity = new Entity([
            'author_id' => null,
            'title' => 'First Article'
        ]);
        $table = TableRegistry::get('Articles');
        $rules = $table->rulesChecker();
        $rules->add($rules->isUnique(['title', 'author_id'], 'Nope'));

        $this->assertSame($entity, $table->save($entity));

        // Make a matching record
        $entity = new Entity([
            'author_id' => null,
            'title' => 'New Article'
        ]);
        $this->assertSame($entity, $table->save($entity));
    }

    /**
     * Tests the existsIn domain rule
     *
     * @group save
     * @return void
     */
    public function testExistsInDomainRule()
    {
        $entity = new Entity([
            'title' => 'An Article',
            'author_id' => 500
        ]);

        $table = TableRegistry::get('Articles');
        $table->belongsTo('Authors');
        $rules = $table->rulesChecker();
        $rules->add($rules->existsIn('author_id', 'Authors'));

        $this->assertFalse($table->save($entity));
        $this->assertEquals(['_existsIn' => 'This value does not exist'], $entity->errors('author_id'));
    }

    /**
     * Tests the existsIn domain rule when passing an object
     *
     * @group save
     * @return void
     */
    public function testExistsInDomainRuleWithObject()
    {
        $entity = new Entity([
            'title' => 'An Article',
            'author_id' => 500
        ]);

        $table = TableRegistry::get('Articles');
        $rules = $table->rulesChecker();
        $rules->add($rules->existsIn('author_id', TableRegistry::get('Authors'), 'Nope'));

        $this->assertFalse($table->save($entity));
        $this->assertEquals(['_existsIn' => 'Nope'], $entity->errors('author_id'));
    }

    /**
     * ExistsIn uses the schema to verify that nullable fields are ok.
     *
     * @return
     */
    public function testExistsInNullValue()
    {
        $entity = new Entity([
            'title' => 'An Article',
            'author_id' => null
        ]);

        $table = TableRegistry::get('Articles');
        $table->belongsTo('Authors');
        $rules = $table->rulesChecker();
        $rules->add($rules->existsIn('author_id', 'Authors'));

        $this->assertEquals($entity, $table->save($entity));
        $this->assertEquals([], $entity->errors('author_id'));
    }

    /**
     * Test ExistsIn on a new entity that doesn't have the field populated.
     *
     * This use case is important for saving records and their
     * associated belongsTo records in one pass.
     *
     * @return void
     */
    public function testExistsInNotNullValueNewEntity()
    {
        $entity = new Entity([
            'name' => 'A Category',
        ]);
        $table = TableRegistry::get('Categories');
        $table->belongsTo('Categories', [
            'foreignKey' => 'parent_id',
            'bindingKey' => 'id',
        ]);
        $rules = $table->rulesChecker();
        $rules->add($rules->existsIn('parent_id', 'Categories'));
        $this->assertTrue($table->checkRules($entity, RulesChecker::CREATE));
        $this->assertEmpty($entity->errors('parent_id'));
    }

    /**
     * Tests exists in uses the bindingKey of the association
     *
     * @return
     */
    public function testExistsInWithBindingKey()
    {
        $entity = new Entity([
            'title' => 'An Article',
        ]);

        $table = TableRegistry::get('Articles');
        $table->belongsTo('Authors', [
            'bindingKey' => 'name',
            'foreignKey' => 'title'
        ]);
        $rules = $table->rulesChecker();
        $rules->add($rules->existsIn('title', 'Authors'));

        $this->assertFalse($table->save($entity));
        $this->assertNotEmpty($entity->errors('title'));

        $entity->clean();
        $entity->title = 'larry';
        $this->assertEquals($entity, $table->save($entity));
    }

    /**
     * Tests existsIn with invalid associations
     *
     * @group save
     * @expectedException RuntimeException
     * @expectedExceptionMessage ExistsIn rule for 'author_id' is invalid. The 'NotValid' association is not defined.
     * @return void
     */
    public function testExistsInInvalidAssociation()
    {
        $entity = new Entity([
            'title' => 'An Article',
            'author_id' => 500
        ]);

        $table = TableRegistry::get('Articles');
        $table->belongsTo('Authors');
        $rules = $table->rulesChecker();
        $rules->add($rules->existsIn('author_id', 'NotValid'));

        $table->save($entity);
    }

    /**
     * Tests the checkRules save option
     *
     * @group save
     * @return void
     */
    public function testSkipRulesChecking()
    {
        $entity = new Entity([
            'title' => 'An Article',
            'author_id' => 500
        ]);

        $table = TableRegistry::get('Articles');
        $rules = $table->rulesChecker();
        $rules->add($rules->existsIn('author_id', TableRegistry::get('Authors'), 'Nope'));

        $this->assertSame($entity, $table->save($entity, ['checkRules' => false]));
    }

    /**
     * Tests the beforeRules event
     *
     * @group save
     * @return void
     */
    public function testUseBeforeRules()
    {
        $entity = new Entity([
            'title' => 'An Article',
            'author_id' => 500
        ]);

        $table = TableRegistry::get('Articles');
        $rules = $table->rulesChecker();
        $rules->add($rules->existsIn('author_id', TableRegistry::get('Authors'), 'Nope'));

        $table->eventManager()->attach(
            function ($event, Entity $entity, \ArrayObject $options, $operation) {
                $this->assertEquals(
                    [
                        'atomic' => true,
                        'associated' => true,
                        'checkRules' => true,
                        'checkExisting' => true,
                        '_primary' => true,
                    ],
                    $options->getArrayCopy()
                );
                $this->assertEquals('create', $operation);
                $event->stopPropagation();
                return true;
            },
            'Model.beforeRules'
        );

        $this->assertSame($entity, $table->save($entity));
    }

    /**
     * Tests the afterRules event
     *
     * @group save
     * @return void
     */
    public function testUseAfterRules()
    {
        $entity = new Entity([
            'title' => 'An Article',
            'author_id' => 500
        ]);

        $table = TableRegistry::get('Articles');
        $rules = $table->rulesChecker();
        $rules->add($rules->existsIn('author_id', TableRegistry::get('Authors'), 'Nope'));

        $table->eventManager()->attach(
            function ($event, Entity $entity, \ArrayObject $options, $result, $operation) {
                $this->assertEquals(
                    [
                        'atomic' => true,
                        'associated' => true,
                        'checkRules' => true,
                        'checkExisting' => true,
                        '_primary' => true,
                    ],
                    $options->getArrayCopy()
                );
                $this->assertEquals('create', $operation);
                $this->assertFalse($result);
                $event->stopPropagation();
                return true;
            },
            'Model.afterRules'
        );

        $this->assertSame($entity, $table->save($entity));
    }

    /**
     * Tests that rules can be changed using the buildRules event
     *
     * @group save
     * @return void
     */
    public function testUseBuildRulesEvent()
    {
        $entity = new Entity([
            'title' => 'An Article',
            'author_id' => 500
        ]);

        $table = TableRegistry::get('Articles');
        $table->eventManager()->attach(function ($event, $rules) {
            $rules->add($rules->existsIn('author_id', TableRegistry::get('Authors'), 'Nope'));
        }, 'Model.buildRules');

        $this->assertFalse($table->save($entity));
    }

    /**
     * Tests isUnique with untouched fields
     *
     * @group save
     * @return void
     */
    public function testIsUniqueWithCleanFields()
    {
        $table = TableRegistry::get('Articles');
        $entity = $table->get(1);
        $rules = $table->rulesChecker();
        $rules->add($rules->isUnique(['title', 'author_id'], 'Nope'));

        $entity->body = 'Foo';
        $this->assertSame($entity, $table->save($entity));

        $entity->title = 'Third Article';
        $this->assertFalse($table->save($entity));
    }

    /**
     * Tests isUnique rule with coflicting columns
     *
     * @group save
     * @return void
     */
    public function testIsUniqueAliasPrefix()
    {
        $entity = new Entity([
            'title' => 'An Article',
            'author_id' => 1
        ]);

        $table = TableRegistry::get('Articles');
        $table->belongsTo('Authors');
        $rules = $table->rulesChecker();
        $rules->add($rules->isUnique(['author_id']));

        $table->Authors->eventManager()->on('Model.beforeFind', function ($event, $query) {
            $query->leftJoin(['a2' => 'authors']);
        });

        $this->assertFalse($table->save($entity));
        $this->assertEquals(['_isUnique' => 'This value is already in use'], $entity->errors('author_id'));
    }

    /**
     * Tests the existsIn rule when passing non dirty fields
     *
     * @group save
     * @return void
     */
    public function testExistsInWithCleanFields()
    {
        $table = TableRegistry::get('Articles');
        $table->belongsTo('Authors');
        $rules = $table->rulesChecker();
        $rules->add($rules->existsIn('author_id', 'Authors'));

        $entity = $table->get(1);
        $entity->title = 'Foo';
        $entity->author_id = 1000;
        $entity->dirty('author_id', false);
        $this->assertSame($entity, $table->save($entity));
    }

    /**
     * Tests the existsIn with coflicting columns
     *
     * @group save
     * @return void
     */
    public function testExistsInAliasPrefix()
    {
        $entity = new Entity([
            'title' => 'An Article',
            'author_id' => 500
        ]);

        $table = TableRegistry::get('Articles');
        $table->belongsTo('Authors');
        $rules = $table->rulesChecker();
        $rules->add($rules->existsIn('author_id', 'Authors'));

        $table->Authors->eventManager()->on('Model.beforeFind', function ($event, $query) {
            $query->leftJoin(['a2' => 'authors']);
        });

        $this->assertFalse($table->save($entity));
        $this->assertEquals(['_existsIn' => 'This value does not exist'], $entity->errors('author_id'));
    }

    /**
     * Tests that using an array in existsIn() sets the error message correctly
     *
     * @return
     */
    public function testExistsInErrorWithArrayField()
    {
        $entity = new Entity([
            'title' => 'An Article',
            'author_id' => 500
        ]);

        $table = TableRegistry::get('Articles');
        $table->belongsTo('Authors');
        $rules = $table->rulesChecker();
        $rules->add($rules->existsIn(['author_id'], 'Authors'));

        $this->assertFalse($table->save($entity));
        $this->assertEquals(['_existsIn' => 'This value does not exist'], $entity->errors('author_id'));
    }

    /**
     * Tests using rules to prevent delete operations
     *
     * @group delete
     * @return void
     */
    public function testDeleteRules()
    {
        $table = TableRegistry::get('Articles');
        $rules = $table->rulesChecker();
        $rules->addDelete(function ($entity) {
            return false;
        });

        $entity = $table->get(1);
        $this->assertFalse($table->delete($entity));
    }

    /**
     * Checks that it is possible to pass custom options to rules when saving
     *
     * @group save
     * @return void
     */
    public function testCustomOptionsPassingSave()
    {
        $entity = new Entity([
            'name' => 'jose'
        ]);

        $table = TableRegistry::get('Authors');
        $rules = $table->rulesChecker();
        $rules->add(function ($entity, $options) {
            $this->assertEquals('bar', $options['foo']);
            $this->assertEquals('option', $options['another']);
            return false;
        }, ['another' => 'option']);

        $this->assertFalse($table->save($entity, ['foo' => 'bar']));
    }

    /**
     * Tests passing custom options to rules from delete
     *
     * @group delete
     * @return void
     */
    public function testCustomOptionsPassingDelete()
    {
        $table = TableRegistry::get('Articles');
        $rules = $table->rulesChecker();
        $rules->addDelete(function ($entity, $options) {
            $this->assertEquals('bar', $options['foo']);
            $this->assertEquals('option', $options['another']);
            return false;
        }, ['another' => 'option']);

        $entity = $table->get(1);
        $this->assertFalse($table->delete($entity, ['foo' => 'bar']));
    }

    /**
     * Test adding rules that return error string
     *
     * @group save
     * @return void
     */
    public function testCustomErrorMessageFromRule()
    {
        $entity = new Entity([
            'name' => 'larry'
        ]);

        $table = TableRegistry::get('Authors');
        $rules = $table->rulesChecker();
        $rules->add(function () {
            return 'So much nope';
        }, ['errorField' => 'name']);

        $this->assertFalse($table->save($entity));
        $this->assertEquals(['So much nope'], $entity->errors('name'));
    }

    /**
     * Test adding rules with no errorField do not accept strings
     *
     * @group save
     * @return void
     */
    public function testCustomErrorMessageFromRuleNoErrorField()
    {
        $entity = new Entity([
            'name' => 'larry'
        ]);

        $table = TableRegistry::get('Authors');
        $rules = $table->rulesChecker();
        $rules->add(function () {
            return 'So much nope';
        });

        $this->assertFalse($table->save($entity));
        $this->assertEmpty($entity->errors());
    }

    /**
     * Tests that using existsIn for a hasMany association will not be called
     * as the foreign key for the association was automatically validated already.
     *
     * @group save
     * @return void
     */
    public function testAvoidExistsInOnAutomaticSaving()
    {
        $entity = new \Cake\ORM\Entity([
            'name' => 'Jose'
        ]);
        $entity->articles = [
            new \Cake\ORM\Entity([
                'title' => '1',
                'body' => 'A body'
            ]),
            new \Cake\ORM\Entity([
                'title' => 'Another Title',
                'body' => 'Another body'
            ])
        ];

        $table = TableRegistry::get('authors');
        $table->hasMany('articles');
        $table->association('articles')->belongsTo('authors');
        $checker = $table->association('articles')->target()->rulesChecker();
        $checker->add(function ($entity, $options) use ($checker) {
            $rule = $checker->existsIn('author_id', 'authors');
            $id = $entity->author_id;
            $entity->author_id = 5000;
            $result = $rule($entity, $options);
            $this->assertTrue($result);
            $entity->author_id = $id;
            return true;
        });

        $this->assertSame($entity, $table->save($entity));
    }

    /**
     * Tests the existsIn domain rule respects the conditions set for the associations
     *
     * @group save
     * @return void
     */
    public function testExistsInDomainRuleWithAssociationConditions()
    {
        $entity = new Entity([
            'title' => 'An Article',
            'author_id' => 1
        ]);

        $table = TableRegistry::get('Articles');
        $table->belongsTo('Authors', [
            'conditions' => ['Authors.name !=' => 'mariano']
        ]);
        $rules = $table->rulesChecker();
        $rules->add($rules->existsIn('author_id', 'Authors'));

        $this->assertFalse($table->save($entity));
        $this->assertEquals(['_existsIn' => 'This value does not exist'], $entity->errors('author_id'));
    }

    /**
     * Tests that associated items have a count of X.
     *
     * @return void
     */
    public function testCountOfAssociatedItems()
    {
        $entity = new \Cake\ORM\Entity([
            'title' => 'A Title',
            'body' => 'A body'
        ]);
        $entity->tags = [
            new \Cake\ORM\Entity([
                'name' => 'Something New'
            ]),
            new \Cake\ORM\Entity([
                'name' => '100'
            ])
        ];

        TableRegistry::get('ArticlesTags');

        $table = TableRegistry::get('articles');
        $table->belongsToMany('tags');

        $rules = $table->rulesChecker();
        $rules->add($rules->validCount('tags', 3));

        $this->assertFalse($table->save($entity));
        $this->assertEquals($entity->errors(), [
            'tags' => [
                '_validCount' => 'The count does not match >3'
            ]
        ]);

        // Testing that undesired types fail
        $entity->tags = null;
        $this->assertFalse($table->save($entity));

        $entity->tags = new \stdClass();
        $this->assertFalse($table->save($entity));

        $entity->tags = 'string';
        $this->assertFalse($table->save($entity));

        $entity->tags = 123456;
        $this->assertFalse($table->save($entity));

        $entity->tags = 0.512;
        $this->assertFalse($table->save($entity));
    }
}<|MERGE_RESOLUTION|>--- conflicted
+++ resolved
@@ -374,7 +374,6 @@
     }
 
     /**
-<<<<<<< HEAD
      * Tests isUnique with allowMultipleNulls
      *
      * @group save
@@ -432,10 +431,7 @@
     }
 
     /**
-     * Tests isUnique with multiple fields and a nulled field.
-=======
      * Tests isUnique with multiple fields emulates SQL UNIQUE keys
->>>>>>> 7a5364a9
      *
      * @group save
      * @return void
