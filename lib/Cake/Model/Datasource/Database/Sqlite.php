<?php
/**
 * SQLite layer for DBO
 *
 * PHP 5
 *
 * CakePHP(tm) : Rapid Development Framework (http://cakephp.org)
 * Copyright 2005-2011, Cake Software Foundation, Inc. (http://cakefoundation.org)
 *
 * Licensed under The MIT License
 * Redistributions of files must retain the above copyright notice.
 *
 * @copyright     Copyright 2005-2011, Cake Software Foundation, Inc. (http://cakefoundation.org)
 * @link          http://cakephp.org CakePHP(tm) Project
 * @package       Cake.Model.Datasource.Database
 * @since         CakePHP(tm) v 0.9.0
 * @license       MIT License (http://www.opensource.org/licenses/mit-license.php)
 */

App::uses('DboSource', 'Model/Datasource');
App::uses('String', 'Utility');

/**
 * DBO implementation for the SQLite3 DBMS.
 *
 * A DboSource adapter for SQLite 3 using PDO
 *
 * @package       Cake.Model.Datasource.Database
 */
class Sqlite extends DboSource {

/**
 * Datasource Description
 *
 * @var string
 */
	public $description = "SQLite DBO Driver";

/**
 * Quote Start
 *
 * @var string
 */
	public $startQuote = '"';

/**
 * Quote End
 *
 * @var string
 */
	public $endQuote = '"';

/**
 * Base configuration settings for SQLite3 driver
 *
 * @var array
 */
	protected $_baseConfig = array(
		'persistent' => false,
		'database' => null
	);

/**
 * SQLite3 column definition
 *
 * @var array
 */
	public $columns = array(
		'primary_key' => array('name' => 'integer primary key autoincrement'),
		'string' => array('name' => 'varchar', 'limit' => '255'),
		'text' => array('name' => 'text'),
		'integer' => array('name' => 'integer', 'limit' => null, 'formatter' => 'intval'),
		'float' => array('name' => 'float', 'formatter' => 'floatval'),
		'datetime' => array('name' => 'datetime', 'format' => 'Y-m-d H:i:s', 'formatter' => 'date'),
		'timestamp' => array('name' => 'timestamp', 'format' => 'Y-m-d H:i:s', 'formatter' => 'date'),
		'time' => array('name' => 'time', 'format' => 'H:i:s', 'formatter' => 'date'),
		'date' => array('name' => 'date', 'format' => 'Y-m-d', 'formatter' => 'date'),
		'binary' => array('name' => 'blob'),
		'boolean' => array('name' => 'boolean')
	);

/**
 * List of engine specific additional field parameters used on table creating
 *
 * @var array
 */
	public $fieldParameters = array(
		'collate' => array(
			'value' => 'COLLATE',
			'quote' => false,
			'join' => ' ',
			'column' => 'Collate',
			'position' => 'afterDefault',
			'options' => array(
				'BINARY', 'NOCASE', 'RTRIM'
			)
		),
	);

/**
 * Connects to the database using config['database'] as a filename.
 *
 * @return boolean
 * @throws MissingConnectionException
 */
	public function connect() {
		$config = $this->config;
		$flags = array(
			PDO::ATTR_PERSISTENT => $config['persistent'],
			PDO::ATTR_ERRMODE => PDO::ERRMODE_EXCEPTION
		);
		try {
			$this->_connection = new PDO('sqlite:' . $config['database'], null, null, $flags);
			$this->connected = true;
		} catch(PDOException $e) {
			throw new MissingConnectionException(array('class' => $e->getMessage()));
		}
		return $this->connected;
	}

/**
 * Check whether the MySQL extension is installed/loaded
 *
 * @return boolean
 */
	public function enabled() {
		return in_array('sqlite', PDO::getAvailableDrivers());
	}

/**
 * Returns an array of tables in the database. If there are no tables, an error is raised and the application exits.
 *
 * @param mixed $data
 * @return array Array of table names in the database
 */
	public function listSources($data = null) {
		$cache = parent::listSources();
		if ($cache != null) {
			return $cache;
		}

		$result = $this->fetchAll("SELECT name FROM sqlite_master WHERE type='table' ORDER BY name;", false);

		if (!$result || empty($result)) {
			return array();
		} else {
			$tables = array();
			foreach ($result as $table) {
				$tables[] = $table[0]['name'];
			}
			parent::listSources($tables);
			return $tables;
		}
		return array();
	}

/**
 * Returns an array of the fields in given table name.
 *
 * @param Model|string $model Either the model or table name you want described.
 * @return array Fields in table. Keys are name and type
 */
	public function describe($model) {
		$cache = parent::describe($model);
		if ($cache != null) {
			return $cache;
		}
<<<<<<< HEAD
		$table = $this->fullTableName($model, false, false);
=======
		$table = $this->fullTableName($model, false);
>>>>>>> 22352a02
		$fields = array();
		$result = $this->_execute('PRAGMA table_info(' . $table . ')');

		foreach ($result as $column) {
			$column = (array) $column;
			$default = ($column['dflt_value'] === 'NULL') ? null : trim($column['dflt_value'], "'");

			$fields[$column['name']] = array(
				'type'		=> $this->column($column['type']),
				'null'		=> !$column['notnull'],
				'default'	=> $default,
				'length'	=> $this->length($column['type'])
			);
			if ($column['pk'] == 1) {
				$fields[$column['name']]['key'] = $this->index['PRI'];
				$fields[$column['name']]['null'] = false;
				if (empty($fields[$column['name']]['length'])) {
					$fields[$column['name']]['length'] = 11;
				}
			}
		}

		$result->closeCursor();
		$this->_cacheDescription($table, $fields);
		return $fields;
	}

/**
 * Generates and executes an SQL UPDATE statement for given model, fields, and values.
 *
 * @param Model $model
 * @param array $fields
 * @param array $values
 * @param mixed $conditions
 * @return array
 */
	public function update(Model $model, $fields = array(), $values = null, $conditions = null) {
		if (empty($values) && !empty($fields)) {
			foreach ($fields as $field => $value) {
				if (strpos($field, $model->alias . '.') !== false) {
					unset($fields[$field]);
					$field = str_replace($model->alias . '.', "", $field);
					$field = str_replace($model->alias . '.', "", $field);
					$fields[$field] = $value;
				}
			}
		}
		return parent::update($model, $fields, $values, $conditions);
	}

/**
 * Deletes all the records in a table and resets the count of the auto-incrementing
 * primary key, where applicable.
 *
 * @param mixed $table A string or model class representing the table to be truncated
 * @return boolean	SQL TRUNCATE TABLE statement, false if not applicable.
 */
	public function truncate($table) {
		$this->_execute('DELETE FROM sqlite_sequence where name=' . $this->startQuote . $this->fullTableName($table, false, false) . $this->endQuote);
		return $this->execute('DELETE FROM ' . $this->fullTableName($table));
	}

/**
 * Converts database-layer column types to basic types
 *
 * @param string $real Real database-layer column type (i.e. "varchar(255)")
 * @return string Abstract column type (i.e. "string")
 */
	public function column($real) {
		if (is_array($real)) {
			$col = $real['name'];
			if (isset($real['limit'])) {
				$col .= '('.$real['limit'].')';
			}
			return $col;
		}

		$col = strtolower(str_replace(')', '', $real));
		$limit = null;
		@list($col, $limit) = explode('(', $col);

		if (in_array($col, array('text', 'integer', 'float', 'boolean', 'timestamp', 'date', 'datetime', 'time'))) {
			return $col;
		}
		if (strpos($col, 'char') !== false) {
			return 'string';
		}
		if (in_array($col, array('blob', 'clob'))) {
			return 'binary';
		}
		if (strpos($col, 'numeric') !== false || strpos($col, 'decimal') !== false) {
			return 'float';
		}
		return 'text';
	}

/**
 * Generate ResultSet
 *
 * @param mixed $results
 * @return void
 */
	public function resultSet($results) {
		$this->results = $results;
		$this->map = array();
		$num_fields = $results->columnCount();
		$index = 0;
		$j = 0;

		//PDO::getColumnMeta is experimental and does not work with sqlite3,
		//	so try to figure it out based on the querystring
		$querystring = $results->queryString;
		if (stripos($querystring, 'SELECT') === 0) {
			$last = strripos($querystring, 'FROM');
			if ($last !== false) {
				$selectpart = substr($querystring, 7, $last - 8);
				$selects = String::tokenize($selectpart, ',', '(', ')');
			}
		} elseif (strpos($querystring, 'PRAGMA table_info') === 0) {
			$selects = array('cid', 'name', 'type', 'notnull', 'dflt_value', 'pk');
		} elseif (strpos($querystring, 'PRAGMA index_list') === 0) {
			$selects = array('seq', 'name', 'unique');
		} elseif (strpos($querystring, 'PRAGMA index_info') === 0) {
			$selects = array('seqno', 'cid', 'name');
		}
		while ($j < $num_fields) {
			if (!isset($selects[$j])) {
				$j++;
				continue;
			}
			if (preg_match('/\bAS\s+(.*)/i', $selects[$j], $matches)) {
				 $columnName = trim($matches[1], '"');
			} else {
				$columnName = trim(str_replace('"', '', $selects[$j]));
			}

			if (strpos($selects[$j], 'DISTINCT') === 0) {
				$columnName = str_ireplace('DISTINCT', '', $columnName);
			}

			$metaType = false;
			try {
				$metaData = (array)$results->getColumnMeta($j);
				if (!empty($metaData['sqlite:decl_type'])) {
					$metaType = trim($metaData['sqlite:decl_type']);
				}
			} catch (Exception $e) {}

			if (strpos($columnName, '.')) {
				$parts = explode('.', $columnName);
				$this->map[$index++] = array(trim($parts[0]), trim($parts[1]), $metaType);
			} else {
				$this->map[$index++] = array(0, $columnName, $metaType);
			}
			$j++;
		}
	}

/**
 * Fetches the next row from the current result set
 *
 * @return mixed array with results fetched and mapped to column names or false if there is no results left to fetch
 */
	public function fetchResult() {
		if ($row = $this->_result->fetch(PDO::FETCH_NUM)) {
			$resultRow = array();
			foreach ($this->map as $col => $meta) {
				list($table, $column, $type) = $meta;
				$resultRow[$table][$column] = $row[$col];
				if ($type == 'boolean' && !is_null($row[$col])) {
					$resultRow[$table][$column] = $this->boolean($resultRow[$table][$column]);
				}
			}
			return $resultRow;
		} else {
			$this->_result->closeCursor();
			return false;
		}
	}


/**
 * Returns a limit statement in the correct format for the particular database.
 *
 * @param integer $limit Limit of results returned
 * @param integer $offset Offset from which to start results
 * @return string SQL limit/offset statement
 */
	public function limit($limit, $offset = null) {
		if ($limit) {
			$rt = '';
			if (!strpos(strtolower($limit), 'limit') || strpos(strtolower($limit), 'limit') === 0) {
				$rt = ' LIMIT';
			}
			$rt .= ' ' . $limit;
			if ($offset) {
				$rt .= ' OFFSET ' . $offset;
			}
			return $rt;
		}
		return null;
	}

/**
 * Generate a database-native column schema string
 *
 * @param array $column An array structured like the following: array('name'=>'value', 'type'=>'value'[, options]),
 *    where options can be 'default', 'length', or 'key'.
 * @return string
 */
	public function buildColumn($column) {
		$name = $type = null;
		$column = array_merge(array('null' => true), $column);
		extract($column);

		if (empty($name) || empty($type)) {
			trigger_error(__d('cake_dev', 'Column name or type not defined in schema'), E_USER_WARNING);
			return null;
		}

		if (!isset($this->columns[$type])) {
			trigger_error(__d('cake_dev', 'Column type %s does not exist', $type), E_USER_WARNING);
			return null;
		}

		$real = $this->columns[$type];
		$out = $this->name($name) . ' ' . $real['name'];
		if (isset($column['key']) && $column['key'] == 'primary' && $type == 'integer') {
			return $this->name($name) . ' ' . $this->columns['primary_key']['name'];
		}
		return parent::buildColumn($column);
	}

/**
 * Sets the database encoding
 *
 * @param string $enc Database encoding
 * @return boolean
 */
	public function setEncoding($enc) {
		if (!in_array($enc, array("UTF-8", "UTF-16", "UTF-16le", "UTF-16be"))) {
			return false;
		}
		return $this->_execute("PRAGMA encoding = \"{$enc}\"") !== false;
	}

/**
 * Gets the database encoding
 *
 * @return string The database encoding
 */
	public function getEncoding() {
		return $this->fetchRow('PRAGMA encoding');
	}

/**
 * Removes redundant primary key indexes, as they are handled in the column def of the key.
 *
 * @param array $indexes
 * @param string $table
 * @return string
 */
	public function buildIndex($indexes, $table = null) {
		$join = array();

		$table = str_replace('"', '', $table);
		list($dbname, $table) = explode('.', $table);
		$dbname = $this->name($dbname);

		foreach ($indexes as $name => $value) {

			if ($name == 'PRIMARY') {
				continue;
			}
			$out = 'CREATE ';

			if (!empty($value['unique'])) {
				$out .= 'UNIQUE ';
			}
			if (is_array($value['column'])) {
				$value['column'] = join(', ', array_map(array(&$this, 'name'), $value['column']));
			} else {
				$value['column'] = $this->name($value['column']);
			}
			$t = trim($table, '"');
			$indexname = $this->name($t . '_' .$name);
			$table = $this->name($table);
			$out .= "INDEX {$dbname}.{$indexname} ON {$table}({$value['column']});";
			$join[] = $out;
		}
		return $join;
	}

/**
 * Overrides DboSource::index to handle SQLite index introspection
 * Returns an array of the indexes in given table name.
 *
 * @param string $model Name of model to inspect
 * @return array Fields in table. Keys are column and unique
 */
	public function index($model) {
		$index = array();
		$table = $this->fullTableName($model, false, false);
		if ($table) {
			$indexes = $this->query('PRAGMA index_list(' . $table . ')');

		 	if (is_bool($indexes)) {
				return array();
			}
			foreach ($indexes as $i => $info) {
				$key = array_pop($info);
				$keyInfo = $this->query('PRAGMA index_info("' . $key['name'] . '")');
				foreach ($keyInfo as $keyCol) {
					if (!isset($index[$key['name']])) {
						$col = array();
						if (preg_match('/autoindex/', $key['name'])) {
							$key['name'] = 'PRIMARY';
						}
						$index[$key['name']]['column'] = $keyCol[0]['name'];
						$index[$key['name']]['unique'] = intval($key['unique'] == 1);
					} else {
						if (!is_array($index[$key['name']]['column'])) {
							$col[] = $index[$key['name']]['column'];
						}
						$col[] = $keyCol[0]['name'];
						$index[$key['name']]['column'] = $col;
					}
				}
			}
		}
		return $index;
	}

/**
 * Overrides DboSource::renderStatement to handle schema generation with SQLite-style indexes
 *
 * @param string $type
 * @param array $data
 * @return string
 */
	public function renderStatement($type, $data) {
		switch (strtolower($type)) {
			case 'schema':
				extract($data);
				if (is_array($columns)) {
					$columns = "\t" . join(",\n\t", array_filter($columns));
				}
				if (is_array($indexes)) {
					$indexes = "\t" . join("\n\t", array_filter($indexes));
				}
				return "CREATE TABLE {$table} (\n{$columns});\n{$indexes}";
			break;
			default:
				return parent::renderStatement($type, $data);
			break;
		}
	}

/**
 * PDO deals in objects, not resources, so overload accordingly.
 *
 * @return boolean
 */
	public function hasResult() {
		return is_object($this->_result);
	}

/**
 * Generate a "drop table" statement for the given Schema object
 *
 * @param CakeSchema $schema An instance of a subclass of CakeSchema
 * @param string $table Optional.  If specified only the table name given will be generated.
 *   Otherwise, all tables defined in the schema are generated.
 * @return string
 */
	public function dropSchema(CakeSchema $schema, $table = null) {
		$out = '';
		foreach ($schema->tables as $curTable => $columns) {
			if (!$table || $table == $curTable) {
				$out .= 'DROP TABLE IF EXISTS ' . $this->fullTableName($curTable) . ";\n";
			}
		}
		return $out;
	}

/**
 * Gets the schema name
 *
 * @return string The schema name
 */
	public function getSchemaName() {
		return "main"; // Sqlite Datasource does not support multidb
	}

}<|MERGE_RESOLUTION|>--- conflicted
+++ resolved
@@ -165,11 +165,7 @@
 		if ($cache != null) {
 			return $cache;
 		}
-<<<<<<< HEAD
 		$table = $this->fullTableName($model, false, false);
-=======
-		$table = $this->fullTableName($model, false);
->>>>>>> 22352a02
 		$fields = array();
 		$result = $this->_execute('PRAGMA table_info(' . $table . ')');
 
