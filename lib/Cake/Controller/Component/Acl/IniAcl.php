--- conflicted
+++ resolved
@@ -96,13 +96,8 @@
  * @return boolean Success
  */
 	public function check($aro, $aco, $action = null) {
-<<<<<<< HEAD
-		if ($this->config == null) {
+		if (!$this->config) {
 			$this->config = $this->readConfigFile(APP . 'Config/acl.ini.php');
-=======
-		if (!$this->config) {
-			$this->config = $this->readConfigFile(APP . 'Config' . DS . 'acl.ini.php');
->>>>>>> c794e295
 		}
 		$aclConfig = $this->config;
 
