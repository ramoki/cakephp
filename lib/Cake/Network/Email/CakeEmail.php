<?php
/**
 * Cake E-Mail
 *
 * PHP 5
 *
 * CakePHP(tm) : Rapid Development Framework (http://cakephp.org)
 * Copyright 2005-2011, Cake Software Foundation, Inc. (http://cakefoundation.org)
 *
 * Licensed under The MIT License
 * Redistributions of files must retain the above copyright notice.
 *
 * @copyright     Copyright 2005-2011, Cake Software Foundation, Inc. (http://cakefoundation.org)
 * @link          http://cakephp.org CakePHP(tm) Project
 * @package       Cake.Network.Email
 * @since         CakePHP(tm) v 2.0.0
 * @license       MIT License (http://www.opensource.org/licenses/mit-license.php)
 */
App::uses('Validation', 'Utility');
App::uses('Multibyte', 'I18n');
App::uses('AbstractTransport', 'Network/Email');
App::uses('String', 'Utility');
App::uses('View', 'View');
App::import('I18n', 'Multibyte');

/**
 * Cake e-mail class.
 *
 * This class is used for handling Internet Message Format based
 * based on the standard outlined in http://www.rfc-editor.org/rfc/rfc2822.txt
 *
 * @package       Cake.Network.Email
 */
class CakeEmail {
/**
 * Default X-Mailer
 *
 * @constant EMAIL_CLIENT
 */
	const EMAIL_CLIENT = 'CakePHP Email';

/**
 * Line length - no should more - RFC 2822 - 2.1.1
 *
 * @constant LINE_LENGTH_SHOULD
 */
	const LINE_LENGTH_SHOULD = 78;

/**
 * Line length - no must more - RFC 2822 - 2.1.1
 *
 * @constant LINE_LENGTH_MUST
 */
	const LINE_LENGTH_MUST = 998;

/**
 * Type of message - HTML
 *
 * @constant MESSAGE_HTML
 */
	const MESSAGE_HTML = 'html';

/**
 * Type of message - TEXT
 *
 * @constant MESSAGE_TEXT
 */
	const MESSAGE_TEXT = 'text';

/**
 * Recipient of the email
 *
 * @var array
 */
	protected $_to = array();

/**
 * The mail which the email is sent from
 *
 * @var array
 */
	protected $_from = array();

/**
 * The sender email
 *
 * @var array();
 */
	protected $_sender = array();

/**
 * The email the recipient will reply to
 *
 * @var array
 */
	protected $_replyTo = array();

/**
 * The read receipt email
 *
 * @var array
 */
	protected $_readReceipt = array();

/**
 * The mail that will be used in case of any errors like
 * - Remote mailserver down
 * - Remote user has exceeded his quota
 * - Unknown user
 *
 * @var array
 */
	protected $_returnPath = array();

/**
 * Carbon Copy
 *
 * List of email's that should receive a copy of the email.
 * The Recipient WILL be able to see this list
 *
 * @var array
 */
	protected $_cc = array();

/**
 * Blind Carbon Copy
 *
 * List of email's that should receive a copy of the email.
 * The Recipient WILL NOT be able to see this list
 *
 * @var array
 */
	protected $_bcc = array();

/**
 * Message ID
 *
 * @var mixed True to generate, False to ignore, String with value
 */
	protected $_messageId = true;

/**
 * The subject of the email
 *
 * @var string
 */
	protected $_subject = '';

/**
 * Associative array of a user defined headers
 * Keys will be prefixed 'X-' as per RFC2822 Section 4.7.5
 *
 * @var array
 */
	protected $_headers = array();

/**
 * Layout for the View
 *
 * @var string
 */
	protected $_layout = 'default';

/**
 * Template for the view
 *
 * @var string
 */
	protected $_template = '';

/**
 * View for render
 *
 * @var string
 */
	protected $_viewRender = 'View';

/**
 * Vars to sent to render
 *
 * @var array
 */
	protected $_viewVars = array();

/**
 * Helpers to be used in the render
 *
 * @var array
 */
	protected $_helpers = array();

/**
 * Text message
 *
 * @var string
 */
	protected $_textMessage = '';

/**
 * Html message
 *
 * @var string
 */
	protected $_htmlMessage = '';

/**
 * Final message to send
 *
 * @var array
 */
	protected $_message = array();

/**
 * Available formats to be sent.
 *
 * @var array
 */
	protected $_emailFormatAvailable = array('text', 'html', 'both');

/**
 * What format should the email be sent in
 *
 * @var string
 */
	protected $_emailFormat = 'text';

/**
 * What method should the email be sent
 *
 * @var string
 */
	protected $_transportName = 'Mail';

/**
 * Instance of transport class
 *
 * @var AbstractTransport
 */
	protected $_transportClass = null;

/**
 * charset the email is sent in
 *
 * @var string
 */
	public $charset = 'utf-8';

/**
 * List of files that should be attached to the email.
 *
 * Only absolute paths
 *
 * @var array
 */
	protected $_attachments = array();

/**
 * If set, boundary to use for multipart mime messages
 *
 * @var string
 */
	protected $_boundary = null;

/**
 * Configuration to transport
 *
 * @var mixed
 */
	protected $_config = array();

/**
 * Constructor
 * @param mixed $config Array of configs, or string to load configs from email.php
 *
 */
	public function __construct($config = null) {
		$charset = Configure::read('App.encoding');
		if ($charset !== null) {
			$this->charset = $charset;
		}
		if ($config) {
			$this->config($config);
		}
	}

/**
 * From
 *
 * @param mixed $email
 * @param string $name
 * @return mixed
 * @throws SocketException
 */
	public function from($email = null, $name = null) {
		if ($email === null) {
			return $this->_from;
		}
		return $this->_setEmailSingle('_from', $email, $name, __d('cake', 'From requires only 1 email address.'));
	}

/**
 * Sender
 *
 * @param mixed $email
 * @param string $name
 * @return mixed
 * @throws SocketException
 */
	public function sender($email = null, $name = null) {
		if ($email === null) {
			return $this->_sender;
		}
		return $this->_setEmailSingle('_sender', $email, $name, __d('cake', 'Sender requires only 1 email address.'));
	}

/**
 * Reply-To
 *
 * @param mixed $email
 * @param string $name
 * @return mixed
 * @throws SocketException
 */
	public function replyTo($email = null, $name = null) {
		if ($email === null) {
			return $this->_replyTo;
		}
		return $this->_setEmailSingle('_replyTo', $email, $name, __d('cake', 'Reply-To requires only 1 email address.'));
	}

/**
 * Read Receipt (Disposition-Notification-To header)
 *
 * @param mixed $email
 * @param string $name
 * @return mixed
 * @throws SocketException
 */
	public function readReceipt($email = null, $name = null) {
		if ($email === null) {
			return $this->_readReceipt;
		}
		return $this->_setEmailSingle('_readReceipt', $email, $name, __d('cake', 'Disposition-Notification-To requires only 1 email address.'));
	}

/**
 * Return Path
 *
 * @param mixed $email
 * @param string $name
 * @return mixed
 * @throws SocketException
 */
	public function returnPath($email = null, $name = null) {
		if ($email === null) {
			return $this->_returnPath;
		}
		return $this->_setEmailSingle('_returnPath', $email, $name, __d('cake', 'Return-Path requires only 1 email address.'));
	}

/**
 * To
 *
 * @param mixed $email Null to get, String with email, Array with email as key, name as value or email as value (without name)
 * @param string $name
 * @return mixed
 */
	public function to($email = null, $name = null) {
		if ($email === null) {
			return $this->_to;
		}
		return $this->_setEmail('_to', $email, $name);
	}

/**
 * Add To
 *
 * @param mixed $email String with email, Array with email as key, name as value or email as value (without name)
 * @param string $name
 * @return CakeEmail $this
 */
	public function addTo($email, $name = null) {
		return $this->_addEmail('_to', $email, $name);
	}

/**
 * Cc
 *
 * @param mixed $email String with email, Array with email as key, name as value or email as value (without name)
 * @param string $name
 * @return mixed
 */
	public function cc($email = null, $name = null) {
		if ($email === null) {
			return $this->_cc;
		}
		return $this->_setEmail('_cc', $email, $name);
	}

/**
 * Add Cc
 *
 * @param mixed $email String with email, Array with email as key, name as value or email as value (without name)
 * @param string $name
 * @return CakeEmail $this
 */
	public function addCc($email, $name = null) {
		return $this->_addEmail('_cc', $email, $name);
	}

/**
 * Bcc
 *
 * @param mixed $email String with email, Array with email as key, name as value or email as value (without name)
 * @param string $name
 * @return mixed
 */
	public function bcc($email = null, $name = null) {
		if ($email === null) {
			return $this->_bcc;
		}
		return $this->_setEmail('_bcc', $email, $name);
	}

/**
 * Add Bcc
 *
 * @param mixed $email String with email, Array with email as key, name as value or email as value (without name)
 * @param string $name
 * @return CakeEmail $this
 */
	public function addBcc($email, $name = null) {
		return $this->_addEmail('_bcc', $email, $name);
	}

/**
 * Set email
 *
 * @param string $varName
 * @param mixed $email
 * @param mixed $name
 * @return CakeEmail $this
 * @throws SocketException
 */
	protected function _setEmail($varName, $email, $name) {
		if (!is_array($email)) {
			if (!Validation::email($email)) {
				throw new SocketException(__d('cake', 'Invalid email: "%s"', $email));
			}
			if ($name === null) {
				$name = $email;
			}
			$this->{$varName} = array($email => $name);
			return $this;
		}
		$list = array();
		foreach ($email as $key => $value) {
			if (is_int($key)) {
				$key = $value;
			}
			if (!Validation::email($key)) {
				throw new SocketException(__d('cake', 'Invalid email: "%s"', $key));
			}
			$list[$key] = $value;
		}
		$this->{$varName} = $list;
		return $this;
	}

/**
 * Set only 1 email
 *
 * @param string $varName
 * @param mixed $email
 * @param string $name
 * @param string $throwMessage
 * @return CakeEmail $this
 * @throws SocketException
 */
	protected function _setEmailSingle($varName, $email, $name, $throwMessage) {
		$current = $this->{$varName};
		$this->_setEmail($varName, $email, $name);
		if (count($this->{$varName}) !== 1) {
			$this->{$varName} = $current;
			throw new SocketException($throwMessage);
		}
		return $this;
	}

/**
 * Add email
 *
 * @param string $varName
 * @param mixed $email
 * @param mixed $name
 * @return CakeEmail $this
 * @throws SocketException
 */
	protected function _addEmail($varName, $email, $name) {
		if (!is_array($email)) {
			if (!Validation::email($email)) {
				throw new SocketException(__d('cake', 'Invalid email: "%s"', $email));
			}
			if ($name === null) {
				$name = $email;
			}
			$this->{$varName}[$email] = $name;
			return $this;
		}
		$list = array();
		foreach ($email as $key => $value) {
			if (is_int($key)) {
				$key = $value;
			}
			if (!Validation::email($key)) {
				throw new SocketException(__d('cake', 'Invalid email: "%s"', $key));
			}
			$list[$key] = $value;
		}
		$this->{$varName} = array_merge($this->{$varName}, $list);
		return $this;
	}

/**
 * Set Subject
 *
 * @param string $subject
 * @return mixed
 */
	public function subject($subject = null) {
		if ($subject === null) {
			return $this->_subject;
		}
		$this->_subject = $this->_encode((string)$subject);
		return $this;
	}

/**
 * Sets headers for the message
 *
 * @param array $headers Associative array containing headers to be set.
 * @return CakeEmail $this
 * @throws SocketException
 */
	public function setHeaders($headers) {
		if (!is_array($headers)) {
			throw new SocketException(__d('cake', '$headers should be an array.'));
		}
		$this->_headers = $headers;
		return $this;
	}

/**
 * Add header for the message
 *
 * @param array $headers
 * @return object $this
 * @throws SocketException
 */
	public function addHeaders($headers) {
		if (!is_array($headers)) {
			throw new SocketException(__d('cake', '$headers should be an array.'));
		}
		$this->_headers = array_merge($this->_headers, $headers);
		return $this;
	}

/**
 * Get list of headers
 *
 * ### Includes:
 *
 * - `from`
 * - `replyTo`
 * - `readReceipt`
 * - `returnPath`
 * - `to`
 * - `cc`
 * - `bcc`
 * - `subject`
 *
 * @param array $include
 * @return array
 */
	public function getHeaders($include = array()) {
		if ($include == array_values($include)) {
			$include = array_fill_keys($include, true);
		}
		$defaults = array_fill_keys(array('from', 'sender', 'replyTo', 'readReceipt', 'returnPath', 'to', 'cc', 'bcc', 'subject'), false);
		$include += $defaults;

		$headers = array();
		$relation = array(
			'from' => 'From',
			'replyTo' => 'Reply-To',
			'readReceipt' => 'Disposition-Notification-To',
			'returnPath' => 'Return-Path'
		);
		foreach ($relation as $var => $header) {
			if ($include[$var]) {
				$var = '_' . $var;
				$headers[$header] = current($this->_formatAddress($this->{$var}));
			}
		}
		if ($include['sender']) {
			if (key($this->_sender) === key($this->_from)) {
				$headers['Sender'] = '';
			} else {
				$headers['Sender'] = current($this->_formatAddress($this->_sender));
			}
		}

		foreach (array('to', 'cc', 'bcc') as $var) {
			if ($include[$var]) {
				$classVar = '_' . $var;
				$headers[ucfirst($var)] = implode(', ', $this->_formatAddress($this->{$classVar}));
			}
		}

		$headers += $this->_headers;
		if (!isset($headers['X-Mailer'])) {
			$headers['X-Mailer'] = self::EMAIL_CLIENT;
		}
		if (!isset($headers['Date'])) {
			$headers['Date'] = date(DATE_RFC2822);
		}
		if ($this->_messageId !== false) {
			if ($this->_messageId === true) {
				$headers['Message-ID'] = '<' . String::UUID() . '@' . env('HTTP_HOST') . '>';
			} else {
				$headers['Message-ID'] = $this->_messageId;
			}
		}

		if ($include['subject']) {
			$headers['Subject'] = $this->_subject;
		}

		$headers['MIME-Version'] = '1.0';
		if (!empty($this->_attachments)) {
			$headers['Content-Type'] = 'multipart/mixed; boundary="' . $this->_boundary . '"';
			$headers[] = 'This part of the E-mail should never be seen. If';
			$headers[] = 'you are reading this, consider upgrading your e-mail';
			$headers[] = 'client to a MIME-compatible client.';
		} elseif ($this->_emailFormat === 'text') {
			$headers['Content-Type'] = 'text/plain; charset=' . $this->charset;
		} elseif ($this->_emailFormat === 'html') {
			$headers['Content-Type'] = 'text/html; charset=' . $this->charset;
		} elseif ($this->_emailFormat === 'both') {
			$headers['Content-Type'] = 'multipart/alternative; boundary="alt-' . $this->_boundary . '"';
		}
		$headers['Content-Transfer-Encoding'] = '7bit';

		return $headers;
	}

/**
 * Format addresses
 *
 * @param array $address
 * @return array
 */
	protected function _formatAddress($address) {
		$return = array();
		foreach ($address as $email => $alias) {
			if ($email === $alias) {
				$return[] = $email;
			} else {
				$return[] = sprintf('%s <%s>', $this->_encode($alias), $email);
			}
		}
		return $return;
	}

/**
 * Template and layout
 *
 * @param mixed $template Template name or null to not use
 * @param mixed $layout Layout name or null to not use
 * @return mixed
 */
	public function template($template = false, $layout = false) {
		if ($template === false) {
			return array(
				'template' => $this->_template,
				'layout' => $this->_layout
			);
		}
		$this->_template = $template;
		if ($layout !== false) {
			$this->_layout = $layout;
		}
		return $this;
	}

/**
 * View class for render
 *
 * @param string $viewClass
 * @return mixed
 */
	public function viewRender($viewClass = null) {
		if ($viewClass === null) {
			return $this->_viewRender;
		}
		$this->_viewRender = $viewClass;
		return $this;
	}

/**
 * Variables to be set on render
 *
 * @param array $viewVars
 * @return mixed
 */
	public function viewVars($viewVars = null) {
		if ($viewVars === null) {
			return $this->_viewVars;
		}
		$this->_viewVars = array_merge($this->_viewVars, (array)$viewVars);
		return $this;
	}

/**
 * Helpers to be used in render
 *
 * @param array $helpers
 * @return mixed
 */
	public function helpers($helpers = null) {
		if ($helpers === null) {
			return $this->_helpers;
		}
		$this->_helpers = (array)$helpers;
		return $this;
	}

/**
 * Email format
 *
 * @param string $format
 * @return mixed
 * @throws SocketException
 */
	public function emailFormat($format = null) {
		if ($format === null) {
			return $this->_emailFormat;
		}
		if (!in_array($format, $this->_emailFormatAvailable)) {
			throw new SocketException(__d('cake', 'Format not available.'));
		}
		$this->_emailFormat = $format;
		return $this;
	}

/**
 * Transport name
 *
 * @param string $name
 * @return mixed
 */
	public function transport($name = null) {
		if ($name === null) {
			return $this->_transportName;
		}
		$this->_transportName = (string)$name;
		$this->_transportClass = null;
		return $this;
	}

/**
 * Return the transport class
 *
 * @return CakeEmail
 * @throws SocketException
 */
	public function transportClass() {
		if ($this->_transportClass) {
			return $this->_transportClass;
		}
		list($plugin, $transportClassname) = pluginSplit($this->_transportName, true);
		$transportClassname .= 'Transport';
		App::uses($transportClassname, $plugin . 'Network/Email');
		if (!class_exists($transportClassname)) {
			throw new SocketException(__d('cake', 'Class "%s" not found.', $transportClassname));
		} elseif (!method_exists($transportClassname, 'send')) {
			throw new SocketException(__d('cake', 'The "%s" do not have send method.', $transportClassname));
		}

		return $this->_transportClass = new $transportClassname();
	}

/**
 * Message-ID
 *
 * @param mixed $message True to generate a new Message-ID, False to ignore (not send in email), String to set as Message-ID
 * @return mixed
 * @throws SocketException
 */
	public function messageId($message = null) {
		if ($message === null) {
			return $this->_messageId;
		}
		if (is_bool($message)) {
			$this->_messageId = $message;
		} else {
			if (!preg_match('/^\<.+@.+\>$/', $message)) {
				throw new SocketException(__d('cake', 'Invalid format to Message-ID. The text should be something like "<uuid@server.com>"'));
			}
			$this->_messageId = $message;
		}
		return $this;
	}

/**
 * Attachments
 *
 * @param mixed $attachments String with the filename or array with filenames
 * @return mixed
 * @throws SocketException
 */
	public function attachments($attachments = null) {
		if ($attachments === null) {
			return $this->_attachments;
		}
		$attach = array();
		foreach ((array)$attachments as $name => $fileInfo) {
			if (!is_array($fileInfo)) {
				$fileInfo = array('file' => $fileInfo);
			}
			if (!isset($fileInfo['file'])) {
				throw new SocketException(__d('cake', 'File not specified.'));
			}
			$fileInfo['file'] = realpath($fileInfo['file']);
			if ($fileInfo['file'] === false || !file_exists($fileInfo['file'])) {
				throw new SocketException(__d('cake', 'File not found: "%s"', $fileInfo['file']));
			}
			if (is_int($name)) {
				$name = basename($fileInfo['file']);
			}
			if (!isset($fileInfo['mimetype'])) {
				$fileInfo['mimetype'] = 'application/octet-stream';
			}
			$attach[$name] = $fileInfo;
		}
		$this->_attachments = $attach;
		return $this;
	}

/**
 * Add attachments
 *
 * @param mixed $attachments String with the filename or array with filenames
 * @return CakeEmail $this
 * @throws SocketException
 */
	public function addAttachments($attachments) {
		$current = $this->_attachments;
		$this->attachments($attachments);
		$this->_attachments = array_merge($current, $this->_attachments);
		return $this;
	}

/**
 * Get generated message (used by transport classes)
 *
 * @param mixed $type Use MESSAGE_* constants or null to return the full message as array
 * @return mixed String if have type, array if type is null
 */
	public function message($type = null) {
		switch ($type) {
			case self::MESSAGE_HTML:
				return $this->_htmlMessage;
			case self::MESSAGE_TEXT:
				return $this->_textMessage;
		}
		return $this->_message;
	}

/**
 * Configuration to use when send email
 *
 * @param mixed $config String with configuration name (from email.php), array with config or null to return current config
 * @return mixed
 */
	public function config($config = null) {
		if ($config === null) {
			return $this->_config;
		}
		if (!is_array($config)) {
			$config = (string)$config;
		}

		$this->_applyConfig($config);
		return $this;
	}

/**
 * Send an email using the specified content, template and layout
 *
<<<<<<< HEAD
 * @param string|array $content
 * @return boolean Success
=======
 * @return array
>>>>>>> 0b00fb4f
 * @throws SocketException
 */
	public function send($content = null) {
		if (empty($this->_from)) {
			throw new SocketException(__d('cake', 'From is not specified.'));
		}
		if (empty($this->_to) && empty($this->_cc) && empty($this->_bcc)) {
			throw new SocketException(__d('cake', 'You need specify one destination on to, cc or bcc.'));
		}

		if (is_array($content)) {
			$content = implode("\n", $content) . "\n";
		}

		$this->_textMessage = $this->_htmlMessage = '';
		if ($content !== null) {
			if ($this->_emailFormat === 'text') {
				$this->_textMessage = $content;
			} elseif ($this->_emailFormat === 'html') {
				$this->_htmlMessage = $content;
			} elseif ($this->_emailFormat === 'both') {
				$this->_textMessage = $this->_htmlMessage = $content;
			}
		}

		$this->_createBoundary();

		$message = $this->_wrap($content);
		if (empty($this->_template)) {
			$message = $this->_formatMessage($message);
		} else {
			$message = $this->_render($message);
		}
		$message[] = '';
		$this->_message = $message;

		if (!empty($this->_attachments)) {
			$this->_attachFiles();

			$this->_message[] = '';
			$this->_message[] = '--' . $this->_boundary . '--';
			$this->_message[] = '';
		}
		$contents = $this->transportClass()->send($this);
		if (!empty($this->_config['log'])) {
			$level = LOG_DEBUG;
			if ($this->_config['log'] !== true) {
				$level = $this->_config['log'];
			}
			CakeLog::write($level, PHP_EOL . $contents['headers'] . PHP_EOL . $contents['message']);
		}
		return $contents;
	}

/**
 * Static method to fast create an instance of CakeEmail
 *
 * @param mixed $to Address to send (see CakeEmail::to()). If null, will try to use 'to' from transport config
 * @param mixed $subject String of subject or null to use 'subject' from transport config
 * @param mixed $message String with message or array with variables to be used in render
 * @param mixed $transportConfig String to use config from EmailConfig or array with configs
 * @param boolean $send Send the email or just return the instance pre-configured
<<<<<<< HEAD
 * @return CakeEmail Instance of CakeEmail
=======
 * @return object Instance of CakeEmail
>>>>>>> 0b00fb4f
 * @throws SocketException
 */
	public static function deliver($to = null, $subject = null, $message = null, $transportConfig = 'fast', $send = true) {
		$class = __CLASS__;
		$instance = new $class($transportConfig);
		if ($to !== null) {
			$instance->to($to);
		}
		if ($subject !== null) {
			$instance->subject($subject);
		}
		if (is_array($message)) {
			$instance->viewVars($message);
			$message = null;
		} elseif ($message === null && array_key_exists('message', $config = $instance->config())) {
			$message = $config['message'];
		}

		if ($send === true) {
			$instance->send($message);
		}

		return $instance;
	}

/**
 * Apply the config to an instance
 *
 * @param CakeEmail $obj CakeEmail
 * @param array $config
 * @return void
 */
	protected function _applyConfig($config) {
		if (is_string($config)) {
			if (!class_exists('EmailConfig') && !config('email')) {
				throw new SocketException(__d('cake', '%s not found.', APP . 'Config' . DS . 'email.php'));
			}
			$configs = new EmailConfig();
			if (!isset($configs->{$config})) {
				throw new SocketException(__d('cake', 'Unknown email configuration "%s".', $config));
			}
			$config = $configs->{$config};
		}
		$this->_config += $config;
		$simpleMethods = array(
			'from', 'sender', 'to', 'replyTo', 'readReceipt', 'returnPath', 'cc', 'bcc',
			'messageId', 'subject', 'viewRender', 'viewVars', 'attachments',
			'transport', 'emailFormat'
		);
		foreach ($simpleMethods as $method) {
			if (isset($config[$method])) {
				$this->$method($config[$method]);
				unset($config[$method]);
			}
		}
		if (isset($config['headers'])) {
			$this->setHeaders($config['headers']);
			unset($config['headers']);
		}
		if (array_key_exists('template', $config)) {
			$layout = false;
			if (array_key_exists('layout', $config)) {
				$layout = $config['layout'];
				unset($config['layout']);
			}
			$this->template($config['template'], $layout);
			unset($config['template']);
		}
		$this->transportClass()->config($config);
	}

/**
 * Reset all EmailComponent internal variables to be able to send out a new email.
 *
 * @return CakeEmail $this
 */
	public function reset() {
		$this->_to = array();
		$this->_from = array();
		$this->_sender = array();
		$this->_replyTo = array();
		$this->_readReceipt = array();
		$this->_returnPath = array();
		$this->_cc = array();
		$this->_bcc = array();
		$this->_messageId = true;
		$this->_subject = '';
		$this->_headers = array();
		$this->_layout = 'default';
		$this->_template = '';
		$this->_viewRender = 'View';
		$this->_viewVars = array();
		$this->_helpers = array();
		$this->_textMessage = '';
		$this->_htmlMessage = '';
		$this->_message = '';
		$this->_emailFormat = 'text';
		$this->_transportName = 'Mail';
		$this->_transportClass = null;
		$this->_attachments = array();
		$this->_config = array();
		return $this;
	}

/**
 * Encode the specified string using the current charset
 *
 * @param string $text String to encode
 * @return string Encoded string
 */
	protected function _encode($text) {
		$internalEncoding = function_exists('mb_internal_encoding');
		if ($internalEncoding) {
			$restore = mb_internal_encoding();
			mb_internal_encoding($this->charset);
		}
		$return = mb_encode_mimeheader($text, $this->charset, 'B');
		if ($internalEncoding) {
			mb_internal_encoding($restore);
		}
		return $return;
	}

/**
 * Wrap the message to follow the RFC 2822 - 2.1.1
 *
 * @param string $message Message to wrap
 * @return array Wrapped message
 */
	protected function _wrap($message) {
		$message = str_replace(array("\r\n", "\r"), "\n", $message);
		$lines = explode("\n", $message);
		$formatted = array();

		foreach ($lines as $line) {
			if (empty($line)) {
				$formatted[] = '';
				continue;
			}
			if ($line[0] === '.') {
				$line = '.' . $line;
			}
			if (!preg_match('/\<[a-z]/i', $line)) {
				$formatted = array_merge($formatted, explode("\n", wordwrap($line, self::LINE_LENGTH_SHOULD, "\n")));
				continue;
			}

			$tagOpen = false;
			$tmpLine = $tag = '';
			$tmpLineLength = 0;
			for ($i = 0, $count = strlen($line); $i < $count; $i++) {
				$char = $line[$i];
				if ($tagOpen) {
					$tag .= $char;
					if ($char === '>') {
						$tagLength = strlen($tag);
						if ($tagLength + $tmpLineLength < self::LINE_LENGTH_SHOULD) {
							$tmpLine .= $tag;
							$tmpLineLength += $tagLength;
						} else {
							if ($tmpLineLength > 0) {
								$formatted[] = trim($tmpLine);
								$tmpLine = '';
								$tmpLineLength = 0;
							}
							if ($tagLength > self::LINE_LENGTH_SHOULD) {
								$formatted[] = $tag;
							} else {
								$tmpLine = $tag;
								$tmpLineLength = $tagLength;
							}
						}
						$tag = '';
						$tagOpen = false;
					}
					continue;
				}
				if ($char === '<') {
					$tagOpen = true;
					$tag = '<';
					continue;
				}
				if ($char === ' ' && $tmpLineLength >= self::LINE_LENGTH_SHOULD) {
					$formatted[] = $tmpLine;
					$tmpLineLength = 0;
					continue;
				}
				$tmpLine .= $char;
				$tmpLineLength++;
				if ($tmpLineLength === self::LINE_LENGTH_SHOULD) {
					$nextChar = $line[$i + 1];
					if ($nextChar === ' ' || $nextChar === '<') {
						$formatted[] = trim($tmpLine);
						$tmpLine = '';
						$tmpLineLength = 0;
						if ($nextChar === ' ') {
							$i++;
						}
					} else {
						$lastSpace = strrpos($tmpLine, ' ');
						if ($lastSpace === false) {
							continue;
						}
						$formatted[] = trim(substr($tmpLine, 0, $lastSpace));
						$tmpLine = substr($tmpLine, $lastSpace + 1);
						$tmpLineLength = strlen($tmpLine);
					}
				}
			}
			if (!empty($tmpLine)) {
				$formatted[] = $tmpLine;
			}
		}
		$formatted[] = '';
		return $formatted;
	}

/**
 * Create unique boundary identifier
 *
 * @return void
 */
	protected function _createBoundary() {
		if (!empty($this->_attachments) || $this->_emailFormat === 'both') {
			$this->_boundary = md5(uniqid(time()));
		}
	}

/**
 * Attach files by adding file contents inside boundaries.
 *
 * @return void
 */
	protected function _attachFiles() {
		foreach ($this->_attachments as $filename => $fileInfo) {
			$handle = fopen($fileInfo['file'], 'rb');
			$data = fread($handle, filesize($fileInfo['file']));
			$data = chunk_split(base64_encode($data)) ;
			fclose($handle);

			$this->_message[] = '--' . $this->_boundary;
			$this->_message[] = 'Content-Type: ' . $fileInfo['mimetype'];
			$this->_message[] = 'Content-Transfer-Encoding: base64';
			if (empty($fileInfo['contentId'])) {
				$this->_message[] = 'Content-Disposition: attachment; filename="' . $filename . '"';
			} else {
				$this->_message[] = 'Content-ID: <' . $fileInfo['contentId'] . '>';
				$this->_message[] = 'Content-Disposition: inline; filename="' . $filename . '"';
			}
			$this->_message[] = '';
			$this->_message[] = $data;
			$this->_message[] = '';
		}
	}

/**
 * Format the message by seeing if it has attachments.
 *
 * @param array $message Message to format
 * @return array
 */
	protected function _formatMessage($message) {
		if (!empty($this->_attachments)) {
			$prefix = array('--' . $this->_boundary);
			if ($this->_emailFormat === 'text') {
				$prefix[] = 'Content-Type: text/plain; charset=' . $this->charset;
			} elseif ($this->_emailFormat === 'html') {
				$prefix[] = 'Content-Type: text/html; charset=' . $this->charset;
			} elseif ($this->_emailFormat === 'both') {
				$prefix[] = 'Content-Type: multipart/alternative; boundary="alt-' . $this->_boundary . '"';
			}
			$prefix[] = 'Content-Transfer-Encoding: 7bit';
			$prefix[] = '';
			$message = array_merge($prefix, $message);
		}
		return $message;
	}

/**
 * Render the contents using the current layout and template.
 *
 * @param string $content Content to render
 * @return array Email ready to be sent
 */
	protected function _render($content) {
		$viewClass = $this->_viewRender;

		if ($viewClass !== 'View') {
			list($plugin, $viewClass) = pluginSplit($viewClass, true);
			$viewClass .= 'View';
			App::uses($viewClass, $plugin . 'View');
		}

		$View = new $viewClass(null);
		$View->viewVars = $this->_viewVars;
		$View->helpers = $this->_helpers;
		$msg = array();

		list($templatePlugin, $template) = pluginSplit($this->_template);
		list($layoutPlugin, $layout) = pluginSplit($this->_layout);
		if ($templatePlugin) {
			$View->plugin = $templatePlugin;
		} elseif ($layoutPlugin) {
			$View->plugin = $layoutPlugin;
		}

		$content = implode("\n", $content);

		if ($this->_emailFormat === 'both') {
			$originalContent = $content;
			if (!empty($this->_attachments)) {
				$msg[] = '--' . $this->_boundary;
				$msg[] = 'Content-Type: multipart/alternative; boundary="alt-' . $this->_boundary . '"';
				$msg[] = '';
			}
			$msg[] = '--alt-' . $this->_boundary;
			$msg[] = 'Content-Type: text/plain; charset=' . $this->charset;
			$msg[] = 'Content-Transfer-Encoding: 7bit';
			$msg[] = '';

			$View->viewPath = $View->layoutPath = 'Emails' . DS . 'text';
			$View->viewVars['content'] = $originalContent;
			$this->_textMessage = str_replace(array("\r\n", "\r"), "\n", $View->render($template, $layout));
			$content = explode("\n", $this->_textMessage);
			$msg = array_merge($msg, $content);

			$msg[] = '';
			$msg[] = '--alt-' . $this->_boundary;
			$msg[] = 'Content-Type: text/html; charset=' . $this->charset;
			$msg[] = 'Content-Transfer-Encoding: 7bit';
			$msg[] = '';

			$View->viewPath = $View->layoutPath = 'Emails' . DS . 'html';
			$View->viewVars['content'] = $originalContent;
			$View->hasRendered = false;
			$this->_htmlMessage = str_replace(array("\r\n", "\r"), "\n", $View->render($template, $layout));
			$content = explode("\n", $this->_htmlMessage);
			$msg = array_merge($msg, $content);

			$msg[] = '';
			$msg[] = '--alt-' . $this->_boundary . '--';
			$msg[] = '';

			return $msg;
		}

		if (!empty($this->_attachments)) {
			if ($this->_emailFormat === 'html') {
				$msg[] = '';
				$msg[] = '--' . $this->_boundary;
				$msg[] = 'Content-Type: text/html; charset=' . $this->charset;
				$msg[] = 'Content-Transfer-Encoding: 7bit';
				$msg[] = '';
			} else {
				$msg[] = '--' . $this->_boundary;
				$msg[] = 'Content-Type: text/plain; charset=' . $this->charset;
				$msg[] = 'Content-Transfer-Encoding: 7bit';
				$msg[] = '';
			}
		}

		$View->viewPath = $View->layoutPath = 'Emails' . DS . $this->_emailFormat;
		$View->viewVars['content'] = $content;
		$rendered = $View->render($template, $layout);
		$content = explode("\n", $rendered);

		if ($this->_emailFormat === 'html') {
			$this->_htmlMessage = $rendered;
		} else {
			$this->_textMessage = $rendered;
		}

		return array_merge($msg, $content);
	}

}<|MERGE_RESOLUTION|>--- conflicted
+++ resolved
@@ -898,12 +898,7 @@
 /**
  * Send an email using the specified content, template and layout
  *
-<<<<<<< HEAD
- * @param string|array $content
- * @return boolean Success
-=======
  * @return array
->>>>>>> 0b00fb4f
  * @throws SocketException
  */
 	public function send($content = null) {
@@ -966,11 +961,7 @@
  * @param mixed $message String with message or array with variables to be used in render
  * @param mixed $transportConfig String to use config from EmailConfig or array with configs
  * @param boolean $send Send the email or just return the instance pre-configured
-<<<<<<< HEAD
  * @return CakeEmail Instance of CakeEmail
-=======
- * @return object Instance of CakeEmail
->>>>>>> 0b00fb4f
  * @throws SocketException
  */
 	public static function deliver($to = null, $subject = null, $message = null, $transportConfig = 'fast', $send = true) {
