--- conflicted
+++ resolved
@@ -556,13 +556,8 @@
  * @param string $name Model class name
  * @return string Singular model key
  */
-<<<<<<< HEAD
 	protected function _modelKey($name) {
-		return Inflector::underscore(Inflector::singularize($name)) . '_id';
-=======
-	function _modelKey($name) {
 		return Inflector::underscore($name) . '_id';
->>>>>>> 385ceb43
 	}
 
 /**
