--- conflicted
+++ resolved
@@ -397,33 +397,7 @@
 
 		$file = $this->_getElementFilename($name);
 		if ($file) {
-<<<<<<< HEAD
 			return $this->_renderElement($file, $data, $options);
-=======
-			if (!$this->_helpersLoaded) {
-				$this->loadHelpers();
-			}
-			if ($callbacks) {
-				$this->getEventManager()->dispatch(new CakeEvent('View.beforeRender', $this, array($file)));
-			}
-
-			$current = $this->_current;
-			$restore = $this->_currentType;
-
-			$this->_currentType = self::TYPE_ELEMENT;
-			$element = $this->_render($file, array_merge($this->viewVars, $data));
-
-			$this->_currentType = $restore;
-			$this->_current = $current;
-
-			if ($callbacks) {
-				$this->getEventManager()->dispatch(new CakeEvent('View.afterRender', $this, array($file, $element)));
-			}
-			if (isset($options['cache'])) {
-				Cache::write($key, $element, $caching['config']);
-			}
-			return $element;
->>>>>>> c94886a9
 		}
 
 		$file = 'Elements' . DS . $name . $this->ext;
@@ -1182,9 +1156,15 @@
 			$this->getEventManager()->dispatch(new CakeEvent('View.beforeRender', $this, array($file)));
 		}
 
+		$current = $this->_current;
+		$restore = $this->_currentType;
+
 		$this->_currentType = self::TYPE_ELEMENT;
 		$element = $this->_render($file, array_merge($this->viewVars, $data));
 
+		$this->_currentType = $restore;
+		$this->_current = $current;
+
 		if (isset($options['callbacks'])) {
 			$this->getEventManager()->dispatch(new CakeEvent('View.afterRender', $this, array($file, $element)));
 		}
