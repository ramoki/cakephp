--- conflicted
+++ resolved
@@ -21,7 +21,7 @@
  * Configuration class. Used for managing runtime configuration information.
  *
  * Provides features for reading and writing to the runtime configuration, as well
- * as methods for loading additional configuration files or storing runtime configuration 
+ * as methods for loading additional configuration files or storing runtime configuration
  * for future use.
  *
  * @package       cake.libs
@@ -73,46 +73,6 @@
 				trigger_error(__d('cake', "Can't find application core file. Please create %score.php, and make sure it is readable by PHP.", CONFIGS), E_USER_ERROR);
 			}
 
-<<<<<<< HEAD
-			if (empty(self::$_values['Cache']['disable'])) {
-				$cache = Cache::config('default');
-
-				if (empty($cache['settings'])) {
-					trigger_error(__d('cake', 'Cache not configured properly. Please check Cache::config(); in APP/config/core.php'), E_USER_WARNING);
-					$cache = Cache::config('default', array('engine' => 'File'));
-				}
-				$path = $prefix = $duration = null;
-
-				if (!empty($cache['settings']['path'])) {
-					$path = realpath($cache['settings']['path']);
-				} else {
-					$prefix = $cache['settings']['prefix'];
-				}
-
-				if (self::$_values['debug'] >= 1) {
-					$duration = '+10 seconds';
-				} else {
-					$duration = '+999 days';
-				}
-				$cacheConfigs = Cache::configured();
-
-				if (!in_array('_cake_core_', $cacheConfigs)) {
-					Cache::config('_cake_core_', array_merge((array)$cache['settings'], array(
-						'prefix' => $prefix . 'cake_core_', 'path' => $path . DS . 'persistent' . DS,
-						'serialize' => true, 'duration' => $duration
-					)));
-				}
-
-				if (!in_array('_cake_model_', $cacheConfigs)) {
-					Cache::config('_cake_model_', array_merge((array)$cache['settings'], array(
-						'prefix' => $prefix . 'cake_model_', 'path' => $path . DS . 'models' . DS,
-						'serialize' => true, 'duration' => $duration
-					)));
-				}
-			}
-
-=======
->>>>>>> 4f29f58a
 			App::init();
 			App::build();
 			if (!include(CONFIGS . 'bootstrap.php')) {
@@ -264,7 +224,7 @@
 	}
 
 /**
- * Add a new reader to Configure.  Readers allow you to read configuration 
+ * Add a new reader to Configure.  Readers allow you to read configuration
  * files in various formats/storage locations.  CakePHP comes with two built-in readers
  * PhpReader and IniReader.  You can also implement your own reader classes in your application.
  *
@@ -272,7 +232,7 @@
  *
  * `Configure::config('ini', new IniReader());`
  *
- * @param string $name The name of the reader being configured.  This alias is used later to 
+ * @param string $name The name of the reader being configured.  This alias is used later to
  *   read values from a specific reader.
  * @param ConfigReaderInterface $reader The reader to append.
  * @return void
@@ -294,7 +254,7 @@
 	}
 
 /**
- * Remove a configured reader.  This will unset the reader 
+ * Remove a configured reader.  This will unset the reader
  * and make any future attempts to use it cause an Exception.
  *
  * @param string $name Name of the reader to drop.
@@ -316,7 +276,7 @@
  * runtime configuration. You can load configuration files from plugins
  * by preceeding the filename with the plugin name.
  *
- * `Configure::load('Users.user', 'default')` 
+ * `Configure::load('Users.user', 'default')`
  *
  * Would load the 'user' config file using the default config reader.  You can load
  * app config files by giving the name of the resource you want loaded.
@@ -398,7 +358,7 @@
  * These sources can either be static resources like files, or dynamic ones like
  * a database, or other datasource.
  *
- * @param string $key 
+ * @param string $key
  * @return array An array of data to merge into the runtime configuration
  */
 	function read($key);
