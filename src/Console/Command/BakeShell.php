<?php
/**
 * CakePHP(tm) : Rapid Development Framework (http://cakephp.org)
 * Copyright (c) Cake Software Foundation, Inc. (http://cakefoundation.org)
 *
 * Licensed under The MIT License
 * For full copyright and license information, please see the LICENSE.txt
 * Redistributions of files must retain the above copyright notice.
 *
 * @copyright     Copyright (c) Cake Software Foundation, Inc. (http://cakefoundation.org)
 * @link          http://cakephp.org CakePHP(tm) Project
 * @since         1.2.0
 * @license       http://www.opensource.org/licenses/mit-license.php MIT License
 */
namespace Cake\Console\Command;

use Cake\Cache\Cache;
use Cake\Console\Shell;
use Cake\Core\Configure;
use Cake\Core\Plugin;
use Cake\Datasource\ConnectionManager;
use Cake\Model\Model;
use Cake\Utility\ConventionsTrait;
use Cake\Utility\Inflector;

/**
 * Command-line code generation utility to automate programmer chores.
 *
 * Bake is CakePHP's code generation script, which can help you kickstart
 * application development by writing fully functional skeleton controllers,
 * models, and views. Going further, Bake can also write Unit Tests for you.
 *
 * @link http://book.cakephp.org/3.0/en/console-and-shells/code-generation-with-bake.html
 */
class BakeShell extends Shell {

	use ConventionsTrait;

/**
 * The connection being used.
 *
 * @var string
 */
	public $connection = 'default';

/**
 * Assign $this->connection to the active task if a connection param is set.
 *
 * @return void
 */
	public function startup() {
		parent::startup();
		Configure::write('debug', true);
		Cache::disable();

		$task = $this->_camelize($this->command);
		if (isset($this->{$task}) && !in_array($task, ['Project'])) {
			if (isset($this->params['connection'])) {
				$this->{$task}->connection = $this->params['connection'];
			}
		}
		if (isset($this->params['connection'])) {
			$this->connection = $this->params['connection'];
		}
	}

/**
 * Override main() to handle action
 *
 * @return mixed
 */
	public function main() {
		$connections = ConnectionManager::configured();
		if (empty($connections)) {
<<<<<<< HEAD
			$this->out('Your database configuration was not found.');
			$this->out('Add your database connection information to App/Config/app.php.');
=======
			$this->out(__d('cake_console', 'Your database configuration was not found.'));
			$this->out(__d('cake_console', 'Add your database connection information to config/app.php.'));
>>>>>>> becc9aad
			return false;
		}
		$this->out('The following commands can be used to generate skeleton code for your application.');
		$this->out('');
		$this->out('<info>Available bake commands:</info>');
		$this->out('');
		foreach ($this->tasks as $task) {
			list($p, $name) = pluginSplit($task);
			$this->out('- ' . Inflector::underscore($name));
		}
		$this->out('');
		$this->out('By using <info>Console/cake bake [name]</info> you can invoke a specific bake task.');
	}

/**
 * Locate the tasks bake will use.
 *
 * Scans the following paths for tasks that are subclasses of
 * Cake\Console\Command\Task\BakeTask:
 *
 * - Cake/Console/Command/Task/
 * - App/Console/Command/Task/
 * - Console/Command/Task for each loaded plugin
 *
 * @return void
 */
	public function loadTasks() {
		$tasks = [];
		$tasks = $this->_findTasks($tasks, CAKE, 'Cake');
		$tasks = $this->_findTasks($tasks, APP, Configure::read('App.namespace'));
		foreach (Plugin::loaded() as $plugin) {
			$tasks = $this->_findTasks(
				$tasks,
				Plugin::classPath($plugin),
				Plugin::getNamespace($plugin),
				$plugin
			);
		}
		$this->tasks = array_values($tasks);
		parent::loadTasks();
	}

/**
 * Append matching tasks in $path to the $tasks array.
 *
 * @param array $tasks The task list to modify and return.
 * @param string $path The base path to look in.
 * @param string $namespace The base namespace.
 * @param string $prefix The prefix to append.
 * @return array Updated tasks.
 */
	protected function _findTasks($tasks, $path, $namespace, $prefix = false) {
		$path .= 'Console/Command/Task';
		if (!is_dir($path)) {
			return $tasks;
		}
		$candidates = $this->_findClassFiles($path, $namespace);
		$classes = $this->_findTaskClasses($candidates);
		foreach ($classes as $class) {
			list($ns, $name) = namespaceSplit($class);
			$name = substr($name, 0, -4);
			$fullName = ($prefix ? $prefix . '.' : '') . $name;
			$tasks[$name] = $fullName;
		}
		return $tasks;
	}

/**
 * Find task classes in a given path.
 *
 * @param string $path The path to scan.
 * @param string $namespace Namespace.
 * @return array An array of files that may contain bake tasks.
 */
	protected function _findClassFiles($path, $namespace) {
		$iterator = new \DirectoryIterator($path);
		$candidates = [];
		foreach ($iterator as $item) {
			if ($item->isDot() || $item->isDir()) {
				continue;
			}
			$name = $item->getBasename('.php');
			$candidates[] = $namespace . '\Console\Command\Task\\' . $name;
		}
		return $candidates;
	}

/**
 * Find bake tasks in a given set of files.
 *
 * @param array $files The array of files.
 * @return array An array of matching classes.
 */
	protected function _findTaskClasses($files) {
		$classes = [];
		foreach ($files as $className) {
			if (!class_exists($className)) {
				continue;
			}
			$reflect = new \ReflectionClass($className);
			if (!$reflect->isInstantiable()) {
				continue;
			}
			if (!$reflect->isSubclassOf('Cake\Console\Command\Task\BakeTask')) {
				continue;
			}
			$classes[] = $className;
		}
		return $classes;
	}

/**
 * Quickly bake the MVC
 *
 * @param string $name Name.
 * @return void
 */
	public function all($name = null) {
		$this->out('Bake All');
		$this->hr();

		if (!empty($this->params['connection'])) {
			$this->connection = $this->params['connection'];
		}

		if (empty($name)) {
			$this->Model->connection = $this->connection;
			$this->out('Possible model names based on your database:');
			foreach ($this->Model->listAll() as $table) {
				$this->out('- ' . $table);
			}
			$this->out('Run <info>cake bake all [name]</info> to generate skeleton files.');
			return false;
		}

		foreach (['Model', 'Controller', 'View'] as $task) {
			$this->{$task}->connection = $this->connection;
		}

		$name = $this->_modelName($name);

		$this->Model->bake($name);
		$this->Controller->bake($name);

		$this->View->main($name);

		$this->out('<success>Bake All complete.</success>', 1, Shell::QUIET);
		return true;
	}

/**
 * Gets the option parser instance and configures it.
 *
 * @return \Cake\Console\ConsoleOptionParser
 */
	public function getOptionParser() {
		$parser = parent::getOptionParser();

		$parser->description(
			'The Bake script generates controllers, views and models for your application.' .
			' If run with no command line arguments, Bake guides the user through the class creation process.' .
			' You can customize the generation process by telling Bake where different parts of your application are using command line arguments.'
		)->addSubcommand('all', [
			'help' => 'Bake a complete MVC skeleton. Optional: <name> of a model.',
		])->addOption('connection', [
			'help' => 'Database connection to use in conjunction with `bake all`.',
			'short' => 'c',
			'default' => 'default'
		])->addOption('theme', [
			'short' => 't',
			'help' => 'Theme to use when baking code.'
		]);

		foreach ($this->_taskMap as $task => $config) {
			$taskParser = $this->{$task}->getOptionParser();
			$parser->addSubcommand(Inflector::underscore($task), [
				'help' => $taskParser->description(),
				'parser' => $taskParser
			]);
		}

		return $parser;
	}

}<|MERGE_RESOLUTION|>--- conflicted
+++ resolved
@@ -72,13 +72,8 @@
 	public function main() {
 		$connections = ConnectionManager::configured();
 		if (empty($connections)) {
-<<<<<<< HEAD
 			$this->out('Your database configuration was not found.');
-			$this->out('Add your database connection information to App/Config/app.php.');
-=======
-			$this->out(__d('cake_console', 'Your database configuration was not found.'));
-			$this->out(__d('cake_console', 'Add your database connection information to config/app.php.'));
->>>>>>> becc9aad
+			$this->out('Add your database connection information to config/app.php.');
 			return false;
 		}
 		$this->out('The following commands can be used to generate skeleton code for your application.');
