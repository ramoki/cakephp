--- conflicted
+++ resolved
@@ -129,13 +129,7 @@
 			if (in_array($table, $this->skipTables)) {
 				continue;
 			}
-<<<<<<< HEAD
-			$modelClass = $this->_modelName($table);
-			$this->out('Baking %s', $modelClass);
-			$this->bake($modelClass);
-=======
 			$this->main($table);
->>>>>>> becc9aad
 		}
 	}
 
