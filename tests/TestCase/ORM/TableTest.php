--- conflicted
+++ resolved
@@ -5433,8 +5433,6 @@
         $this->assertEquals('First Article', $article->title);
         $this->assertEquals(2, $article->author_id);
         $this->assertFalse($article->isNew());
-<<<<<<< HEAD
-=======
     }
 
     /**
@@ -5542,7 +5540,6 @@
         $this->assertFalse($article->isNew());
         $this->assertNotNull($article->id);
         $this->assertEquals('Success', $article->title);
->>>>>>> 8c3d299e
     }
 
     /**
