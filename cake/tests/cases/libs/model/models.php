--- conflicted
+++ resolved
@@ -3574,7 +3574,6 @@
 }
 
 class ProductUpdateAll extends CakeTestModel {
-<<<<<<< HEAD
 	public $name = 'ProductUpdateAll';
 	public $useTable = 'product_update_all';
 
@@ -3583,16 +3582,7 @@
 class GroupUpdateAll extends CakeTestModel {
 	public $name = 'GroupUpdateAll';
 	public $useTable = 'group_update_all';
-=======
-	var $name = 'ProductUpdateAll';
-	var $useTable = 'product_update_all';
-}
-
-class GroupUpdateAll extends CakeTestModel {
-	var $name = 'GroupUpdateAll';
-	var $useTable = 'group_update_all';
-}
->>>>>>> 5349257b
+}
 
 class TransactionTestModel extends CakeTestModel {
 	var $name = 'TransactionTestModel';
