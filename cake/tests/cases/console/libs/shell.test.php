<?php
/* SVN FILE: $Id$ */

/**
 * ShellTest file
 *
 * Test Case for Shell
 *
 * PHP versions 4 and 5
 *
 * CakePHP :  Rapid Development Framework (http://www.cakephp.org)
 * Copyright 2006-2008, Cake Software Foundation, Inc.
 *
 * Licensed under The MIT License
 * Redistributions of files must retain the above copyright notice.
 *
 * @filesource
 * @copyright     Copyright 2006-2008, Cake Software Foundation, Inc.
 * @link          http://www.cakefoundation.org/projects/info/cakephp CakePHP Project
 * @package       cake
 * @subpackage    cake.tests.cases.console.libs
 * @since         CakePHP v 1.2.0.7726
 * @version       $Revision$
 * @modifiedby    $LastChangedBy$
 * @lastmodified  $Date$
 * @license       http://www.opensource.org/licenses/mit-license.php The MIT License
 */
App::import('Core', 'Folder');
App::import('Shell', 'Shell', false);


if (!defined('DISABLE_AUTO_DISPATCH')) {
	define('DISABLE_AUTO_DISPATCH', true);
}

if (!class_exists('ShellDispatcher')) {
	ob_start();
	$argv = false;
	require CAKE . 'console' .  DS . 'cake.php';
	ob_end_clean();
}

Mock::generatePartial(
				'ShellDispatcher', 'TestShellMockShellDispatcher',
				array('getInput', 'stdout', 'stderr', '_stop', '_initEnvironment')
				);

/**
 * TestShell class
 *
 * @package       cake
 * @subpackage    cake.tests.cases.console.libs
 */
class TestShell extends Shell {
/**
 * stopped property
 *
 * @var integer
 * @access public
 */
	var $stopped;
/**
 * stop method
 *
 * @param integer $status
 * @access protected
 * @return void
 */
	function _stop($status = 0) {
		$this->stopped = $status;
	}
}

/**
 * TestAppleTask class
 *
 * @package       cake
 * @subpackage    cake.tests.cases.console.libs
 */
class TestAppleTask extends Shell {
}

/**
 * TestBananaTask class
 *
 * @package       cake
 * @subpackage    cake.tests.cases.console.libs
 */
class TestBananaTask extends Shell {
}

/**
 * ShellTest class
 *
 * @package       cake
 * @subpackage    cake.tests.cases.console.libs
 */
class ShellTest extends CakeTestCase {

/**
 * Fixtures used in this test case
 *
 * @var array
 * @access public
 */
	var $fixtures = array(
		'core.post', 'core.comment', 'core.article', 'core.user',
		'core.tag', 'core.articles_tag', 'core.attachment'
	);

/**
 * setUp method
 *
 * @return void
 * @access public
 */
	function setUp() {
		$this->Dispatcher =& new TestShellMockShellDispatcher();
		$this->Shell =& new TestShell($this->Dispatcher);
	}

/**
 * tearDown method
 *
 * @return void
 * @access public
 */
	function tearDown() {
		ClassRegistry::flush();
	}

/**
 * testConstruct method
 *
 * @return void
 * @access public
 */
	function testConstruct() {
		$this->assertIsA($this->Shell->Dispatch, 'TestShellMockShellDispatcher');
		$this->assertEqual($this->Shell->name, 'TestShell');
		$this->assertEqual($this->Shell->alias, 'TestShell');
	}

/**
 * testInitialize method
 *
 * @return void
 * @access public
 */
	function testInitialize() {
		App::build(array(
			'plugins' => array(TEST_CAKE_CORE_INCLUDE_PATH . 'tests' . DS . 'test_app' . DS . 'plugins' . DS),
			'models' => array(TEST_CAKE_CORE_INCLUDE_PATH . 'tests' . DS . 'test_app' . DS . 'models' . DS)
		), true);

		$this->Shell->uses = array('TestPlugin.TestPluginPost');
		$this->Shell->initialize();

		$this->assertTrue(isset($this->Shell->TestPluginPost));
		$this->assertIsA($this->Shell->TestPluginPost, 'TestPluginPost');
		$this->assertEqual($this->Shell->modelClass, 'TestPluginPost');

		$this->Shell->uses = array('Comment');
		$this->Shell->initialize();
		$this->assertTrue(isset($this->Shell->Comment));
		$this->assertIsA($this->Shell->Comment, 'Comment');
		$this->assertEqual($this->Shell->modelClass, 'Comment');

		$this->Shell->uses = true;
		$this->Shell->initialize();
		$this->assertTrue(isset($this->Shell->AppModel));
		$this->assertIsA($this->Shell->AppModel, 'AppModel');

		App::build();
	}

/**
<<<<<<< HEAD
 * testOut method
 *
 * @return void
 * @access public
 */
	function testOut() {
		$this->Shell->Dispatch->expectAt(0, 'stdout', array('Just a test', true));
		$this->Shell->out('Just a test');

		$this->Shell->Dispatch->expectAt(1, 'stdout', array("Just\na\ntest\n", true));
		$this->Shell->out(array('Just', 'a', 'test'));
	}

/**
=======
>>>>>>> 06d3aee3
 * testIn method
 *
 * @return void
 * @access public
 */
	function testIn() {
		$this->Shell->Dispatch->setReturnValueAt(0, 'getInput', 'n');
		$this->Shell->Dispatch->expectAt(0, 'getInput', array('Just a test?', array('y', 'n'), 'n'));
		$result = $this->Shell->in('Just a test?', array('y', 'n'), 'n');
		$this->assertEqual($result, 'n');

		$this->Shell->Dispatch->setReturnValueAt(1, 'getInput', 'Y');
		$this->Shell->Dispatch->expectAt(1, 'getInput', array('Just a test?', array('y', 'n'), 'n'));
		$result = $this->Shell->in('Just a test?', array('y', 'n'), 'n');
		$this->assertEqual($result, 'Y');

		$this->Shell->Dispatch->setReturnValueAt(2, 'getInput', 'y');
		$this->Shell->Dispatch->expectAt(2, 'getInput', array('Just a test?', 'y,n', 'n'));
		$result = $this->Shell->in('Just a test?', 'y,n', 'n');
		$this->assertEqual($result, 'y');

		$this->Shell->Dispatch->setReturnValueAt(3, 'getInput', 'y');
		$this->Shell->Dispatch->expectAt(3, 'getInput', array('Just a test?', 'y/n', 'n'));
		$result = $this->Shell->in('Just a test?', 'y/n', 'n');
		$this->assertEqual($result, 'y');

		$this->Shell->Dispatch->setReturnValueAt(4, 'getInput', 'y');
		$this->Shell->Dispatch->expectAt(4, 'getInput', array('Just a test?', 'y', 'y'));
		$result = $this->Shell->in('Just a test?', 'y', 'y');
		$this->assertEqual($result, 'y');

		$this->Shell->interactive = false;

		$result = $this->Shell->in('Just a test?', 'y/n', 'n');
		$this->assertEqual($result, 'n');
	}

/**
 * testOut method
 *
 * @return void
 * @access public
 */
	function testOut() {
		$this->Shell->Dispatch->expectAt(0, 'stdout', array("Just a test\n", false));
		$this->Shell->out('Just a test');

		$this->Shell->Dispatch->expectAt(1, 'stdout', array("Just\na\ntest\n", false));
		$this->Shell->out(array('Just', 'a', 'test'));

		$this->Shell->Dispatch->expectAt(2, 'stdout', array("Just\na\ntest\n\n", false));
		$this->Shell->out(array('Just', 'a', 'test'), 2);
	}
/**
 * testErr method
 *
 * @return void
 * @access public
 */
	function testErr() {
		$this->Shell->Dispatch->expectAt(0, 'stderr', array("Just a test\n"));
		$this->Shell->err('Just a test');

		$this->Shell->Dispatch->expectAt(1, 'stderr', array("Just\na\ntest\n"));
		$this->Shell->err(array('Just', 'a', 'test'));

		$this->Shell->Dispatch->expectAt(2, 'stderr', array("Just\na\ntest\n\n"));
		$this->Shell->err(array('Just', 'a', 'test'), 2);
	}
/**
 * testNl
 *
 * @access public
 * @return void
 */
	function testNl() {
		$this->assertEqual($this->Shell->nl(), "\n");
		$this->assertEqual($this->Shell->nl(true), "\n");
		$this->assertEqual($this->Shell->nl(false), "");
		$this->assertEqual($this->Shell->nl(2), "\n\n");
		$this->assertEqual($this->Shell->nl(1), "\n");
		$this->assertEqual($this->Shell->nl("custom\n"), "custom\n");
	}
/**
 * testHr
 *
 * @access public
 * @return void
 */
	function testHr() {
		$bar = '---------------------------------------------------------------';

		$this->Shell->Dispatch->expectAt(0, 'stdout', array('', false));
		$this->Shell->Dispatch->expectAt(1, 'stdout', array($bar . "\n", false));
		$this->Shell->Dispatch->expectAt(2, 'stdout', array('', false));
		$this->Shell->hr();

		$this->Shell->Dispatch->expectAt(3, 'stdout', array("\n", false));
		$this->Shell->Dispatch->expectAt(4, 'stdout', array($bar . "\n", false));
		$this->Shell->Dispatch->expectAt(5, 'stdout', array("\n", false));
		$this->Shell->hr(true);

		$this->Shell->Dispatch->expectAt(3, 'stdout', array("\n\n", false));
		$this->Shell->Dispatch->expectAt(4, 'stdout', array($bar . "\n", false));
		$this->Shell->Dispatch->expectAt(5, 'stdout', array("\n\n", false));
		$this->Shell->hr(2);
	}
/**
 * testError
 *
 * @access public
 * @return void
 */
	function testError() {
		$this->Shell->Dispatch->expectAt(0, 'stderr', array("Error: Foo Not Found\n"));
		$this->Shell->error('Foo Not Found');
		$this->assertIdentical($this->Shell->stopped, 1);

		$this->Shell->stopped = null;

		$this->Shell->Dispatch->expectAt(1, 'stderr', array("Error: Foo Not Found\n"));
		$this->Shell->Dispatch->expectAt(2, 'stderr', array("Searched all...\n"));
		$this->Shell->error('Foo Not Found', 'Searched all...');
		$this->assertIdentical($this->Shell->stopped, 1);
	}
/**
 * testLoadTasks method
 *
 * @return void
 * @access public
 */
	function testLoadTasks() {
		$this->assertTrue($this->Shell->loadTasks());

		$this->Shell->tasks = null;
		$this->assertTrue($this->Shell->loadTasks());

		$this->Shell->tasks = false;
		$this->assertTrue($this->Shell->loadTasks());

		$this->Shell->tasks = true;
		$this->assertTrue($this->Shell->loadTasks());

		$this->Shell->tasks = array();
		$this->assertTrue($this->Shell->loadTasks());

		// Fatal Error
		// $this->Shell->tasks = 'TestIDontExist';
		// $this->assertFalse($this->Shell->loadTasks());
		// $this->assertFalse(isset($this->Shell->TestIDontExist));

		$this->Shell->tasks = 'TestApple';
		$this->assertTrue($this->Shell->loadTasks());
		$this->assertIsA($this->Shell->TestApple, 'TestAppleTask');

		$this->Shell->tasks = 'TestBanana';
		$this->assertTrue($this->Shell->loadTasks());
		$this->assertIsA($this->Shell->TestApple, 'TestAppleTask');
		$this->assertIsA($this->Shell->TestBanana, 'TestBananaTask');

		unset($this->Shell->ShellTestApple, $this->Shell->TestBanana);

		$this->Shell->tasks = array('TestApple', 'TestBanana');
		$this->assertTrue($this->Shell->loadTasks());
		$this->assertIsA($this->Shell->TestApple, 'TestAppleTask');
		$this->assertIsA($this->Shell->TestBanana, 'TestBananaTask');
	}

/**
 * testShortPath method
 *
 * @return void
 * @access public
 */
	function testShortPath() {
		$path = $expected = DS . 'tmp' . DS . 'ab' . DS . 'cd';
		$this->assertEqual($this->Shell->shortPath($path), $expected);

		$path = $expected = DS . 'tmp' . DS . 'ab' . DS . 'cd' . DS ;
		$this->assertEqual($this->Shell->shortPath($path), $expected);

		$path = $expected = DS . 'tmp' . DS . 'ab' . DS . 'index.php';
		$this->assertEqual($this->Shell->shortPath($path), $expected);

		// Shell::shortPath needs Folder::realpath
		// $path = DS . 'tmp' . DS . 'ab' . DS . '..' . DS . 'cd';
		// $expected = DS . 'tmp' . DS . 'cd';
		// $this->assertEqual($this->Shell->shortPath($path), $expected);

		$path = DS . 'tmp' . DS . 'ab' . DS . DS . 'cd';
		$expected = DS . 'tmp' . DS . 'ab' . DS . 'cd';
		$this->assertEqual($this->Shell->shortPath($path), $expected);

		$path = 'tmp' . DS . 'ab';
		$expected = 'tmp' . DS . 'ab';
		$this->assertEqual($this->Shell->shortPath($path), $expected);

		$path = 'tmp' . DS . 'ab';
		$expected = 'tmp' . DS . 'ab';
		$this->assertEqual($this->Shell->shortPath($path), $expected);

		$path = APP;
		$expected = DS . basename(APP) . DS;
		$this->assertEqual($this->Shell->shortPath($path), $expected);

		$path = APP . 'index.php';
		$expected = DS . basename(APP) . DS . 'index.php';
		$this->assertEqual($this->Shell->shortPath($path), $expected);
	}

/**
 * testCreateFile method
 *
 * @return void
 * @access public
 */
	function testCreateFile() {
		$this->skipIf(DIRECTORY_SEPARATOR === '\\', '%s Not supported on Windows');

		$path = TMP . 'shell_test';
		$file = $path . DS . 'file1.php';

		new Folder($path, true);

		$this->Shell->interactive = false;

		$contents = "<?php\necho 'test';\n\$te = 'st';\n?>";
		$result = $this->Shell->createFile($file, $contents);
		$this->assertTrue($result);
		$this->assertTrue(file_exists($file));
		$this->assertEqual(file_get_contents($file), $contents);

		$contents = "<?php\necho 'another test';\n\$te = 'st';\n?>";
		$result = $this->Shell->createFile($file, $contents);
		$this->assertTrue($result);
		$this->assertTrue(file_exists($file));
		$this->assertEqual(file_get_contents($file), $contents);

		$this->Shell->interactive = true;

		$this->Shell->Dispatch->setReturnValueAt(0, 'getInput', 'n');
		$this->Shell->Dispatch->expectAt(1, 'stdout', array('File exists, overwrite?', '*'));

		$contents = "<?php\necho 'yet another test';\n\$te = 'st';\n?>";
		$result = $this->Shell->createFile($file, $contents);
		$this->assertFalse($result);
		$this->assertTrue(file_exists($file));
		$this->assertNotEqual(file_get_contents($file), $contents);

		$this->Shell->Dispatch->setReturnValueAt(1, 'getInput', 'y');
		$this->Shell->Dispatch->expectAt(3, 'stdout', array('File exists, overwrite?', '*'));

		$result = $this->Shell->createFile($file, $contents);
		$this->assertTrue($result);
		$this->assertTrue(file_exists($file));
		$this->assertEqual(file_get_contents($file), $contents);

		$Folder = new Folder($path);
		$Folder->delete();
	}

/**
 * testCreateFileWindows method
 *
 * @return void
 * @access public
 */
	function testCreateFileWindows() {
		$this->skipUnless(DIRECTORY_SEPARATOR === '\\', 'testCreateFileWindows supported on Windows only');

		$path = TMP . 'shell_test';
		$file = $path . DS . 'file1.php';

		new Folder($path, true);

		$this->Shell->interactive = false;

		$contents = "<?php\necho 'test';\r\n\$te = 'st';\r\n?>";
		$result = $this->Shell->createFile($file, $contents);
		$this->assertTrue($result);
		$this->assertTrue(file_exists($file));
		$this->assertEqual(file_get_contents($file), $contents);

		$contents = "<?php\necho 'another test';\r\n\$te = 'st';\r\n?>";
		$result = $this->Shell->createFile($file, $contents);
		$this->assertTrue($result);
		$this->assertTrue(file_exists($file));
		$this->assertEqual(file_get_contents($file), $contents);

		$this->Shell->interactive = true;

		$this->Shell->Dispatch->setReturnValueAt(0, 'getInput', 'n');
		$this->Shell->Dispatch->expectAt(1, 'stdout', array('File exists, overwrite?'));

		$contents = "<?php\necho 'yet another test';\r\n\$te = 'st';\r\n?>";
		$result = $this->Shell->createFile($file, $contents);
		$this->assertFalse($result);
		$this->assertTrue(file_exists($file));
		$this->assertNotEqual(file_get_contents($file), $contents);

		$this->Shell->Dispatch->setReturnValueAt(1, 'getInput', 'y');
		$this->Shell->Dispatch->expectAt(3, 'stdout', array('File exists, overwrite?'));

		$result = $this->Shell->createFile($file, $contents);
		$this->assertTrue($result);
		$this->assertTrue(file_exists($file));
		$this->assertEqual(file_get_contents($file), $contents);

		$Folder = new Folder($path);
		$Folder->delete();
	}
}
?><|MERGE_RESOLUTION|>--- conflicted
+++ resolved
@@ -175,23 +175,6 @@
 	}
 
 /**
-<<<<<<< HEAD
- * testOut method
- *
- * @return void
- * @access public
- */
-	function testOut() {
-		$this->Shell->Dispatch->expectAt(0, 'stdout', array('Just a test', true));
-		$this->Shell->out('Just a test');
-
-		$this->Shell->Dispatch->expectAt(1, 'stdout', array("Just\na\ntest\n", true));
-		$this->Shell->out(array('Just', 'a', 'test'));
-	}
-
-/**
-=======
->>>>>>> 06d3aee3
  * testIn method
  *
  * @return void
@@ -273,7 +256,7 @@
 		$this->assertEqual($this->Shell->nl(false), "");
 		$this->assertEqual($this->Shell->nl(2), "\n\n");
 		$this->assertEqual($this->Shell->nl(1), "\n");
-		$this->assertEqual($this->Shell->nl("custom\n"), "custom\n");
+		$this->assertEqual($this->Shell->nl("custom"), "custom\n");
 	}
 /**
  * testHr
