<?php
/**
 * CakePHP(tm) : Rapid Development Framework (http://cakephp.org)
 * Copyright (c) Cake Software Foundation, Inc. (http://cakefoundation.org)
 *
 * Licensed under The MIT License
 * For full copyright and license information, please see the LICENSE.txt
 * Redistributions of files must retain the above copyright notice.
 *
 * @copyright     Copyright (c) Cake Software Foundation, Inc. (http://cakefoundation.org)
 * @link          http://cakephp.org CakePHP(tm) Project
 * @package       Cake.Routing
 * @since         CakePHP(tm) v 0.2.9
 * @license       http://www.opensource.org/licenses/mit-license.php MIT License
 */
namespace Cake\Routing;

use Cake\Core\App;
use Cake\Core\Configure;
use Cake\Error;
use Cake\Network\Request;
use Cake\Network\Response;
use Cake\Routing\RouteCollection;
use Cake\Routing\Route\Route;
use Cake\Utility\Hash;
use Cake\Utility\Inflector;

/**
 * Parses the request URL into controller, action, and parameters. Uses the connected routes
 * to match the incoming URL string to parameters that will allow the request to be dispatched. Also
 * handles converting parameter lists into URL strings, using the connected routes. Routing allows you to decouple
 * the way the world interacts with your application (URLs) and the implementation (controllers and actions).
 *
 * ### Connecting routes
 *
 * Connecting routes is done using Router::connect(). When parsing incoming requests or reverse matching
 * parameters, routes are enumerated in the order they were connected. You can modify the order of connected
 * routes using Router::promote(). For more information on routes and how to connect them see Router::connect().
 *
 * @package       Cake.Routing
 */
class Router {

/**
 * RouteCollection object containing all the connected routes.
 *
 * @var Cake\Routing\RouteCollection
 */
	protected static $_routes;

/**
 * Have routes been loaded
 *
 * @var boolean
 */
	public static $initialized = false;

/**
 * Contains the base string that will be applied to all generated URLs
 * For example `https://example.com`
 *
 * @var string
 */
	protected static $_fullBaseUrl;

/**
 * List of action prefixes used in connected routes.
 * Includes admin prefix
 *
 * @var array
 */
	protected static $_prefixes = array();

/**
 * List of valid extensions to parse from a URL. If null, any extension is allowed.
 *
 * @var array
 */
	protected static $_validExtensions = array();

/**
 * 'Constant' regular expression definitions for named route elements
 *
 */
	const ACTION = 'index|show|add|create|edit|update|remove|del|delete|view|item';
	const YEAR = '[12][0-9]{3}';
	const MONTH = '0[1-9]|1[012]';
	const DAY = '0[1-9]|[12][0-9]|3[01]';
	const ID = '[0-9]+';
	const UUID = '[A-Fa-f0-9]{8}-[A-Fa-f0-9]{4}-[A-Fa-f0-9]{4}-[A-Fa-f0-9]{4}-[A-Fa-f0-9]{12}';

/**
 * Named expressions
 *
 * @var array
 */
	protected static $_namedExpressions = array(
		'Action' => Router::ACTION,
		'Year' => Router::YEAR,
		'Month' => Router::MONTH,
		'Day' => Router::DAY,
		'ID' => Router::ID,
		'UUID' => Router::UUID
	);

/**
 * Default HTTP request method => controller action map.
 *
 * @var array
 */
	protected static $_resourceMap = array(
		array('action' => 'index', 'method' => 'GET', 'id' => false),
		array('action' => 'view', 'method' => 'GET', 'id' => true),
		array('action' => 'add', 'method' => 'POST', 'id' => false),
		array('action' => 'edit', 'method' => 'PUT', 'id' => true),
		array('action' => 'delete', 'method' => 'DELETE', 'id' => true),
		array('action' => 'edit', 'method' => 'POST', 'id' => true)
	);

/**
 * List of resource-mapped controllers
 *
 * @var array
 */
	protected static $_resourceMapped = array();

/**
 * Maintains the request object stack for the current request.
 * This will contain more than one request object when requestAction is used.
 *
 * @var array
 */
	protected static $_requests = array();

/**
 * Initial state is populated the first time reload() is called which is at the bottom
 * of this file. This is a cheat as get_class_vars() returns the value of static vars even if they
 * have changed.
 *
 * @var array
 */
	protected static $_initialState = array();

/**
 * The stack of URL filters to apply against routing urls before passing the
 * parameters to the route collection.
 *
 * @var array
 */
	protected static $_urlFilters = array();

/**
 * Default route class to use
 *
 * @var string
 */
	protected static $_routeClass = 'Cake\Routing\Route\Route';

/**
 * Set the default route class to use or return the current one
 *
 * @param string $routeClass to set as default
 * @return mixed void|string
 * @throws Cake\Error\Exception
 */
	public static function defaultRouteClass($routeClass = null) {
		if (is_null($routeClass)) {
			return static::$_routeClass;
		}

		static::$_routeClass = static::_validateRouteClass($routeClass);
	}

/**
 * Validates that the passed route class exists and is a subclass of Cake Route
 *
 * @param string $routeClass Route class name
 * @return string
 * @throws Cake\Error\Exception
 */
	protected static function _validateRouteClass($routeClass) {
		if (
			$routeClass != 'Cake\Routing\Route\Route' &&
			(!class_exists($routeClass) || !is_subclass_of($routeClass, 'Cake\Routing\Route\Route'))
		) {
			throw new Error\Exception(__d('cake_dev', 'Route class not found, or route class is not a subclass of Cake\Routing\Route\Route'));
		}
		return $routeClass;
	}

/**
 * Sets the Routing prefixes.
 *
 * @return void
 */
	protected static function _setPrefixes() {
		$routing = Configure::read('Routing');
		if (!empty($routing['prefixes'])) {
			static::$_prefixes = array_merge(static::$_prefixes, (array)$routing['prefixes']);
		}
	}

/**
 * Gets the named route patterns for use in app/Config/routes.php
 *
 * @return array Named route elements
 * @see Router::$_namedExpressions
 */
	public static function getNamedExpressions() {
		return static::$_namedExpressions;
	}

/**
 * Resource map getter & setter.
 *
 * Allows you to define the default route configuration for REST routing and
 * Router::mapResources()
 *
 * @param array $resourceMap Resource map
 * @return mixed
 * @see Router::$_resourceMap
 */
	public static function resourceMap($resourceMap = null) {
		if ($resourceMap === null) {
			return static::$_resourceMap;
		}
		static::$_resourceMap = $resourceMap;
	}

/**
 * Connects a new Route in the router.
 *
 * Routes are a way of connecting request urls to objects in your application.
 * At their core routes are a set or regular expressions that are used to
 * match requests to destinations.
 *
 * Examples:
 *
 * `Router::connect('/:controller/:action/*');`
 *
 * The first parameter will be used as a controller name while the second is
 * used as the action name. The '/*' syntax makes this route greedy in that
 * it will match requests like `/posts/index` as well as requests
 * like `/posts/edit/1/foo/bar`.
 *
 * `Router::connect('/home-page', ['controller' => 'pages', 'action' => 'display', 'home']);`
 *
 * The above shows the use of route parameter defaults. And providing routing
 * parameters for a static route.
 *
 * {{{
 * Router::connect(
 *   '/:lang/:controller/:action/:id',
 *   [],
 *   ['id' => '[0-9]+', 'lang' => '[a-z]{3}']
 * );
 * }}}
 *
 * Shows connecting a route with custom route parameters as well as
 * providing patterns for those parameters. Patterns for routing parameters
 * do not need capturing groups, as one will be added for each route params.
 *
 * $options offers several 'special' keys that have special meaning
 * in the $options array.
 *
 * - `pass` is used to define which of the routed parameters should be shifted
 *   into the pass array. Adding a parameter to pass will remove it from the
 *   regular route array. Ex. `'pass' => array('slug')`.
 * - `routeClass` is used to extend and change how individual routes parse requests
 *   and handle reverse routing, via a custom routing class.
 *   Ex. `'routeClass' => 'SlugRoute'`
 * - `_name` Used to define a specific name for routes. This can be used to optimize
 *   reverse routing lookups. If undefined a name will be generated for each
 *   connected route.
 *
 * You can also add additional conditions for matching routes to the $defaults array.
 * The following conditions can be used:
 *
 * - `[type]` Only match requests for specific content types.
 * - `[method]` Only match requests with specific HTTP verbs.
 * - `[server]` Only match when $_SERVER['SERVER_NAME'] matches the given value.
 *
 * Example of using the `[method]` condition:
 *
 * `Router::connect('/tasks', array('controller' => 'tasks', 'action' => 'index', '[method]' => 'GET'));`
 *
 * The above route will only be matched for GET requests. POST requests will fail to match this route.
 *
 * @param string $route A string describing the template of the route
 * @param array $defaults An array describing the default route parameters. These parameters will be used by default
 *   and can supply routing parameters that are not dynamic. See above.
 * @param array $options An array matching the named elements in the route to regular expressions which that
 *   element should match. Also contains additional parameters such as which routed parameters should be
 *   shifted into the passed arguments, supplying patterns for routing parameters and supplying the name of a
 *   custom routing class.
 * @see routes
 * @return void
 * @throws Cake\Error\Exception
 */
	public static function connect($route, $defaults = array(), $options = array()) {
		static::$initialized = true;

		if (!empty($defaults['prefix'])) {
			static::$_prefixes[] = $defaults['prefix'];
			static::$_prefixes = array_keys(array_flip(static::$_prefixes));
		}
		if (empty($defaults['prefix'])) {
			unset($defaults['prefix']);
		}

		$defaults += array('plugin' => null);
		if (empty($options['action'])) {
			$defaults += array('action' => 'index');
		}
		if (empty($options['_ext'])) {
			$options['_ext'] = static::$_validExtensions;
		}
		$routeClass = static::$_routeClass;
		if (isset($options['routeClass'])) {
			$routeClass = App::classname($options['routeClass'], 'Routing/Route');
			$routeClass = static::_validateRouteClass($routeClass);
			unset($options['routeClass']);
		}
		if ($routeClass === 'Cake\Routing\Route\RedirectRoute' && isset($defaults['redirect'])) {
			$defaults = $defaults['redirect'];
		}
		static::$_routes->add(new $routeClass($route, $defaults, $options));
	}

/**
 * Connects a new redirection Route in the router.
 *
 * Redirection routes are different from normal routes as they perform an actual
 * header redirection if a match is found. The redirection can occur within your
 * application or redirect to an outside location.
 *
 * Examples:
 *
 * `Router::redirect('/home/*', array('controller' => 'posts', 'action' => 'view'));`
 *
 * Redirects /home/* to /posts/view and passes the parameters to /posts/view. Using an array as the
 * redirect destination allows you to use other routes to define where an URL string should be redirected to.
 *
 * `Router::redirect('/posts/*', 'http://google.com', array('status' => 302));`
 *
 * Redirects /posts/* to http://google.com with a HTTP status of 302
 *
 * ### Options:
 *
 * - `status` Sets the HTTP status (default 301)
 * - `persist` Passes the params to the redirected route, if it can. This is useful with greedy routes,
 *   routes that end in `*` are greedy. As you can remap urls and not loose any passed args.
 *
 * @param string $route A string describing the template of the route
 * @param array $url An URL to redirect to. Can be a string or a Cake array-based URL
 * @param array $options An array matching the named elements in the route to regular expressions which that
 *   element should match. Also contains additional parameters such as which routed parameters should be
 *   shifted into the passed arguments. As well as supplying patterns for routing parameters.
 * @see routes
 * @return array Array of routes
 */
	public static function redirect($route, $url, $options = array()) {
		$options['routeClass'] = 'Cake\Routing\Route\RedirectRoute';
		if (is_string($url)) {
			$url = array('redirect' => $url);
		}
		return static::connect($route, $url, $options);
	}

/**
 * Creates REST resource routes for the given controller(s).
 *
 * ### Usage
 *
 * Connect resource routes for an app controller:
 *
 * {{{
 * Router::mapResources('Posts');
 * }}}
 *
 * Connect resource routes for the Comment controller in the
 * Comments plugin:
 *
 * {{{
 * Router::mapResources('Comments.Comment');
 * }}}
 *
 * Plugins will create lower_case underscored resource routes. e.g
 * `/comments/comment`
 *
 * Connect resource routes for the Posts controller in the
 * Admin prefix:
 *
 * {{{
 * Router::mapResources('Posts', ['prefix' => 'admin']);
 * }}}
 *
 * Prefixes will create lower_case underscored resource routes. e.g
 * `/admin/posts`
 *
 * ### Options:
 *
 * - 'id' - The regular expression fragment to use when matching IDs. By default, matches
 *    integer values and UUIDs.
 * - 'prefix' - Routing prefix to use for the generated routes. Defaults to ''.
 *   Using this option will create prefixed routes, similar to using Routing.prefixes.
 *
 * @param string|array $controller A controller name or array of controller names (i.e. "Posts" or "ListItems")
 * @param array $options Options to use when generating REST routes
 * @return array Array of mapped resources
 */
	public static function mapResources($controller, $options = array()) {
		$options = array_merge(array(
			'id' => static::ID . '|' . static::UUID
		), $options);

		foreach ((array)$controller as $name) {
			list($plugin, $name) = pluginSplit($name);
			$urlName = Inflector::underscore($name);

			if ($plugin) {
				$plugin = Inflector::underscore($plugin);
			}
			$prefix = '';
			if (!empty($options['prefix'])) {
				$prefix = $options['prefix'];
			}

			foreach (static::$_resourceMap as $params) {
				$id = $params['id'] ? ':id' : '';
				$url = '/' . implode('/', array_filter(array($prefix, $plugin, $urlName, $id)));
				$params = array(
					'plugin' => $plugin,
					'controller' => $urlName,
					'action' => $params['action'],
					'[method]' => $params['method'],
				);
				if ($prefix) {
					$params['prefix'] = $prefix;
				}
				$options = array(
					'id' => $options['id'],
					'pass' => array('id')
				);
				Router::connect($url, $params, $options);
			}
			static::$_resourceMapped[] = $urlName;
		}
		return static::$_resourceMapped;
	}

/**
 * Returns the list of prefixes used in connected routes
 *
 * @return array A list of prefixes used in connected routes
 */
	public static function prefixes() {
		if (empty(static::$_prefixes)) {
			return (array)Configure::read('Routing.prefixes');
		}
		return static::$_prefixes;
	}

/**
 * Parses given URL string. Returns 'routing' parameters for that url.
 *
 * @param string $url URL to be parsed
 * @return array Parsed elements from URL
 */
	public static function parse($url) {
		if (!static::$initialized) {
			static::_loadRoutes();
		}

		if (strlen($url) && strpos($url, '/') !== 0) {
			$url = '/' . $url;
		}
		if (strpos($url, '?') !== false) {
			$url = substr($url, 0, strpos($url, '?'));
		}
		return static::$_routes->parse($url);
	}

/**
 * Set the route collection object Router should use.
 *
 * @param Cake\Routing\RouteCollection $routes
 * @return void
 */
	public static function setRouteCollection(RouteCollection $routes) {
		static::$_routes = $routes;
	}

/**
 * Takes parameter and path information back from the Dispatcher, sets these
 * parameters as the current request parameters that are merged with url arrays
 * created later in the request.
 *
 * Nested requests will create a stack of requests. You can remove requests using
 * Router::popRequest(). This is done automatically when using Object::requestAction().
 *
 * Will accept either a Cake\Network\Request object or an array of arrays. Support for
 * accepting arrays may be removed in the future.
 *
 * @param Cake\Network\Request|array $request Parameters and path information or a Cake\Network\Request object.
 * @return void
 */
	public static function setRequestInfo($request) {
		if ($request instanceof Request) {
			static::pushRequest($request);
		} else {
			$requestData = $request;
			$requestData += array(array(), array());
			$requestData[0] += array(
				'controller' => false,
				'action' => false,
				'plugin' => null
			);
			$request = new Request();
			$request->addParams($requestData[0])->addPaths($requestData[1]);
			static::pushRequest($request);
		}
	}

/**
 * Push a request onto the request stack. Pushing a request
 * sets the request context used when generating urls.
 *
 * @param Cake\Network\Request $request
 * @return void
 */
	public static function pushRequest(Request $request) {
		static::$_requests[] = $request;
		static::$_routes->setContext($request);
	}

/**
 * Pops a request off of the request stack.  Used when doing requestAction
 *
 * @return Cake\Network\Request The request removed from the stack.
 * @see Router::pushRequest()
 * @see Object::requestAction()
 */
	public static function popRequest() {
		$removed = array_pop(static::$_requests);
		$last = end(static::$_requests);
		if ($last) {
			static::$_routes->setContext($last);
			reset(static::$_requests);
		}
		return $removed;
	}

/**
 * Get the either the current request object, or the first one.
 *
 * @param boolean $current Whether you want the request from the top of the stack or the first one.
 * @return Cake\Network\Request or null.
 */
	public static function getRequest($current = false) {
		if ($current) {
			return end(static::$_requests);
		}
		return isset(static::$_requests[0]) ? static::$_requests[0] : null;
	}

/**
 * Reloads default Router settings. Resets all class variables and
 * removes all connected routes.
 *
 * @return void
 */
	public static function reload() {
		if (empty(static::$_initialState)) {
			static::$_initialState = get_class_vars(get_called_class());
			static::_setPrefixes();
			static::$_routes = new RouteCollection();
			return;
		}
		foreach (static::$_initialState as $key => $val) {
			if ($key != '_initialState') {
				static::${$key} = $val;
			}
		}
		static::_setPrefixes();
		static::$_routes = new RouteCollection();
	}

/**
 * Promote a route (by default, the last one added) to the beginning of the list
 *
 * @param integer $which A zero-based array index representing the route to move. For example,
 *    if 3 routes have been added, the last route would be 2.
 * @return boolean Returns false if no route exists at the position specified by $which.
 */
	public static function promote($which = null) {
		return static::$_routes->promote($which);
	}

/**
 * Add a url filter to Router.
 *
 * Url filter functions are applied to every array $url provided to
 * Router::url() before the urls are sent to the route collection.
 *
 * Callback functions should expect the following parameters:
 *
 * - `$params` The url params being processed.
 * - `$request` The current request.
 *
 * The url filter function should *always* return the params even if unmodified.
 *
 * ### Usage
 *
 * Url filters allow you to easily implement features like persistent parameters.
 *
 * {{{
 * Router::addUrlFilter(function ($params, $request) {
 *  if (isset($request->params['lang']) && !isset($params['lang']) {
 *    $params['lang'] = $request->params['lang'];
 *  }
 *  return $params;
 * });
 * }}}
 *
 * @param callable $function The function to add
 * @return void
 */
	public static function addUrlFilter(callable $function) {
		static::$_urlFilters[] = $function;
	}

/**
 * Applies all the connected url filters to the url.
 *
 * @param array $url The url array being modified.
 * @return array The modified url.
 * @see Router::url()
 * @see Router::addUrlFilter()
 */
	protected static function _applyUrlFilters($url) {
		$request = static::getRequest(true);
		foreach (static::$_urlFilters as $filter) {
			$url = $filter($url, $request);
		}
		return $url;
	}

/**
 * Finds URL for specified action.
 *
 * Returns an URL pointing to a combination of controller and action.
 *
 * ### Usage
 *
 * - `Router::url('/posts/edit/1');` Returns the string with the base dir prepended.
 *   This usage does not use reverser routing.
 * - `Router::url(array('controller' => 'posts', 'action' => 'edit'));` Returns a url
 *   generated through reverse routing.
 * - `Router::url('custom-name', array(...));` Returns a url generated through reverse
 *   routing.  This form allows you to leverage named routes.
 *
 * There are a few 'special' parameters that can change the final URL string that is generated
 *
<<<<<<< HEAD
 * - `_base` - Set to false to remove the base path from the generated url. If your application
 *   is not in the root directory, this can be used to generate urls that are 'cake relative'.
 *   cake relative urls are required when using requestAction.
 * - `_scheme` - Set to create links on different schemes like `webcal` or `ftp`. Defaults
 *   to the current scheme.
 * - `_host` - Set the host to use for the link.  Defaults to the current host.
 * - `_port` - Set the port if you need to create links on non-standard ports.
 * - `_full` - If true the `Router::baseURL()` constant will be prepended to generated urls.
 * - `#` - Allows you to set url hash fragments.
 * - `ssl` - Set to true to convert the generated url to https, or false to force http.
=======
 * - `base` - Set to false to remove the base path from the generated url. If your application
 *   is not in the root directory, this can be used to generate URLs that are 'cake relative'.
 *   cake relative URLs are required when using requestAction.
 * - `?` - Takes an array of query string parameters
 * - `#` - Allows you to set URL hash fragments.
 * - `full_base` - If true the `Router::fullBaseUrl()` value will be prepended to generated URLs.
>>>>>>> 38b050a7
 *
 * @param string|array $url Cake-relative URL, like "/products/edit/92" or "/presidents/elect/4"
 *   or an array specifying any of the following: 'controller', 'action', 'plugin'
 *   additionally, you can provide routed elements or query string parameters.
 * @param bool|array $options If (bool) true, the full base URL will be prepended to the result.
 *   If an array accepts the following keys.  If used with a named route you can provide
 *   a list of query string parameters.
 * @return string Full translated URL with base path.
 * @throws Cake\Error\Exception When the route name is not found
 */
	public static function url($url = null, $options = array()) {
		if (!static::$initialized) {
			static::_loadRoutes();
		}

		$full = false;
		if (is_bool($options)) {
			list($full, $options) = array($options, array());
		}
		$urlType = gettype($url);
		$hasLeadingSlash = $plainString = false;

		if ($urlType === 'string') {
			$plainString = (
				strpos($url, 'javascript:') === 0 ||
				strpos($url, 'mailto:') === 0 ||
				strpos($url, 'tel:') === 0 ||
				strpos($url, 'sms:') === 0 ||
				strpos($url, '#') === 0 ||
				strpos($url, '?') === 0 ||
				strpos($url, '//') === 0 ||
				strpos($url, '://') !== false
			);

			$hasLeadingSlash = isset($url[0]) ? $url[0] === '/' : false;
		}

		$params = array(
			'plugin' => null,
			'controller' => null,
			'action' => 'index'
		);
		$here = $base = $output = $frag = null;

		$request = static::getRequest(true);
		if ($request) {
			$params = $request->params;
			$here = $request->here;
			$base = $request->base;
		}

		if (empty($url)) {
			$output = isset($here) ? $here : '/';
			if ($full) {
<<<<<<< HEAD
				$output = static::baseURL() . $base . $output;
=======
				$output = self::fullBaseUrl() . $output;
>>>>>>> 38b050a7
			}
			return $output;
		} elseif ($urlType === 'array') {
			if (isset($url['_full']) && $url['_full'] === true) {
				$full = true;
				unset($url['_full']);
			}
			// Compatibility for older versions.
			if (isset($url['?'])) {
				$q = $url['?'];
				unset($url['?']);
				$url = array_merge($url, $q);
			}
			if (isset($url['#'])) {
				$frag = '#' . $url['#'];
				unset($url['#']);
			}
			if (isset($url['ext'])) {
				$url['_ext'] = $url['ext'];
				unset($url['ext']);
			}
			if (isset($url['ssl'])) {
				$url['_scheme'] = ($url['ssl'] == true) ? 'https' : 'http';
				unset($url['ssl']);
			}

			// Copy the current action if the controller is the current one.
			if (
				empty($url['action']) &&
				(empty($url['controller']) || $params['controller'] === $url['controller'])
			) {
				$url['action'] = $params['action'];
			}

<<<<<<< HEAD
			// Keep the current prefix around, or remove it if its falsey
			if (!empty($params['prefix']) && !isset($url['prefix'])) {
				$url['prefix'] = $params['prefix'];
			}
			if (empty($url['prefix'])) {
				unset($url['prefix']);
=======
			$url += array('controller' => $params['controller'], 'plugin' => $params['plugin']);

			$match = false;

			for ($i = 0, $len = count(self::$routes); $i < $len; $i++) {
				$originalUrl = $url;

				$url = self::$routes[$i]->persistParams($url, $params);

				if ($match = self::$routes[$i]->match($url)) {
					$output = trim($match, '/');
					break;
				}
				$url = $originalUrl;
>>>>>>> 38b050a7
			}

			$url += array(
				'controller' => $params['controller'],
				'plugin' => $params['plugin'],
				'action' => 'index'
			);
			$url = static::_applyUrlFilters($url);
			$output = static::$_routes->match($url);
		} elseif (
			$urlType === 'string' &&
			!$hasLeadingSlash &&
			!$plainString
		) {
			// named route.
			$route = static::$_routes->get($url);
			if (!$route) {
				throw new Error\Exception(__d(
					'cake_dev',
					'No route matching the name "%s" was found.',
					$url
				));
			}
			$url = $options +
				$route->defaults +
				array('_name' => $url);
			$url = static::_applyUrlFilters($url);
			$output = static::$_routes->match($url);
		} else {
			// String urls.
			if ($plainString) {
				return $url;
			}
			$output = $base . $url;
		}
		$protocol = preg_match('#^[a-z][a-z0-9+\-.]*\://#i', $output);
		if ($protocol === 0) {
			$output = str_replace('//', '/', '/' . $output);
			if ($full) {
<<<<<<< HEAD
				$output = static::baseURL() . $output;
=======
				$output = self::fullBaseUrl() . $output;
			}
			if (!empty($extension)) {
				$output = rtrim($output, '/');
>>>>>>> 38b050a7
			}
		}
		return $output . $frag;
	}

/**
 * Sets the full base url that will be used as a prefix for generating
 * fully qualified URLs for this application. If not parameters are passed,
 * the currently configured value is returned.
 *
 * ## Note:
 *
 * If you change the configuration value ``App.fullBaseUrl`` during runtime
 * and expect the router to produce links using the new setting, you are
 * required to call this method passing such value again.
 *
 * @param string $base the prefix for URLs generated containing the domain.
 * For example: ``http://example.com``
 * @return string
 */
	public static function fullBaseUrl($base = null) {
		if ($base !== null) {
<<<<<<< HEAD
			static::$_baseURL = $base;
			Configure::write('App.fullBaseURL', $base);
		}
		if (empty(static::$_baseURL)) {
			static::$_baseURL = Configure::read('App.fullBaseURL');
=======
			self::$_fullBaseUrl = $base;
			Configure::write('App.fullBaseUrl', $base);
		}
		if (empty(self::$_fullBaseUrl)) {
			self::$_fullBaseUrl = Configure::read('App.fullBaseUrl');
		}
		return self::$_fullBaseUrl;
	}

/**
 * A special fallback method that handles URL arrays that cannot match
 * any defined routes.
 *
 * @param array $url An URL that didn't match any routes
 * @return string A generated URL for the array
 * @see Router::url()
 */
	protected static function _handleNoRoute($url) {
		$named = $args = array();
		$skip = array_merge(
			array('bare', 'action', 'controller', 'plugin', 'prefix'),
			self::$_prefixes
		);

		$keys = array_values(array_diff(array_keys($url), $skip));
		$count = count($keys);

		// Remove this once parsed URL parameters can be inserted into 'pass'
		for ($i = 0; $i < $count; $i++) {
			$key = $keys[$i];
			if (is_numeric($keys[$i])) {
				$args[] = $url[$key];
			} else {
				$named[$key] = $url[$key];
			}
		}

		list($args, $named) = array(Hash::filter($args), Hash::filter($named));
		foreach (self::$_prefixes as $prefix) {
			$prefixed = $prefix . '_';
			if (!empty($url[$prefix]) && strpos($url['action'], $prefixed) === 0) {
				$url['action'] = substr($url['action'], strlen($prefixed) * -1);
				break;
			}
		}

		if (empty($named) && empty($args) && (!isset($url['action']) || $url['action'] === 'index')) {
			$url['action'] = null;
		}

		$urlOut = array_filter(array($url['controller'], $url['action']));

		if (isset($url['plugin'])) {
			array_unshift($urlOut, $url['plugin']);
		}

		foreach (self::$_prefixes as $prefix) {
			if (isset($url[$prefix])) {
				array_unshift($urlOut, $prefix);
				break;
			}
		}
		$output = implode('/', $urlOut);

		if (!empty($args)) {
			$output .= '/' . implode('/', array_map('rawurlencode', $args));
		}

		if (!empty($named)) {
			foreach ($named as $name => $value) {
				if (is_array($value)) {
					$flattend = Hash::flatten($value, '%5D%5B');
					foreach ($flattend as $namedKey => $namedValue) {
						$output .= '/' . $name . "%5B{$namedKey}%5D" . self::$_namedConfig['separator'] . rawurlencode($namedValue);
					}
				} else {
					$output .= '/' . $name . self::$_namedConfig['separator'] . rawurlencode($value);
				}
			}
>>>>>>> 38b050a7
		}
		return static::$_baseURL;
	}

/**
 * Reverses a parsed parameter array into a string.
 *
 * Works similarly to Router::url(), but since parsed URL's contain additional
 * 'pass' as well as 'url.url' keys. Those keys need to be specially
 * handled in order to reverse a params array into a string url.
 *
 * This will strip out 'autoRender', 'bare', 'requested', and 'return' param names as those
 * are used for CakePHP internals and should not normally be part of an output URL.
 *
 * @param Cake\Network\Request|array $params The params array or
 *     Cake\Network\Request object that needs to be reversed.
 * @param boolean $full Set to true to include the full url including the
 *     protocol when reversing the url.
 * @return string The string that is the reversed result of the array
 */
	public static function reverse($params, $full = false) {
		$url = array();
		if ($params instanceof Request) {
			$url = $params->query;
			$params = $params->params;
		} elseif (isset($params['url'])) {
			$url = $params['url'];
		}
		$pass = isset($params['pass']) ? $params['pass'] : array();

		unset(
			$params['pass'], $params['paging'], $params['models'], $params['url'], $url['url'],
			$params['autoRender'], $params['bare'], $params['requested'], $params['return'],
			$params['_Token']
		);
		$params = array_merge($params, $pass);
		if (!empty($url)) {
			$params['?'] = $url;
		}
		return Router::url($params, $full);
	}

/**
 * Normalizes an URL for purposes of comparison.
 *
 * Will strip the base path off and replace any double /'s.
 * It will not unify the casing and underscoring of the input value.
 *
 * @param array|string $url URL to normalize Either an array or a string URL.
 * @return string Normalized URL
 */
	public static function normalize($url = '/') {
		if (is_array($url)) {
			$url = Router::url($url);
		}
		if (preg_match('/^[a-z\-]+:\/\//', $url)) {
			return $url;
		}
		$request = Router::getRequest();

		if (!empty($request->base) && stristr($url, $request->base)) {
			$url = preg_replace('/^' . preg_quote($request->base, '/') . '/', '', $url, 1);
		}
		$url = '/' . $url;

		while (strpos($url, '//') !== false) {
			$url = str_replace('//', '/', $url);
		}
		$url = preg_replace('/(?:(\/$))/', '', $url);

		if (empty($url)) {
			return '/';
		}
		return $url;
	}

/**
 * Instructs the router to parse out file extensions from the URL. For example,
 * http://example.com/posts.rss would yield an file extension of "rss".
 * The file extension itself is made available in the controller as
 * `$this->params['_ext']`, and is used by the RequestHandler component to
 * automatically switch to alternate layouts and templates, and load helpers
 * corresponding to the given content, i.e. RssHelper. Switching layouts and helpers
 * requires that the chosen extension has a defined mime type in `Cake\Network\Response`
 *
 * A list of valid extension can be passed to this method, i.e. Router::parseExtensions('rss', 'xml');
 * If no parameters are given, anything after the first . (dot) after the last / in the URL will be
 * parsed, excluding querystring parameters (i.e. ?q=...).
 *
 * @return void
 * @see RequestHandler::startup()
 */
	public static function parseExtensions() {
		if (func_num_args() > 0) {
			static::setExtensions(func_get_args(), false);
		}
	}

/**
 * Set/add valid extensions.
 * To have the extensions parsed you still need to call `Router::parseExtensions()`
 *
 * @param array $extensions List of extensions to be added as valid extension
 * @param boolean $merge Default true will merge extensions. Set to false to override current extensions
 * @return array
 */
	public static function setExtensions($extensions, $merge = true) {
		if (!is_array($extensions)) {
			return static::$_validExtensions;
		}
		if ($merge) {
			$extensions = array_merge(static::$_validExtensions, $extensions);
		}
		static::$_routes->setExtensions($extensions);
		return static::$_validExtensions = $extensions;
	}

/**
 * Get the list of extensions that can be parsed by Router.
 *
 * To initially set extensions use `Router::parseExtensions()`
 * To add more see `setExtensions()`
 *
 * @return array Array of extensions Router is configured to parse.
 */
	public static function extensions() {
		if (!static::$initialized) {
			static::_loadRoutes();
		}

		return static::$_validExtensions;
	}

/**
 * Provides legacy support for named parameters on incoming URLs.
 *
 * Checks the passed parameters for elements containing `$options['separator']`
 * Those parameters are split and parsed as if they were old style named parameters.
 *
 * The parsed parameters will be moved from params['pass'] to params['named'].
 *
 * ### Options
 *
 * - `separator` The string to use as a separator.  Defaults to `:`.
 *
 * @param Request $request The request object to modify.
 * @param array $options The array of options.
 * @return The modified request
 */
	public static function parseNamedParams(Request $request, $options = array()) {
		$options += array('separator' => ':');
		if (empty($request->params['pass'])) {
			$request->params['named'] = array();
			return $request;
		}
		$named = array();
		foreach ($request->params['pass'] as $key => $value) {
			if (strpos($value, $options['separator']) === false) {
				continue;
			}
			unset($request->params['pass'][$key]);
			list($key, $value) = explode($options['separator'], $value, 2);

			if (preg_match_all('/\[([A-Za-z0-9_-]+)?\]/', $key, $matches, PREG_SET_ORDER)) {
				$matches = array_reverse($matches);
				$parts = explode('[', $key);
				$key = array_shift($parts);
				$arr = $value;
				foreach ($matches as $match) {
					if (empty($match[1])) {
						$arr = array($arr);
					} else {
						$arr = array(
							$match[1] => $arr
						);
					}
				}
				$value = $arr;
			}
			$named = array_merge_recursive($named, array($key => $value));
		}
		$request->params['named'] = $named;
		return $request;
	}

/**
 * Loads route configuration
 *
 * @return void
 */
	protected static function _loadRoutes() {
		static::$initialized = true;
		include APP . 'Config/routes.php';
	}

}

//Save the initial state
Router::reload();<|MERGE_RESOLUTION|>--- conflicted
+++ resolved
@@ -662,7 +662,6 @@
  *
  * There are a few 'special' parameters that can change the final URL string that is generated
  *
-<<<<<<< HEAD
  * - `_base` - Set to false to remove the base path from the generated url. If your application
  *   is not in the root directory, this can be used to generate urls that are 'cake relative'.
  *   cake relative urls are required when using requestAction.
@@ -670,17 +669,9 @@
  *   to the current scheme.
  * - `_host` - Set the host to use for the link.  Defaults to the current host.
  * - `_port` - Set the port if you need to create links on non-standard ports.
- * - `_full` - If true the `Router::baseURL()` constant will be prepended to generated urls.
+ * - `_full` - If true output of `Router::fullBaseUrl()` will be prepended to generated urls.
  * - `#` - Allows you to set url hash fragments.
  * - `ssl` - Set to true to convert the generated url to https, or false to force http.
-=======
- * - `base` - Set to false to remove the base path from the generated url. If your application
- *   is not in the root directory, this can be used to generate URLs that are 'cake relative'.
- *   cake relative URLs are required when using requestAction.
- * - `?` - Takes an array of query string parameters
- * - `#` - Allows you to set URL hash fragments.
- * - `full_base` - If true the `Router::fullBaseUrl()` value will be prepended to generated URLs.
->>>>>>> 38b050a7
  *
  * @param string|array $url Cake-relative URL, like "/products/edit/92" or "/presidents/elect/4"
  *   or an array specifying any of the following: 'controller', 'action', 'plugin'
@@ -735,11 +726,7 @@
 		if (empty($url)) {
 			$output = isset($here) ? $here : '/';
 			if ($full) {
-<<<<<<< HEAD
-				$output = static::baseURL() . $base . $output;
-=======
-				$output = self::fullBaseUrl() . $output;
->>>>>>> 38b050a7
+				$output = static::fullBaseUrl() . $base . $output;
 			}
 			return $output;
 		} elseif ($urlType === 'array') {
@@ -774,29 +761,12 @@
 				$url['action'] = $params['action'];
 			}
 
-<<<<<<< HEAD
 			// Keep the current prefix around, or remove it if its falsey
 			if (!empty($params['prefix']) && !isset($url['prefix'])) {
 				$url['prefix'] = $params['prefix'];
 			}
 			if (empty($url['prefix'])) {
 				unset($url['prefix']);
-=======
-			$url += array('controller' => $params['controller'], 'plugin' => $params['plugin']);
-
-			$match = false;
-
-			for ($i = 0, $len = count(self::$routes); $i < $len; $i++) {
-				$originalUrl = $url;
-
-				$url = self::$routes[$i]->persistParams($url, $params);
-
-				if ($match = self::$routes[$i]->match($url)) {
-					$output = trim($match, '/');
-					break;
-				}
-				$url = $originalUrl;
->>>>>>> 38b050a7
 			}
 
 			$url += array(
@@ -836,14 +806,7 @@
 		if ($protocol === 0) {
 			$output = str_replace('//', '/', '/' . $output);
 			if ($full) {
-<<<<<<< HEAD
-				$output = static::baseURL() . $output;
-=======
-				$output = self::fullBaseUrl() . $output;
-			}
-			if (!empty($extension)) {
-				$output = rtrim($output, '/');
->>>>>>> 38b050a7
+				$output = static::fullBaseUrl() . $output;
 			}
 		}
 		return $output . $frag;
@@ -866,95 +829,13 @@
  */
 	public static function fullBaseUrl($base = null) {
 		if ($base !== null) {
-<<<<<<< HEAD
-			static::$_baseURL = $base;
-			Configure::write('App.fullBaseURL', $base);
-		}
-		if (empty(static::$_baseURL)) {
-			static::$_baseURL = Configure::read('App.fullBaseURL');
-=======
-			self::$_fullBaseUrl = $base;
+			static::$_fullBaseUrl = $base;
 			Configure::write('App.fullBaseUrl', $base);
 		}
-		if (empty(self::$_fullBaseUrl)) {
-			self::$_fullBaseUrl = Configure::read('App.fullBaseUrl');
-		}
-		return self::$_fullBaseUrl;
-	}
-
-/**
- * A special fallback method that handles URL arrays that cannot match
- * any defined routes.
- *
- * @param array $url An URL that didn't match any routes
- * @return string A generated URL for the array
- * @see Router::url()
- */
-	protected static function _handleNoRoute($url) {
-		$named = $args = array();
-		$skip = array_merge(
-			array('bare', 'action', 'controller', 'plugin', 'prefix'),
-			self::$_prefixes
-		);
-
-		$keys = array_values(array_diff(array_keys($url), $skip));
-		$count = count($keys);
-
-		// Remove this once parsed URL parameters can be inserted into 'pass'
-		for ($i = 0; $i < $count; $i++) {
-			$key = $keys[$i];
-			if (is_numeric($keys[$i])) {
-				$args[] = $url[$key];
-			} else {
-				$named[$key] = $url[$key];
-			}
-		}
-
-		list($args, $named) = array(Hash::filter($args), Hash::filter($named));
-		foreach (self::$_prefixes as $prefix) {
-			$prefixed = $prefix . '_';
-			if (!empty($url[$prefix]) && strpos($url['action'], $prefixed) === 0) {
-				$url['action'] = substr($url['action'], strlen($prefixed) * -1);
-				break;
-			}
-		}
-
-		if (empty($named) && empty($args) && (!isset($url['action']) || $url['action'] === 'index')) {
-			$url['action'] = null;
-		}
-
-		$urlOut = array_filter(array($url['controller'], $url['action']));
-
-		if (isset($url['plugin'])) {
-			array_unshift($urlOut, $url['plugin']);
-		}
-
-		foreach (self::$_prefixes as $prefix) {
-			if (isset($url[$prefix])) {
-				array_unshift($urlOut, $prefix);
-				break;
-			}
-		}
-		$output = implode('/', $urlOut);
-
-		if (!empty($args)) {
-			$output .= '/' . implode('/', array_map('rawurlencode', $args));
-		}
-
-		if (!empty($named)) {
-			foreach ($named as $name => $value) {
-				if (is_array($value)) {
-					$flattend = Hash::flatten($value, '%5D%5B');
-					foreach ($flattend as $namedKey => $namedValue) {
-						$output .= '/' . $name . "%5B{$namedKey}%5D" . self::$_namedConfig['separator'] . rawurlencode($namedValue);
-					}
-				} else {
-					$output .= '/' . $name . self::$_namedConfig['separator'] . rawurlencode($value);
-				}
-			}
->>>>>>> 38b050a7
-		}
-		return static::$_baseURL;
+		if (empty(static::$_fullBaseUrl)) {
+			static::$_fullBaseUrl = Configure::read('App.fullBaseUrl');
+		}
+		return static::$_fullBaseUrl;
 	}
 
 /**
