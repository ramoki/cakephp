--- conflicted
+++ resolved
@@ -4,24 +4,14 @@
  *
  * PHP Version 5.x
  *
-<<<<<<< HEAD
- * CakePHP(tm) Tests <https://trac.cakephp.org/wiki/Developement/TestSuite>
- * Copyright 2005-2009, Cake Software Foundation, Inc. (http://cakefoundation.org)
-=======
  * CakePHP(tm) Tests <http://book.cakephp.org/view/1196/Testing>
  * Copyright 2005-2010, Cake Software Foundation, Inc. (http://cakefoundation.org)
->>>>>>> 385ceb43
  *
  * Licensed under The Open Group Test Suite License
  * Redistributions of files must retain the above copyright notice.
  *
-<<<<<<< HEAD
- * @copyright     Copyright 2005-2009, Cake Software Foundation, Inc. (http://cakefoundation.org)
- * @link          https://trac.cakephp.org/wiki/Developement/TestSuite CakePHP(tm) Tests
-=======
  * @copyright     Copyright 2005-2010, Cake Software Foundation, Inc. (http://cakefoundation.org)
  * @link          http://book.cakephp.org/view/1196/Testing CakePHP(tm) Tests
->>>>>>> 385ceb43
  * @package       cake
  * @subpackage    cake.tests.cases.libs
  * @since         CakePHP(tm) v 1.2.0.4206
@@ -2117,7 +2107,6 @@
 		$this->assertTrue(Validation::userDefined('333', $validator, 'customValidate'));
 	}
 
-<<<<<<< HEAD
 	// function testFile() {
 	// 	$this->assertTrue(Validation::file(WWW_ROOT . 'img' . DS . 'cake.icon.gif'));
 	// 	$this->assertTrue(Validation::file(WWW_ROOT. 'favicon.ico'));
@@ -2125,6 +2114,4 @@
 	// 	$this->assertTrue(Validation::file(WWW_ROOT. 'css' . DS . 'cake.generic.css'));
 	// 	$this->assertTrue(Validation::file(TEST_CAKE_CORE_INCLUDE_PATH. 'VERSION.txt'));
 	// }
-=======
->>>>>>> 385ceb43
 }