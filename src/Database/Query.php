--- conflicted
+++ resolved
@@ -150,11 +150,7 @@
      * Sets the connection instance to be used for executing and transforming this query.
      *
      * @param \Cake\Datasource\ConnectionInterface $connection Connection instance
-<<<<<<< HEAD
-     * @return $this
-=======
-     * @return self
->>>>>>> 53be5558
+     * @return self
      */
     public function setConnection($connection)
     {
@@ -180,11 +176,7 @@
      *
      * @deprecated 3.4.0 Use setConnection()/getConnection() instead.
      * @param \Cake\Datasource\ConnectionInterface|null $connection Connection instance
-<<<<<<< HEAD
-     * @return $this|\Cake\Datasource\ConnectionInterface
-=======
      * @return self|\Cake\Datasource\ConnectionInterface
->>>>>>> 53be5558
      */
     public function connection($connection = null)
     {
@@ -1815,11 +1807,7 @@
      * remembered for future iterations.
      *
      * @param bool $enable Whether or not to enable buffering
-<<<<<<< HEAD
-     * @return $this
-=======
-     * @return self
->>>>>>> 53be5558
+     * @return self
      */
     public function enableBufferedResults($enable)
     {
@@ -1861,11 +1849,7 @@
      *
      * @deprecated 3.4.0 Use enableBufferedResults()/isBufferedResultsEnabled() instead.
      * @param bool|null $enable Whether or not to enable buffering
-<<<<<<< HEAD
-     * @return bool|$this
-=======
      * @return bool|self
->>>>>>> 53be5558
      */
     public function bufferResults($enable = null)
     {
@@ -1881,11 +1865,7 @@
      * select clause are stored.
      *
      * @param \Cake\Database\TypeMap $typeMap The map object to use
-<<<<<<< HEAD
-     * @return $this
-=======
-     * @return self
->>>>>>> 53be5558
+     * @return self
      */
     public function setSelectTypeMap(TypeMap $typeMap)
     {
