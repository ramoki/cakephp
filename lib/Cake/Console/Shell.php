--- conflicted
+++ resolved
@@ -177,25 +177,10 @@
 		}
 		$this->Tasks = new TaskCollection($this);
 
-<<<<<<< HEAD
-		$this->stdout = $stdout;
-		$this->stderr = $stderr;
-		$this->stdin = $stdin;
-		if (!$this->stdout) {
-			$this->stdout = new ConsoleOutput('php://stdout');
-		}
-		if (!$this->stderr) {
-			$this->stderr = new ConsoleOutput('php://stderr');
-		}
-		if (!$this->stdin) {
-			$this->stdin = new ConsoleInput('php://stdin');
-		}
-=======
 		$this->stdout = $stdout ? $stdout : new ConsoleOutput('php://stdout');
 		$this->stderr = $stderr ? $stderr : new ConsoleOutput('php://stderr');
 		$this->stdin = $stdin ? $stdin : new ConsoleInput('php://stdin');
 
->>>>>>> 0d486bda
 		$this->_useLogger();
 		$parent = get_parent_class($this);
 		if ($this->tasks !== null && $this->tasks !== false) {
