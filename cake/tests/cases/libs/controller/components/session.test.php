--- conflicted
+++ resolved
@@ -339,8 +339,6 @@
 		$Session->destroy('Test');
 		$this->assertNull($Session->read('Test'));
 	}
-<<<<<<< HEAD
-=======
 	
 /**
  * testSessionTimeout method
@@ -378,5 +376,4 @@
 		$this->assertEqual($_SESSION['Config']['time'], $Session->time + (Security::inactiveMins() * Configure::read('Session.timeout')));
 
 	}
->>>>>>> 385ceb43
 }