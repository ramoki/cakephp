<?php
/**
 * MemcacheEngineTest file
 *
 * PHP 5
 *
 * CakePHP(tm) Tests <http://book.cakephp.org/view/1196/Testing>
 * Copyright 2005-2010, Cake Software Foundation, Inc. (http://cakefoundation.org)
 *
 * Licensed under The MIT License
 * Redistributions of files must retain the above copyright notice
 *
 * @copyright     Copyright 2005-2010, Cake Software Foundation, Inc. (http://cakefoundation.org)
 * @link          http://book.cakephp.org/view/1196/Testing CakePHP(tm) Tests
 * @package       cake
 * @subpackage    cake.tests.cases.libs.cache
 * @since         CakePHP(tm) v 1.2.0.5434
 * @license       MIT License (http://www.opensource.org/licenses/mit-license.php)
 */
if (!class_exists('Cache')) {
	require LIBS . 'cache.php';
}
App::import('Core', 'cache/Memcache');


class TestMemcacheEngine extends MemcacheEngine {
/**
 * public accessor to _parseServerString
 *
 * @param string $server 
 * @return array
 */
	function parseServerString($server) {
		return $this->_parseServerString($server);
	}
}

/**
 * MemcacheEngineTest class
 *
 * @package       cake
 * @subpackage    cake.tests.cases.libs.cache
 */
class MemcacheEngineTest extends CakeTestCase {

/**
 * setUp method
 *
 * @access public
 * @return void
 */
	function setUp() {
		$this->skipIf(!class_exists('Memcache'), '%s Apc is not installed or configured properly');
		$this->_cacheDisable = Configure::read('Cache.disable');
		Configure::write('Cache.disable', false);
		Cache::config('memcache', array(
			'engine' => 'Memcache',
			'prefix' => 'cake_',
			'duration' => 3600
		));
	}

/**
 * tearDown method
 *
 * @access public
 * @return void
 */
	function tearDown() {
		Configure::write('Cache.disable', $this->_cacheDisable);
		Cache::drop('memcache');
		Cache::config('default');
	}

/**
 * testSettings method
 *
 * @access public
 * @return void
 */
	function testSettings() {
		$settings = Cache::settings('memcache');
		unset($settings['serialize'], $settings['path']);
		$expecting = array(
			'prefix' => 'cake_',
			'duration'=> 3600,
			'probability' => 100,
			'servers' => array('127.0.0.1'),
			'compress' => false,
			'engine' => 'Memcache'
		);
		$this->assertEqual($settings, $expecting);
	}

/**
 * testSettings method
 *
 * @access public
 * @return void
 */
	function testMultipleServers() {
		$servers = array('127.0.0.1:11211', '127.0.0.1:11222');
		$available = true;
		$Memcache =& new Memcache();

		foreach($servers as $server) {
			list($host, $port) = explode(':', $server);
			if (!@$Memcache->connect($host, $port)) {
				$available = false;
			}
		}

		if ($this->skipIf(!$available, '%s Need memcache servers at ' . implode(', ', $servers) . ' to run this test')) {
			return;
		}
		$Memcache =& new MemcacheEngine();
		$Memcache->init(array('engine' => 'Memcache', 'servers' => $servers));

		$servers = array_keys($Memcache->__Memcache->getExtendedStats());
		$settings = $Memcache->settings();
		$this->assertEqual($servers, $settings['servers']);
		Cache::drop('dual_server');
	}

/**
 * testConnect method
 *
 * @access public
 * @return void
 */
	function testConnect() {
		$Memcache =& new MemcacheEngine();
		$Memcache->init(Cache::settings('memcache'));
		$result = $Memcache->connect('127.0.0.1');
		$this->assertTrue($result);
	}

/**
 * test connecting to an ipv6 server.
 *
 * @return void
 */
	function testConnectIpv6() {
		$Memcache =& new MemcacheEngine();
		$result = $Memcache->init(array(
			'prefix' => 'cake_',
			'duration' => 200,
			'engine' => 'Memcache',
			'servers' => array(
				'[::1]:11211'
			)
		));
		$this->assertTrue($result);
	}

/**
 * test non latin domains.
 *
 * @return void
 */
	function testParseServerStringNonLatin() {
		$Memcache =& new TestMemcacheEngine();
		$result = $Memcache->parseServerString('schülervz.net:13211');
		$this->assertEqual($result, array('schülervz.net', '13211'));

		$result = $Memcache->parseServerString('sülül:1111');
		$this->assertEqual($result, array('sülül', '1111'));
	}

/**
 * testReadAndWriteCache method
 *
 * @access public
 * @return void
 */
	function testReadAndWriteCache() {
		Cache::set(array('duration' => 1), null, 'memcache');

		$result = Cache::read('test', 'memcache');
		$expecting = '';
		$this->assertEqual($result, $expecting);

		$data = 'this is a test of the emergency broadcasting system';
		$result = Cache::write('test', $data, 'memcache');
		$this->assertTrue($result);

		$result = Cache::read('test', 'memcache');
		$expecting = $data;
		$this->assertEqual($result, $expecting);

		Cache::delete('test', 'memcache');
	}

/**
 * testExpiry method
 *
 * @access public
 * @return void
 */
	function testExpiry() {
		Cache::set(array('duration' => 1), 'memcache');

		$result = Cache::read('test', 'memcache');
		$this->assertFalse($result);

		$data = 'this is a test of the emergency broadcasting system';
		$result = Cache::write('other_test', $data, 'memcache');
		$this->assertTrue($result);

		sleep(2);
		$result = Cache::read('other_test', 'memcache');
		$this->assertFalse($result);

		Cache::set(array('duration' =>  "+1 second"), 'memcache');

		$data = 'this is a test of the emergency broadcasting system';
		$result = Cache::write('other_test', $data, 'memcache');
		$this->assertTrue($result);

		sleep(2);
		$result = Cache::read('other_test', 'memcache');
		$this->assertFalse($result);

		Cache::config('memcache', array('duration' => '+1 second'));
		sleep(2);

		$result = Cache::read('other_test', 'memcache');
		$this->assertFalse($result);

<<<<<<< HEAD
		Cache::config('memcache', array('duration' => '+30 days'));
=======
		Cache::config('memcache', array('duration' => '+29 days'));
>>>>>>> b86bec14
		$data = 'this is a test of the emergency broadcasting system';
		$result = Cache::write('long_expiry_test', $data, 'memcache');
		$this->assertTrue($result);

		sleep(2);
		$result = Cache::read('long_expiry_test', 'memcache');
		$expecting = $data;
		$this->assertEqual($result, $expecting);

		Cache::config('memcache', array('duration' => 3600));
	}

/**
 * testDeleteCache method
 *
 * @access public
 * @return void
 */
	function testDeleteCache() {
		$data = 'this is a test of the emergency broadcasting system';
		$result = Cache::write('delete_test', $data, 'memcache');
		$this->assertTrue($result);

		$result = Cache::delete('delete_test', 'memcache');
		$this->assertTrue($result);
	}

/**
 * testDecrement method
 *
 * @access public
 * @return void
 */
	function testDecrement() {
		$result = Cache::write('test_decrement', 5, 'memcache');
		$this->assertTrue($result);

		$result = Cache::decrement('test_decrement', 1, 'memcache');
		$this->assertEqual(4, $result);

		$result = Cache::read('test_decrement', 'memcache');
		$this->assertEqual(4, $result);

		$result = Cache::decrement('test_decrement', 2, 'memcache');
		$this->assertEqual(2, $result);

		$result = Cache::read('test_decrement', 'memcache');
		$this->assertEqual(2, $result);
	}

/**
 * testIncrement method
 *
 * @access public
 * @return void
 */
	function testIncrement() {
		$result = Cache::write('test_increment', 5, 'memcache');
		$this->assertTrue($result);

		$result = Cache::increment('test_increment', 1, 'memcache');
		$this->assertEqual(6, $result);

		$result = Cache::read('test_increment', 'memcache');
		$this->assertEqual(6, $result);

		$result = Cache::increment('test_increment', 2, 'memcache');
		$this->assertEqual(8, $result);

		$result = Cache::read('test_increment', 'memcache');
		$this->assertEqual(8, $result);
	}

/**
 * test that configurations don't conflict, when a file engine is declared after a memcache one.
 *
 * @return void
 */
	function testConfigurationConflict() {
		Cache::config('long_memcache', array(
		  'engine' => 'Memcache',
		  'duration'=> '+2 seconds',
		  'servers' => array('127.0.0.1:11211'),
		));
		Cache::config('short_memcache', array(
		  'engine' => 'Memcache',
		  'duration'=> '+1 seconds',
		  'servers' => array('127.0.0.1:11211'),
		));
		Cache::config('some_file', array('engine' => 'File'));

		$this->assertTrue(Cache::write('duration_test', 'yay', 'long_memcache'));
		$this->assertTrue(Cache::write('short_duration_test', 'boo', 'short_memcache'));

		$this->assertEqual(Cache::read('duration_test', 'long_memcache'), 'yay', 'Value was not read %s');
		$this->assertEqual(Cache::read('short_duration_test', 'short_memcache'), 'boo', 'Value was not read %s');

		sleep(1);
		$this->assertEqual(Cache::read('duration_test', 'long_memcache'), 'yay', 'Value was not read %s');

		sleep(2);
		$this->assertFalse(Cache::read('short_duration_test', 'short_memcache'), 'Cache was not invalidated %s');
		$this->assertFalse(Cache::read('duration_test', 'long_memcache'), 'Value did not expire %s');

		Cache::delete('duration_test', 'long_memcache');
		Cache::delete('short_duration_test', 'short_memcache');
	}

/**
 * test clearing memcache.
 *
 * @return void
 */
	function testClear() {
		Cache::write('some_value', 'value', 'memcache');

		$result = Cache::clear(false, 'memcache');
		$this->assertTrue($result);
		$this->assertFalse(Cache::read('some_value', 'memcache'));
	}
/**
 * test that a 0 duration can succesfully write.
 *
 * @return void
 */
	function testZeroDuration() {
		Cache::config('memcache', array('duration' => 0));
		$result = Cache::write('test_key', 'written!', 'memcache');

		$this->assertTrue($result, 'Could not write with duration 0');
		$result = Cache::read('test_key', 'memcache');
		$this->assertEqual($result, 'written!');
		
	}

}<|MERGE_RESOLUTION|>--- conflicted
+++ resolved
@@ -227,11 +227,7 @@
 		$result = Cache::read('other_test', 'memcache');
 		$this->assertFalse($result);
 
-<<<<<<< HEAD
-		Cache::config('memcache', array('duration' => '+30 days'));
-=======
 		Cache::config('memcache', array('duration' => '+29 days'));
->>>>>>> b86bec14
 		$data = 'this is a test of the emergency broadcasting system';
 		$result = Cache::write('long_expiry_test', $data, 'memcache');
 		$this->assertTrue($result);
