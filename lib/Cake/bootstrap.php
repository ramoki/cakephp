<?php
/**
 * Basic Cake functionality.
 *
 * Handles loading of core files needed on every request
 *
 * PHP 5
 *
 * CakePHP(tm) : Rapid Development Framework (http://cakephp.org)
 * Copyright 2005-2012, Cake Software Foundation, Inc. (http://cakefoundation.org)
 *
 * Licensed under The MIT License
 * Redistributions of files must retain the above copyright notice.
 *
 * @copyright     Copyright 2005-2012, Cake Software Foundation, Inc. (http://cakefoundation.org)
 * @link          http://cakephp.org CakePHP(tm) Project
 * @package       Cake
 * @since         CakePHP(tm) v 0.2.9
 * @license       MIT License (http://www.opensource.org/licenses/mit-license.php)
 */
define('TIME_START', microtime(true));

if (!defined('E_DEPRECATED')) {
	define('E_DEPRECATED', 8192);
}

if (!defined('E_USER_DEPRECATED')) {
	define('E_USER_DEPRECATED', E_USER_NOTICE);
}
error_reporting(E_ALL & ~E_DEPRECATED);

if (!defined('CAKE_CORE_INCLUDE_PATH')) {
	define('CAKE_CORE_INCLUDE_PATH', dirname(dirname(__FILE__)));
}

if (!defined('CORE_PATH')) {
	define('CORE_PATH', CAKE_CORE_INCLUDE_PATH . DS);
}

if (!defined('WEBROOT_DIR')) {
	define('WEBROOT_DIR', 'webroot');
}

/**
 * Path to the cake directory.
 */
	define('CAKE', CORE_PATH . 'Cake' . DS);

/**
 * Path to the application's directory.
 */
if (!defined('APP')) {
	define('APP', ROOT . DS . APP_DIR . DS);
}

/**
 * Path to the application's libs directory.
 */
	define('APPLIBS', APP . 'Lib' . DS);

/**
 * Path to the public CSS directory.
 */
	define('CSS', WWW_ROOT . 'css' . DS);

/**
 * Path to the public JavaScript directory.
 */
	define('JS', WWW_ROOT . 'js' . DS);

/**
 * Path to the public images directory.
 */
	define('IMAGES', WWW_ROOT . 'img' . DS);

/**
 * Path to the tests directory.
 */
if (!defined('TESTS')) {
	define('TESTS', APP . 'Test' . DS);
}

/**
 * Path to the temporary files directory.
 */
if (!defined('TMP')) {
	define('TMP', APP . 'tmp' . DS);
}

/**
 * Path to the logs directory.
 */
if (!defined('LOGS')) {
	define('LOGS', TMP . 'logs' . DS);
}

/**
 * Path to the cache files directory. It can be shared between hosts in a multi-server setup.
 */
if (!defined('CACHE')) {
	define('CACHE', TMP . 'cache' . DS);
}

/**
 * Path to the vendors directory.
 */
if (!defined('VENDORS')) {
	define('VENDORS', ROOT . DS . 'vendors' . DS);
}

/**
 * Web path to the public images directory.
 */
if (!defined('IMAGES_URL')) {
	define('IMAGES_URL', 'img/');
}

/**
 * Web path to the CSS files directory.
 */
if (!defined('CSS_URL')) {
	define('CSS_URL', 'css/');
}

/**
 * Web path to the js files directory.
 */
if (!defined('JS_URL')) {
	define('JS_URL', 'js/');
}




require CAKE . 'basics.php';
require CAKE . 'Core' . DS . 'App.php';
require CAKE . 'Error' . DS . 'exceptions.php';

<<<<<<< HEAD
=======
spl_autoload_register(array('App', 'load'));

App::uses('ErrorHandler', 'Error');
App::uses('Configure', 'Core');
App::uses('CakePlugin', 'Core');
App::uses('Cache', 'Cache');
App::uses('Object', 'Core');
App::$bootstrapping = true;

Configure::bootstrap(isset($boot) ? $boot : true);

if (function_exists('mb_internal_encoding')) {
	$encoding = Configure::read('App.encoding');
	if (!empty($encoding)) {
		mb_internal_encoding($encoding);
	}
}
>>>>>>> 922d9865

/**
 *  Full url prefix
 */
if (!defined('FULL_BASE_URL')) {
	$s = null;
	if (env('HTTPS')) {
		$s = 's';
	}

	$httpHost = env('HTTP_HOST');

	if (isset($httpHost)) {
		define('FULL_BASE_URL', 'http' . $s . '://' . $httpHost);
	}
	unset($httpHost, $s);
}

spl_autoload_register(array('App', 'load'));

App::uses('ErrorHandler', 'Error');
App::uses('Configure', 'Core');
App::uses('CakePlugin', 'Core');
App::uses('Cache', 'Cache');
App::uses('Object', 'Core');
App::$bootstrapping = true;

Configure::bootstrap(isset($boot) ? $boot : true);
<|MERGE_RESOLUTION|>--- conflicted
+++ resolved
@@ -129,33 +129,9 @@
 	define('JS_URL', 'js/');
 }
 
-
-
-
 require CAKE . 'basics.php';
 require CAKE . 'Core' . DS . 'App.php';
 require CAKE . 'Error' . DS . 'exceptions.php';
-
-<<<<<<< HEAD
-=======
-spl_autoload_register(array('App', 'load'));
-
-App::uses('ErrorHandler', 'Error');
-App::uses('Configure', 'Core');
-App::uses('CakePlugin', 'Core');
-App::uses('Cache', 'Cache');
-App::uses('Object', 'Core');
-App::$bootstrapping = true;
-
-Configure::bootstrap(isset($boot) ? $boot : true);
-
-if (function_exists('mb_internal_encoding')) {
-	$encoding = Configure::read('App.encoding');
-	if (!empty($encoding)) {
-		mb_internal_encoding($encoding);
-	}
-}
->>>>>>> 922d9865
 
 /**
  *  Full url prefix
@@ -184,3 +160,10 @@
 App::$bootstrapping = true;
 
 Configure::bootstrap(isset($boot) ? $boot : true);
+
+if (function_exists('mb_internal_encoding')) {
+	$encoding = Configure::read('App.encoding');
+	if (!empty($encoding)) {
+		mb_internal_encoding($encoding);
+	}
+}