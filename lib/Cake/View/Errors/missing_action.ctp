<?php
/**
 * CakePHP(tm) : Rapid Development Framework (http://cakephp.org)
 * Copyright (c) Cake Software Foundation, Inc. (http://cakefoundation.org)
 *
 * Licensed under The MIT License
 * For full copyright and license information, please see the LICENSE.txt
 * Redistributions of files must retain the above copyright notice.
 *
 * @copyright     Copyright (c) Cake Software Foundation, Inc. (http://cakefoundation.org)
 * @link          http://cakephp.org CakePHP(tm) Project
 * @package       Cake.View.Errors
 * @since         CakePHP(tm) v 0.10.0.1076
 * @license       http://www.opensource.org/licenses/mit-license.php MIT License
 */
<<<<<<< HEAD
use Cake\Core\Configure;
use Cake\Utility\Inflector;
use Cake\Core\Plugin;

$namespace = Configure::read('App.namespace');
if (!empty($plugin)) {
	$namespace = $plugin;
}
$prefixNs = '';
if (!empty($prefix)) {
	$prefix = Inflector::camelize($prefix);
	$prefixNs = '\\' . $prefix;
}
if (empty($plugin)) {
	$path = APP_DIR . DS . 'Controller' . DS . $prefix . DS . h($controller) . '.php' ;
} else {
	$path = Plugin::path($plugin) . 'Controller' . DS . $prefix . DS . h($class) . '.php';
}
=======

>>>>>>> 3303a2cd
?>
<h2><?php echo __d('cake_dev', 'Missing Method in %s', h($controller)); ?></h2> <p class="error">
	<strong><?php echo __d('cake_dev', 'Error'); ?>: </strong>
	<?php echo __d('cake_dev', 'The action %1$s is not defined in controller %2$s', '<em>' . h($action) . '</em>', '<em>' . h($controller) . '</em>'); ?>
</p>
<p class="error">
	<strong><?php echo __d('cake_dev', 'Error'); ?>: </strong>
	<?php echo __d('cake_dev', 'Create %1$s%2$s in file: %3$s.', '<em>' . h($controller) . '::</em>', '<em>' . h($action) . '()</em>', $path); ?>
</p>
<pre>
&lt;?php
namespace <?= h($namespace); ?>\Controller<?= h($prefixNs); ?>;

use <?= h($namespace); ?>\Controller\AppController;

class <?php echo h($controller); ?> extends AppController {

<strong>
	public function <?php echo h($action); ?>() {

	}
</strong>
}
</pre>
<p class="notice">
	<strong><?php echo __d('cake_dev', 'Notice'); ?>: </strong>
	<?php echo __d('cake_dev', 'If you want to customize this error message, create %s', APP_DIR . DS . 'View' . DS . 'Errors' . DS . 'missing_action.ctp'); ?>
</p>
<?php echo $this->element('exception_stack_trace'); ?><|MERGE_RESOLUTION|>--- conflicted
+++ resolved
@@ -13,7 +13,6 @@
  * @since         CakePHP(tm) v 0.10.0.1076
  * @license       http://www.opensource.org/licenses/mit-license.php MIT License
  */
-<<<<<<< HEAD
 use Cake\Core\Configure;
 use Cake\Utility\Inflector;
 use Cake\Core\Plugin;
@@ -32,9 +31,6 @@
 } else {
 	$path = Plugin::path($plugin) . 'Controller' . DS . $prefix . DS . h($class) . '.php';
 }
-=======
-
->>>>>>> 3303a2cd
 ?>
 <h2><?php echo __d('cake_dev', 'Missing Method in %s', h($controller)); ?></h2> <p class="error">
 	<strong><?php echo __d('cake_dev', 'Error'); ?>: </strong>
