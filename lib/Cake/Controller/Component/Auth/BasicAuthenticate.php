--- conflicted
+++ resolved
@@ -92,21 +92,18 @@
  * @param Cake\Network\Response $response The response to add headers to.
  * @return mixed Either false on failure, or an array of user data on success.
  */
-<<<<<<< HEAD
-	public function authenticate(Request $request, Response $response) {
-		$result = $this->getUser($request);
-
-		if (empty($result)) {
-			$response->header($this->loginHeaders());
-			$response->statusCode(401);
-			$response->send();
-			return false;
-		}
-		return $result;
-=======
 	public function authenticate(CakeRequest $request, CakeResponse $response) {
 		return $this->getUser($request);
->>>>>>> e97b3ace
+	}
+
+/**
+ * Get a user based on information in the request. Used by cookie-less auth for stateless clients.
+ *
+ * @param CakeRequest $request Request object.
+ * @return mixed Either false or an array of user information
+ */
+	public function getUser(CakeRequest $request) {
+		$username = env('PHP_AUTH_USER');
 	}
 
 /**
