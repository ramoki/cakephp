<?php
/**
 * RequestHandlerComponentTest file
 *
 * PHP versions 4 and 5
 *
 * CakePHP(tm) Tests <http://book.cakephp.org/view/1196/Testing>
 * Copyright 2005-2010, Cake Software Foundation, Inc. (http://cakefoundation.org)
 *
 *  Licensed under The Open Group Test Suite License
 *  Redistributions of files must retain the above copyright notice.
 *
 * @copyright     Copyright 2005-2010, Cake Software Foundation, Inc. (http://cakefoundation.org)
 * @link          http://book.cakephp.org/view/1196/Testing CakePHP(tm) Tests
 * @package       cake
 * @subpackage    cake.tests.cases.libs.controller.components
 * @since         CakePHP(tm) v 1.2.0.5435
 * @license       http://www.opensource.org/licenses/opengroup.php The Open Group Test Suite License
 */
App::import('Controller', 'Controller', false);
App::import('Component', array('RequestHandler'));

Mock::generatePartial('RequestHandlerComponent', 'NoStopRequestHandler', array('_stop'));
Mock::generatePartial('Controller', 'RequestHandlerMockController', array('header'));

/**
 * RequestHandlerTestController class
 *
 * @package       cake
 * @subpackage    cake.tests.cases.libs.controller.components
 */
class RequestHandlerTestController extends Controller {

/**
 * name property
 *
 * @var string
 * @access public
 */
	public $name = 'RequestHandlerTest';

/**
 * uses property
 *
 * @var mixed null
 * @access public
 */
	public $uses = null;

/**
 * construct method
 *
 * @param array $params
 * @access private
 * @return void
 */
	function __construct($params = array()) {
		foreach ($params as $key => $val) {
			$this->{$key} = $val;
		}
		parent::__construct();
	}

/**
 * test method for ajax redirection
 *
 * @return void
 */
	function destination() {
		$this->viewPath = 'posts';
		$this->render('index');
	}
/**
 * test method for ajax redirection + parameter parsing
 *
 * @return void
 */
	function param_method($one = null, $two = null) {
		echo "one: $one two: $two";
		$this->autoRender = false;
	}
}

/**
 * RequestHandlerTestDisabledController class
 *
 * @package       cake
 * @subpackage    cake.tests.cases.libs.controller.components
 */
class RequestHandlerTestDisabledController extends Controller {

/**
 * uses property
 *
 * @var mixed null
 * @access public
 */
	public $uses = null;

/**
 * construct method
 *
 * @param array $params
 * @access private
 * @return void
 */
	function __construct($params = array()) {
		foreach ($params as $key => $val) {
			$this->{$key} = $val;
		}
		parent::__construct();
	}

/**
 * beforeFilter method
 *
 * @return void
 */
	public function beforeFilter() {
		$this->RequestHandler->enabled = false;
	}
}

/**
 * RequestHandlerComponentTest class
 *
 * @package       cake
 * @subpackage    cake.tests.cases.libs.controller.components
 */
class RequestHandlerComponentTest extends CakeTestCase {

/**
 * Controller property
 *
 * @var RequestHandlerTestController
 * @access public
 */
	public $Controller;

/**
 * RequestHandler property
 *
 * @var RequestHandlerComponent
 * @access public
 */
	public $RequestHandler;

/**
 * startTest method
 *
 * @access public
 * @return void
 */
	function startTest() {
		$this->_init();
	}

/**
 * init method
 *
 * @access protected
 * @return void
 */
	function _init() {
		$this->Controller = new RequestHandlerTestController(array('components' => array('RequestHandler')));
		$this->Controller->constructClasses();
		$this->RequestHandler =& $this->Controller->RequestHandler;
	}

/**
 * endTest method
 *
 * @access public
 * @return void
 */
	function endTest() {
		unset($this->RequestHandler);
		unset($this->Controller);
		if (!headers_sent()) {
			header('Content-type: text/html'); //reset content type.
		}
		App::build();
	}

/**
 * testInitializeCallback method
 *
 * @access public
 * @return void
 */
	function testInitializeCallback() {
		$this->assertNull($this->RequestHandler->ext);

		$this->_init();
		$this->Controller->params['url']['ext'] = 'rss';
		$this->RequestHandler->initialize($this->Controller);
		$this->assertEqual($this->RequestHandler->ext, 'rss');

		$settings = array(
			'ajaxLayout' => 'test_ajax'
		);
		$this->RequestHandler->initialize($this->Controller, $settings);
		$this->assertEqual($this->RequestHandler->ajaxLayout, 'test_ajax');
	}

/**
 * testDisabling method
 *
 * @access public
 * @return void
 */
	function testDisabling() {
		$_SERVER['HTTP_X_REQUESTED_WITH'] = 'XMLHttpRequest';
		$this->_init();
		$this->Controller->Component->initialize($this->Controller);
		$this->Controller->beforeFilter();
		$this->Controller->Component->startup($this->Controller);
		$this->assertEqual($this->Controller->params, array('isAjax' => true));

		$this->Controller = new RequestHandlerTestDisabledController(array('components' => array('RequestHandler')));
		$this->Controller->constructClasses();
		$this->Controller->Component->initialize($this->Controller);
		$this->Controller->beforeFilter();
		$this->Controller->Component->startup($this->Controller);
		$this->assertEqual($this->Controller->params, array());
		unset($_SERVER['HTTP_X_REQUESTED_WITH']);
	}

/**
 * testAutoResponseType method
 *
 * @access public
 * @return void
 */
	function testAutoResponseType() {
		$this->Controller->ext = '.thtml';
		$this->Controller->params['url']['ext'] = 'rss';
		$this->RequestHandler->initialize($this->Controller);
		$this->RequestHandler->startup($this->Controller);
		$this->assertEqual($this->Controller->ext, '.ctp');
	}

/**
 * testStartupCallback method
 *
 * @access public
 * @return void
 */
	function testStartupCallback() {
		$_SERVER['REQUEST_METHOD'] = 'PUT';
		$_SERVER['CONTENT_TYPE'] = 'application/xml';
		$this->RequestHandler->startup($this->Controller);
		$this->assertTrue(is_array($this->Controller->data));
		$this->assertFalse(is_object($this->Controller->data));
	}

/**
 * testStartupCallback with charset.
 *
 * @return void
 */
	function testStartupCallbackCharset() {
		$_SERVER['REQUEST_METHOD'] = 'PUT';
		$_SERVER['CONTENT_TYPE'] = 'application/xml; charset=UTF-8';
		$this->RequestHandler->startup($this->Controller);
		$this->assertTrue(is_array($this->Controller->data));
		$this->assertFalse(is_object($this->Controller->data));
	}

/**
 * testNonAjaxRedirect method
 *
 * @access public
 * @return void
 */
	function testNonAjaxRedirect() {
		$this->RequestHandler->initialize($this->Controller);
		$this->RequestHandler->startup($this->Controller);
		$this->assertNull($this->RequestHandler->beforeRedirect($this->Controller, '/'));
	}

/**
 * testRenderAs method
 *
 * @access public
 * @return void
 */
	function testRenderAs() {
		$this->assertFalse(in_array('Xml', $this->Controller->helpers));
		$this->RequestHandler->renderAs($this->Controller, 'xml');
		$this->assertTrue(in_array('Xml', $this->Controller->helpers));

		$this->Controller->viewPath = 'request_handler_test\\xml';
		$this->RequestHandler->renderAs($this->Controller, 'js');
		$this->assertEqual($this->Controller->viewPath, 'request_handler_test' . DS . 'js');
	}

/**
 * test that calling renderAs() more than once continues to work.
 *
 * @link #6466
 * @return void
 */
	function testRenderAsCalledTwice() {
		$this->RequestHandler->renderAs($this->Controller, 'xml');
		$this->assertEqual($this->Controller->viewPath, 'request_handler_test' . DS . 'xml');
		$this->assertEqual($this->Controller->layoutPath, 'xml');

		$this->assertTrue(in_array('Xml', $this->Controller->helpers));

		$this->RequestHandler->renderAs($this->Controller, 'js');
		$this->assertEqual($this->Controller->viewPath, 'request_handler_test' . DS . 'js');
		$this->assertEqual($this->Controller->layoutPath, 'js');
		$this->assertTrue(in_array('Js', $this->Controller->helpers));
	}

/**
 * testRequestClientTypes method
 *
 * @access public
 * @return void
 */
	function testRequestClientTypes() {
		$this->assertFalse($this->RequestHandler->isFlash());
		$_SERVER['HTTP_USER_AGENT'] = 'Shockwave Flash';
		$this->assertTrue($this->RequestHandler->isFlash());
		unset($_SERVER['HTTP_USER_AGENT'], $_SERVER['HTTP_X_REQUESTED_WITH']);

		$this->assertFalse($this->RequestHandler->isAjax());
		$_SERVER['HTTP_X_REQUESTED_WITH'] = 'XMLHttpRequest';
		$_SERVER['HTTP_X_PROTOTYPE_VERSION'] = '1.5';
		$this->assertTrue($this->RequestHandler->isAjax());
		$this->assertEqual($this->RequestHandler->getAjaxVersion(), '1.5');

		unset($_SERVER['HTTP_X_REQUESTED_WITH'], $_SERVER['HTTP_X_PROTOTYPE_VERSION']);
		$this->assertFalse($this->RequestHandler->isAjax());
		$this->assertFalse($this->RequestHandler->getAjaxVersion());
	}

/**
 * Tests the detection of various Flash versions
 *
 * @access public
 * @return void
 */
	function testFlashDetection() {
		$_agent = env('HTTP_USER_AGENT');
		$_SERVER['HTTP_USER_AGENT'] = 'Shockwave Flash';
		$this->assertTrue($this->RequestHandler->isFlash());

		$_SERVER['HTTP_USER_AGENT'] = 'Adobe Flash';
		$this->assertTrue($this->RequestHandler->isFlash());

		$_SERVER['HTTP_USER_AGENT'] = 'Adobe Flash Player 9';
		$this->assertTrue($this->RequestHandler->isFlash());

		$_SERVER['HTTP_USER_AGENT'] = 'Adobe Flash Player 10';
		$this->assertTrue($this->RequestHandler->isFlash());

		$_SERVER['HTTP_USER_AGENT'] = 'Shock Flash';
		$this->assertFalse($this->RequestHandler->isFlash());

		$_SERVER['HTTP_USER_AGENT'] = $_agent;
	}

/**
 * testRequestContentTypes method
 *
 * @access public
 * @return void
 */
	function testRequestContentTypes() {
		$_SERVER['REQUEST_METHOD'] = 'GET';
		$this->assertNull($this->RequestHandler->requestedWith());

		$_SERVER['REQUEST_METHOD'] = 'POST';
		$_SERVER['CONTENT_TYPE'] = 'application/json';
		$this->assertEqual($this->RequestHandler->requestedWith(), 'json');

		$result = $this->RequestHandler->requestedWith(array('json', 'xml'));
		$this->assertEqual($result, 'json');

		$result =$this->RequestHandler->requestedWith(array('rss', 'atom'));
		$this->assertFalse($result);

		$_SERVER['HTTP_ACCEPT'] = 'text/xml,application/xml,application/xhtml+xml,text/html,text/plain,image/png,*/*';
		$this->_init();
		$this->assertTrue($this->RequestHandler->isXml());
		$this->assertFalse($this->RequestHandler->isAtom());
		$this->assertFalse($this->RequestHandler->isRSS());

		$_SERVER['HTTP_ACCEPT'] = 'application/atom+xml,text/xml,application/xml,application/xhtml+xml,text/html,text/plain,image/png,*/*';
		$this->_init();
		$this->assertTrue($this->RequestHandler->isAtom());
		$this->assertFalse($this->RequestHandler->isRSS());

		$_SERVER['HTTP_ACCEPT'] = 'application/rss+xml,text/xml,application/xml,application/xhtml+xml,text/html,text/plain,image/png,*/*';
		$this->_init();
		$this->assertFalse($this->RequestHandler->isAtom());
		$this->assertTrue($this->RequestHandler->isRSS());

		$this->assertFalse($this->RequestHandler->isWap());
		$_SERVER['HTTP_ACCEPT'] = 'text/vnd.wap.wml,text/html,text/plain,image/png,*/*';
		$this->_init();
		$this->assertTrue($this->RequestHandler->isWap());

		$_SERVER['HTTP_ACCEPT'] = 'application/rss+xml,text/xml,application/xml,application/xhtml+xml,text/html,text/plain,image/png,*/*';
	}

/**
 * testResponseContentType method
 *
 * @access public
 * @return void
 */
	function testResponseContentType() {
		$this->assertNull($this->RequestHandler->responseType());
		$this->assertTrue($this->RequestHandler->respondAs('atom'));
		$this->assertEqual($this->RequestHandler->responseType(), 'atom');
	}

/**
 * testMobileDeviceDetection method
 *
 * @access public
 * @return void
 */
	function testMobileDeviceDetection() {
		$this->assertFalse($this->RequestHandler->isMobile());

		$_SERVER['HTTP_USER_AGENT'] = 'Mozilla/5.0 (iPhone; U; CPU like Mac OS X; en) AppleWebKit/420+ (KHTML, like Gecko) Version/3.0 Mobile/1A543a Safari/419.3';
		$this->assertTrue($this->RequestHandler->isMobile());

		$_SERVER['HTTP_USER_AGENT'] = 'Some imaginary UA';
		$this->RequestHandler->mobileUA []= 'imaginary';
		$this->assertTrue($this->RequestHandler->isMobile());
		array_pop($this->RequestHandler->mobileUA);
	}

/**
 * testRequestProperties method
 *
 * @access public
 * @return void
 */
	function testRequestProperties() {
		$_SERVER['HTTPS'] = 'on';
		$this->assertTrue($this->RequestHandler->isSSL());

		unset($_SERVER['HTTPS']);
		$this->assertFalse($this->RequestHandler->isSSL());

		$_ENV['SCRIPT_URI'] = 'https://localhost/';
		$s = $_SERVER;
		$_SERVER = array();
		$this->assertTrue($this->RequestHandler->isSSL());
		$_SERVER = $s;
	}

/**
 * testRequestMethod method
 *
 * @access public
 * @return void
 */
	function testRequestMethod() {
		$_SERVER['REQUEST_METHOD'] = 'GET';
		$this->assertTrue($this->RequestHandler->isGet());
		$this->assertFalse($this->RequestHandler->isPost());
		$this->assertFalse($this->RequestHandler->isPut());
		$this->assertFalse($this->RequestHandler->isDelete());

		$_SERVER['REQUEST_METHOD'] = 'POST';
		$this->assertFalse($this->RequestHandler->isGet());
		$this->assertTrue($this->RequestHandler->isPost());
		$this->assertFalse($this->RequestHandler->isPut());
		$this->assertFalse($this->RequestHandler->isDelete());

		$_SERVER['REQUEST_METHOD'] = 'PUT';
		$this->assertFalse($this->RequestHandler->isGet());
		$this->assertFalse($this->RequestHandler->isPost());
		$this->assertTrue($this->RequestHandler->isPut());
		$this->assertFalse($this->RequestHandler->isDelete());

		$_SERVER['REQUEST_METHOD'] = 'DELETE';
		$this->assertFalse($this->RequestHandler->isGet());
		$this->assertFalse($this->RequestHandler->isPost());
		$this->assertFalse($this->RequestHandler->isPut());
		$this->assertTrue($this->RequestHandler->isDelete());
	}

/**
 * testClientContentPreference method
 *
 * @access public
 * @return void
 */
	function testClientContentPreference() {
		$_SERVER['HTTP_ACCEPT'] = 'text/xml,application/xml,application/xhtml+xml,text/html,text/plain,image/png,*/*';
		$this->_init();
		$this->assertNotEqual($this->RequestHandler->prefers(), 'rss');
		$this->RequestHandler->ext = 'rss';
		$this->assertEqual($this->RequestHandler->prefers(), 'rss');
		$this->assertFalse($this->RequestHandler->prefers('xml'));
		$this->assertEqual($this->RequestHandler->prefers(array('js', 'xml', 'xhtml')), 'xml');
		$this->assertTrue($this->RequestHandler->accepts('xml'));

		$_SERVER['HTTP_ACCEPT'] = 'text/xml,application/xml,application/xhtml+xml,text/html;q=0.9,text/plain;q=0.8,image/png,*/*;q=0.5';
		$this->_init();
		$this->assertEqual($this->RequestHandler->prefers(), 'xml');
		$this->assertEqual($this->RequestHandler->accepts(array('js', 'xml', 'html')), 'xml');
		$this->assertFalse($this->RequestHandler->accepts(array('gif', 'jpeg', 'foo')));

		$_SERVER['HTTP_ACCEPT'] = '*/*;q=0.5';
		$this->_init();
		$this->assertEqual($this->RequestHandler->prefers(), 'html');
		$this->assertFalse($this->RequestHandler->prefers('rss'));
		$this->assertFalse($this->RequestHandler->accepts('rss'));
	}

/**
 * testCustomContent method
 *
 * @access public
 * @return void
 */
	function testCustomContent() {
		$_SERVER['HTTP_ACCEPT'] = 'text/x-mobile,text/html;q=0.9,text/plain;q=0.8,*/*;q=0.5';
		$this->_init();
		$this->RequestHandler->setContent('mobile', 'text/x-mobile');
		$this->RequestHandler->startup($this->Controller);
		$this->assertEqual($this->RequestHandler->prefers(), 'mobile');

		$this->_init();
		$this->RequestHandler->setContent(array('mobile' => 'text/x-mobile'));
		$this->RequestHandler->startup($this->Controller);
		$this->assertEqual($this->RequestHandler->prefers(), 'mobile');
	}

/**
 * testClientProperties method
 *
 * @access public
 * @return void
 */
	function testClientProperties() {
		$_SERVER['HTTP_HOST'] = 'localhost:80';
		$this->assertEqual($this->RequestHandler->getReferer(), 'localhost');
		$_SERVER['HTTP_HOST'] = null;
		$_SERVER['HTTP_X_FORWARDED_HOST'] = 'cakephp.org';
		$this->assertEqual($this->RequestHandler->getReferer(), 'cakephp.org');

		$_SERVER['HTTP_X_FORWARDED_FOR'] = '192.168.1.5, 10.0.1.1, proxy.com';
		$_SERVER['HTTP_CLIENT_IP'] = '192.168.1.2';
		$_SERVER['REMOTE_ADDR'] = '192.168.1.3';
		$this->assertEqual($this->RequestHandler->getClientIP(false), '192.168.1.5');
		$this->assertEqual($this->RequestHandler->getClientIP(), '192.168.1.2');

		unset($_SERVER['HTTP_X_FORWARDED_FOR']);
		$this->assertEqual($this->RequestHandler->getClientIP(), '192.168.1.2');

		unset($_SERVER['HTTP_CLIENT_IP']);
		$this->assertEqual($this->RequestHandler->getClientIP(), '192.168.1.3');

		$_SERVER['HTTP_CLIENTADDRESS'] = '10.0.1.2, 10.0.1.1';
		$this->assertEqual($this->RequestHandler->getClientIP(), '10.0.1.2');
	}

/**
 * test that ajax requests involving redirects trigger requestAction instead.
 *
 * @return void
 */
	function testAjaxRedirectAsRequestAction() {
		$_SERVER['HTTP_X_REQUESTED_WITH'] = 'XMLHttpRequest';
		$this->_init();
		App::build(array(
			'views' => array(TEST_CAKE_CORE_INCLUDE_PATH . 'tests' . DS . 'test_app' . DS . 'views'. DS)
		), true);

		$this->Controller->RequestHandler = new NoStopRequestHandler($this);
		$this->Controller->RequestHandler->expectOnce('_stop');

		ob_start();
		$this->Controller->RequestHandler->beforeRedirect(
			$this->Controller, array('controller' => 'request_handler_test', 'action' => 'destination')
		);
		$result = ob_get_clean();
		$this->assertPattern('/posts index/', $result, 'RequestAction redirect failed.');

		unset($_SERVER['HTTP_X_REQUESTED_WITH']);
		App::build();
	}

/**
 * test that the beforeRedirect callback properly converts
 * array urls into their correct string ones, and adds base => false so
 * the correct urls are generated.
 *
 * @link http://cakephp.lighthouseapp.com/projects/42648-cakephp-1x/tickets/276
 * @return void
 */
	function testBeforeRedirectCallbackWithArrayUrl() {
		$_SERVER['HTTP_X_REQUESTED_WITH'] = 'XMLHttpRequest';

		Router::setRequestInfo(array(
			array('plugin' => null, 'controller' => 'accounts', 'action' => 'index', 'pass' => array(), 'named' => array(), 'form' => array(), 'url' => array('url' => 'accounts/'), 'bare' => 0),
			array('base' => '/officespace', 'here' => '/officespace/accounts/', 'webroot' => '/officespace/')
		));

		$RequestHandler =& new NoStopRequestHandler();

		ob_start();
		$RequestHandler->beforeRedirect(
			$this->Controller,
			array('controller' => 'request_handler_test', 'action' => 'param_method', 'first', 'second')
		);
		$result = ob_get_clean();
		$this->assertEqual($result, 'one: first two: second');
	}

<<<<<<< HEAD
=======
/**
 * assure that beforeRedirect with a status code will correctly set the status header 
 *
 * @return void
 */
	function testBeforeRedirectCallingHeader() {
		$controller =& new RequestHandlerMockController();
		$RequestHandler =& new NoStopRequestHandler();

		$controller->expectOnce('header', array('HTTP/1.1 403 Forbidden'));

		ob_start();
		$RequestHandler->beforeRedirect($controller, 'request_handler_test/param_method/first/second', 403);
		$result = ob_get_clean();
	}

>>>>>>> 385ceb43
}<|MERGE_RESOLUTION|>--- conflicted
+++ resolved
@@ -619,8 +619,6 @@
 		$this->assertEqual($result, 'one: first two: second');
 	}
 
-<<<<<<< HEAD
-=======
 /**
  * assure that beforeRedirect with a status code will correctly set the status header 
  *
@@ -637,5 +635,4 @@
 		$result = ob_get_clean();
 	}
 
->>>>>>> 385ceb43
 }