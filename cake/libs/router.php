<?php
/**
 * Parses the request URL into controller, action, and parameters.
 *
 * PHP versions 4 and 5
 *
 * CakePHP(tm) : Rapid Development Framework (http://cakephp.org)
 * Copyright 2005-2010, Cake Software Foundation, Inc. (http://cakefoundation.org)
 *
 * Licensed under The MIT License
 * Redistributions of files must retain the above copyright notice.
 *
 * @copyright     Copyright 2005-2010, Cake Software Foundation, Inc. (http://cakefoundation.org)
 * @link          http://cakephp.org CakePHP(tm) Project
 * @package       cake
 * @subpackage    cake.cake.libs
 * @since         CakePHP(tm) v 0.2.9
 * @license       MIT License (http://www.opensource.org/licenses/mit-license.php)
 */

App::import('Core', 'CakeRequest');
App::import('Core', 'route/CakeRoute');

/**
 * Parses the request URL into controller, action, and parameters.
 *
 * @package       cake
 * @subpackage    cake.cake.libs
 */
class Router {

/**
 * Array of routes connected with Router::connect()
 *
 * @var array
 * @access public
 */
	public static $routes = array();

/**
 * List of action prefixes used in connected routes.
 * Includes admin prefix
 *
 * @var array
 * @access private
 */
	protected static $_prefixes = array();

/**
 * Directive for Router to parse out file extensions for mapping to Content-types.
 *
 * @var boolean
 * @access private
 */
	protected static $_parseExtensions = false;

/**
 * List of valid extensions to parse from a URL.  If null, any extension is allowed.
 *
 * @var array
 * @access private
 */
	protected static $_validExtensions = null;

/**
 * 'Constant' regular expression definitions for named route elements
 *
 */
	const ACTION = 'index|show|add|create|edit|update|remove|del|delete|view|item';
	const YEAR = '[12][0-9]{3}';
	const MONTH = '0[1-9]|1[012]';
	const DAY = '0[1-9]|[12][0-9]|3[01]';
	const ID = '[0-9]+';
	const UUID = '[A-Fa-f0-9]{8}-[A-Fa-f0-9]{4}-[A-Fa-f0-9]{4}-[A-Fa-f0-9]{4}-[A-Fa-f0-9]{12}';

	private static $__named = array(
		'Action' => Router::ACTION,
		'Year' => Router::YEAR,
		'Month' => Router::MONTH,
		'Day' => Router::DAY,
		'ID' => Router::ID,
		'UUID' => Router::UUID
	);

/**
 * Stores all information necessary to decide what named arguments are parsed under what conditions.
 *
 * @var string
 * @access public
 */
	public static $named = array(
		'default' => array('page', 'fields', 'order', 'limit', 'recursive', 'sort', 'direction', 'step'),
		'greedy' => true,
		'separator' => ':',
		'rules' => false,
	);

/**
 * The route matching the URL of the current request
 *
 * @var array
 * @access private
 */
	protected static $_currentRoute = array();

/**
 * Default HTTP request method => controller action map.
 *
 * @var array
 * @access private
 */
	protected static $_resourceMap = array(
		array('action' => 'index',	'method' => 'GET',		'id' => false),
		array('action' => 'view',	'method' => 'GET',		'id' => true),
		array('action' => 'add',	'method' => 'POST',		'id' => false),
		array('action' => 'edit',	'method' => 'PUT', 		'id' => true),
		array('action' => 'delete',	'method' => 'DELETE',	'id' => true),
		array('action' => 'edit',	'method' => 'POST', 	'id' => true)
	);

/**
 * List of resource-mapped controllers
 *
 * @var array
 */
	protected static $_resourceMapped = array();

/**
 * Maintains the request object stack for the current request.
 * This will contain more than one request object when requestAction is used.
 *
 * @var array
 */
	protected static $_requests = array();

/**
 * Keeps Router state to determine if default routes have already been connected
 *
 * @var boolean
 * @access private
 */
	protected static $_defaultsMapped = false;

/**
 * Keeps track of whether the connection of default routes is enabled or disabled.
 *
 * @var boolean
 */
	protected static $_connectDefaults = true;

/**
 * Initial state is popualated the first time reload() is called which is at the bottom
 * of this file.  This is a cheat as get_class_vars() returns the value of static vars even if they
 * have changed.
 *
 * @var array
 */
	protected static $_initialState = array();

/**
 * Sets the Routing prefixes.
 *
 * @return void
 * @access private
 */
	protected static function _setPrefixes() {
		$routing = Configure::read('Routing');
		if (!empty($routing['prefixes'])) {
			self::$_prefixes = array_merge(self::$_prefixes, (array)$routing['prefixes']);
		}
	}

/**
 * Gets the named route elements for use in app/config/routes.php
 *
 * @return array Named route elements
 * @see Router::$__named
 */
	public static function getNamedExpressions() {
		return self::$__named;
	}

/**
 * Connects a new Route in the router.
 *
 * Routes are a way of connecting request urls to objects in your application.  At their core routes
 * are a set or regular expressions that are used to match requests to destinations.
 *
 * Examples:
 *
 * `Router::connect('/:controller/:action/*');`
 *
 * The first parameter will be used as a controller name while the second is used as the action name.
 * the '/*' syntax makes this route greedy in that it will match requests like `/posts/index` as well as requests
 * like `/posts/edit/1/foo/bar`.
 *
 * `Router::connect('/home-page', array('controller' => 'pages', 'action' => 'display', 'home'));`
 *
 * The above shows the use of route parameter defaults. And providing routing parameters for a static route.
 *
 * {{{
 * Router::connect(
 *   '/:lang/:controller/:action/:id',
 *   array(),
 *   array('id' => '[0-9]+', 'lang' => '[a-z]{3}')
 * );
 * }}}
 *
 * Shows connecting a route with custom route parameters as well as providing patterns for those parameters.
 * Patterns for routing parameters do not need capturing groups, as one will be added for each route params.
 *
 * $options offers two 'special' keys. `pass` and `persist` have special meaning in the $options array.
 *
 * `pass` is used to define which of the routed parameters should be shifted into the pass array.  Adding a
 * parameter to pass will remove it from the regular route array. Ex. `'pass' => array('slug')`
 *
 * `persist` is used to define which route parameters should be automatically included when generating
 * new urls. You can override peristent parameters by redifining them in a url or remove them by
 * setting the parameter to `false`.  Ex. `'persist' => array('lang')`
 *
 * @param string $route A string describing the template of the route
 * @param array $defaults An array describing the default route parameters. These parameters will be used by default
 *   and can supply routing parameters that are not dynamic. See above.
 * @param array $options An array matching the named elements in the route to regular expressions which that
 *   element should match.  Also contains additional parameters such as which routed parameters should be
 *   shifted into the passed arguments. As well as supplying patterns for routing parameters.
 * @see routes
 * @return array Array of routes
 * @throws Exception
 */
	public static function connect($route, $defaults = array(), $options = array()) {
		foreach (self::$_prefixes as $prefix) {
			if (isset($defaults[$prefix])) {
				$defaults['prefix'] = $prefix;
				break;
			}
		}
		if (isset($defaults['prefix'])) {
			self::$_prefixes[] = $defaults['prefix'];
			self::$_prefixes = array_keys(array_flip(self::$_prefixes));
		}
		$defaults += array('action' => 'index', 'plugin' => null);
		$routeClass = 'CakeRoute';
		if (isset($options['routeClass'])) {
			$routeClass = $options['routeClass'];
			unset($options['routeClass']);
		}
		$Route = new $routeClass($route, $defaults, $options);
		if (!$Route instanceof CakeRoute) {
			throw new Exception(__('Route classes must extend CakeRoute'));
		}
		self::$routes[] =& $Route;
		return self::$routes;
	}

/**
 * Specifies what named parameters CakePHP should be parsing. The most common setups are:
 *
 * Do not parse any named parameters:
 *
 * {{{ Router::connectNamed(false); }}}
 *
 * Parse only default parameters used for CakePHP's pagination:
 *
 * {{{ Router::connectNamed(false, array('default' => true)); }}}
 *
 * Parse only the page parameter if its value is a number:
 *
 * {{{ Router::connectNamed(array('page' => '[\d]+'), array('default' => false, 'greedy' => false)); }}}
 *
 * Parse only the page parameter no mater what.
 *
 * {{{ Router::connectNamed(array('page'), array('default' => false, 'greedy' => false)); }}}
 *
 * Parse only the page parameter if the current action is 'index'.
 *
 * {{{
 * Router::connectNamed(
 *    array('page' => array('action' => 'index')),
 *    array('default' => false, 'greedy' => false)
 * );
 * }}}
 *
 * Parse only the page parameter if the current action is 'index' and the controller is 'pages'.
 *
 * {{{
 * Router::connectNamed(
 *    array('page' => array('action' => 'index', 'controller' => 'pages')),
 *    array('default' => false, 'greedy' => false)
 * ); 
 * }}}
 *
 * @param array $named A list of named parameters. Key value pairs are accepted where values are 
 *    either regex strings to match, or arrays as seen above.
 * @param array $options Allows to control all settings: separator, greedy, reset, default
 * @return array
 */
	public static function connectNamed($named, $options = array()) {
		

		if (isset($options['argSeparator'])) {
			self::$named['separator'] = $options['argSeparator'];
			unset($options['argSeparator']);
		}

		if ($named === true || $named === false) {
			$options = array_merge(array('default' => $named, 'reset' => true, 'greedy' => $named), $options);
			$named = array();
		} else {
			$options = array_merge(array('default' => false, 'reset' => false, 'greedy' => true), $options);
		}

		if ($options['reset'] == true || self::$named['rules'] === false) {
			self::$named['rules'] = array();
		}

		if ($options['default']) {
			$named = array_merge($named, self::$named['default']);
		}

		foreach ($named as $key => $val) {
			if (is_numeric($key)) {
				self::$named['rules'][$val] = true;
			} else {
				self::$named['rules'][$key] = $val;
			}
		}
		self::$named['greedy'] = $options['greedy'];
		return self::$named;
	}

/**
 * Tell router to connect or not connect the default routes.
 *
 * If default routes are disabled all automatic route generation will be disabled
 * and you will need to manually configure all the routes you want.
 *
 * @param boolean $connect Set to true or false depending on whether you want or don't want default routes.
 * @return void
 */
	public static function defaults($connect = true) {
		
		self::$_connectDefaults = $connect;
	}

/**
 * Creates REST resource routes for the given controller(s)
 *
 * ### Options:
 *
 * - 'id' - The regular expression fragment to use when matching IDs.  By default, matches
 *    integer values and UUIDs.
 * - 'prefix' - URL prefix to use for the generated routes.  Defaults to '/'.
 *
 * @param mixed $controller A controller name or array of controller names (i.e. "Posts" or "ListItems")
 * @param array $options Options to use when generating REST routes
 * @return array Array of mapped resources
 */
	public static function mapResources($controller, $options = array()) {
		
		$options = array_merge(array('prefix' => '/', 'id' => self::$__named['ID'] . '|' . self::$__named['UUID']), $options);
		$prefix = $options['prefix'];

		foreach ((array)$controller as $ctlName) {
			$urlName = Inflector::underscore($ctlName);

			foreach (self::$_resourceMap as $params) {
				extract($params);
				$url = $prefix . $urlName . (($id) ? '/:id' : '');

				Router::connect($url,
					array('controller' => $urlName, 'action' => $action, '[method]' => $params['method']),
					array('id' => $options['id'], 'pass' => array('id'))
				);
			}
			self::$_resourceMapped[] = $urlName;
		}
		return self::$_resourceMapped;
	}

/**
 * Returns the list of prefixes used in connected routes
 *
 * @return array A list of prefixes used in connected routes
 */
	public static function prefixes() {
		
		return self::$_prefixes;
	}

/**
 * Parses given URL string.  Returns 'routing' parametets for that url.
 *
 * @param string $url URL to be parsed
 * @return array Parsed elements from URL
 */
	public static function parse($url) {

		
		if (!self::$_defaultsMapped && self::$_connectDefaults) {
			self::__connectDefaultRoutes();
		}
		$out = array(
			'pass' => array(),
			'named' => array()
		);

		$r = $ext = null;

		if ($url && strpos($url, '/') !== 0) {
			$url = '/' . $url;
		}
		if (strpos($url, '?') !== false) {
			$url = substr($url, 0, strpos($url, '?'));
		}

		extract(self::__parseExtension($url));

		for ($i = 0, $len = count(self::$routes); $i < $len; $i++) {
			$route =& self::$routes[$i];

			if (($r = $route->parse($url)) !== false) {
				self::$_currentRoute[] =& $route;

				$params = $route->options;
				$argOptions = array();

				if (array_key_exists('named', $params)) {
					$argOptions['named'] = $params['named'];
					unset($params['named']);
				}
				if (array_key_exists('greedy', $params)) {
					$argOptions['greedy'] = $params['greedy'];
					unset($params['greedy']);
				}
				$out = $r;

				if (isset($out['_args_'])) {
					$argOptions['context'] = array('action' => $out['action'], 'controller' => $out['controller']);
					$parsedArgs = self::getArgs($out['_args_'], $argOptions);
					$out['pass'] = array_merge($out['pass'], $parsedArgs['pass']);
					$out['named'] = $parsedArgs['named'];
					unset($out['_args_']);
				}

				if (isset($params['pass'])) {
					$j = count($params['pass']);
					while($j--) {
						if (isset($out[$params['pass'][$j]])) {
							array_unshift($out['pass'], $out[$params['pass'][$j]]);
						}
					}
				}
				break;
			}
		}

		if (!empty($ext) && !isset($out['url']['ext'])) {
			$out['url']['ext'] = $ext;
		}
		return $out;
	}

/**
 * Parses a file extension out of a URL, if Router::parseExtensions() is enabled.
 *
 * @param string $url
 * @return array Returns an array containing the altered URL and the parsed extension.
 * @access private
 */
	function __parseExtension($url) {
		$ext = null;

		if (self::$_parseExtensions) {
			if (preg_match('/\.[0-9a-zA-Z]*$/', $url, $match) === 1) {
				$match = substr($match[0], 1);
				if (empty(self::$_validExtensions)) {
					$url = substr($url, 0, strpos($url, '.' . $match));
					$ext = $match;
				} else {
					foreach (self::$_validExtensions as $name) {
						if (strcasecmp($name, $match) === 0) {
							$url = substr($url, 0, strpos($url, '.' . $name));
							$ext = $match;
							break;
						}
					}
				}
			}
			if (empty($ext)) {
				$ext = 'html';
			}
		}
		return compact('ext', 'url');
	}

/**
 * Connects the default, built-in routes, including prefix and plugin routes. The following routes are created
 * in the order below:
 *
 * For each of the Routing.prefixes the following routes are created. Routes containing `:plugin` are only
 * created when your application has one or more plugins.
 *
 * - `/:prefix/:plugin` a plugin shortcut route.
 * - `/:prefix/:plugin/:action/*` a plugin shortcut route.
 * - `/:prefix/:plugin/:controller`
 * - `/:prefix/:plugin/:controller/:action/*`
 * - `/:prefix/:controller`
 * - `/:prefix/:controller/:action/*`
 *
 * If plugins are found in your application the following routes are created:
 *
 * - `/:plugin` a plugin shortcut route.
 * - `/:plugin/:action/*` a plugin shortcut route.
 * - `/:plugin/:controller`
 * - `/:plugin/:controller/:action/*`
 *
 * And lastly the following catch-all routes are connected.
 *
 * - `/:controller'
 * - `/:controller/:action/*'
 *
 * You can disable the connection of default routes with Router::defaults().
 *
 * @return void
 * @access private
 */
	function __connectDefaultRoutes() {
		if ($plugins = App::objects('plugin')) {
			App::import('Core', 'route/PluginShortRoute');
			foreach ($plugins as $key => $value) {
				$plugins[$key] = Inflector::underscore($value);
			}
			$pluginPattern = implode('|', $plugins);
			$match = array('plugin' => $pluginPattern);
			$shortParams = array('routeClass' => 'PluginShortRoute', 'plugin' => $pluginPattern);

			foreach (self::$_prefixes as $prefix) {
				$params = array('prefix' => $prefix, $prefix => true);
				$indexParams = $params + array('action' => 'index');
				self::connect("/{$prefix}/:plugin", $indexParams, $shortParams);
				self::connect("/{$prefix}/:plugin/:controller", $indexParams, $match);
				self::connect("/{$prefix}/:plugin/:controller/:action/*", $params, $match);
			}
			self::connect('/:plugin', array('action' => 'index'), $shortParams);
			self::connect('/:plugin/:controller', array('action' => 'index'), $match);
			self::connect('/:plugin/:controller/:action/*', array(), $match);
		}

		foreach (self::$_prefixes as $prefix) {
			$params = array('prefix' => $prefix, $prefix => true);
			$indexParams = $params + array('action' => 'index');
			self::connect("/{$prefix}/:controller", $indexParams);
			self::connect("/{$prefix}/:controller/:action/*", $params);
		}
		self::connect('/:controller', array('action' => 'index'));
		self::connect('/:controller/:action/*');

		if (self::$named['rules'] === false) {
			self::connectNamed(true);
		}
		self::$_defaultsMapped = true;
	}

/**
 * Takes parameter and path information back from the Dispatcher, sets these
 * parameters as the current request parameters that are merged with url arrays 
 * created later in the request.
 *
 * Will accept either a CakeRequest object or an array of arrays. Support for
 * accepting arrays may be removed in the future.
 *
 * @param mixed $params Parameters and path information or a CakeRequest object.
 * @return void
 */
	public static function setRequestInfo($request) {
		if ($request instanceof CakeRequest) {
			self::$_requests[] = $request;
		} else {
			$requestObj = new CakeRequest();
			$request += array(array(), array());
			$request[0] += array('controller' => false, 'action' => false, 'plugin' => null);
			$requestObj->addParams($request[0])->addPaths($request[1]);
			self::$_requests[] = $requestObj;
		}
	}

/**
 * Get the either the current request object, or the first one.
 *
 * @param boolean $current Whether you want the request from the top of the stack or the first one.
 * @return CakeRequest or null.
 */
	public static function getRequest($current = false) {
		if ($current) {
			return self::$_requests[count(self::$_requests) - 1];
		}
		return isset(self::$_requests[0]) ? self::$_requests[0] : null;
	}

/**
 * Gets parameter information
 *
 * @param boolean $current Get current request parameter, useful when using requestAction
 * @return array Parameter information
 */
	public static function getParams($current = false) {
		if ($current) {
			return self::$_requests[count(self::$_requests) - 1]->params;
		}
		if (isset(self::$_requests[0])) {
			return self::$_requests[0]->params;
		}
		return array();
	}

/**
 * Gets URL parameter by name
 *
 * @param string $name Parameter name
 * @param boolean $current Current parameter, useful when using requestAction
 * @return string Parameter value
 */
	public static function getParam($name = 'controller', $current = false) {
		$params = Router::getParams($current);
		if (isset($params[$name])) {
			return $params[$name];
		}
		return null;
	}

/**
 * Gets path information
 *
 * @param boolean $current Current parameter, useful when using requestAction
 * @return array
 */
	public static function getPaths($current = false) {
		if ($current) {
			return self::$_requests[count(self::$_requests) - 1];
		}
		if (!isset(self::$_requests[0])) {
			return array('base' => null);
		}
		return array('base' => self::$_requests[0]->base);
	}

/**
 * Reloads default Router settings.  Resets all class variables and 
 * removes all connected routes.
 *
 * @return void
 */
	public static function reload() {
		if (empty(self::$_initialState)) {
			self::$_initialState = get_class_vars('Router');
			return;
		}
		foreach (self::$_initialState as $key => $val) {
			if ($key != '_initialState') {
				self::${$key} = $val;
			}
		}
		self::_setPrefixes();
	}

/**
 * Promote a route (by default, the last one added) to the beginning of the list
 *
 * @param $which A zero-based array index representing the route to move. For example,
 *    if 3 routes have been added, the last route would be 2.
 * @return boolean Retuns false if no route exists at the position specified by $which.
 */
	public static function promote($which = null) {
		if ($which === null) {
			$which = count(self::$routes) - 1;
		}
		if (!isset(self::$routes[$which])) {
			return false;
		}
		$route =& self::$routes[$which];
		unset(self::$routes[$which]);
		array_unshift(self::$routes, $route);
		return true;
	}

/**
 * Finds URL for specified action.
 *
 * Returns an URL pointing to a combination of controller and action. Param
 * $url can be:
 *
 * - Empty - the method will find address to actuall controller/action.
 * - '/' - the method will find base URL of application.
 * - A combination of controller/action - the method will find url for it.
 *
 * There are a few 'special' parameters that can change the final URL string that is generated
 * 
 * - `base` - Set to false to remove the base path from the generated url. If your application
 *   is not in the root directory, this can be used to generate urls that are 'cake relative'.
 *   cake relative urls are required when using requestAction.
 * - `?` - Takes an array of query string parameters
 * - `#` - Allows you to set url hash fragments.
 * - `full_base` - If true the `FULL_BASE_URL` constant will be prepended to generated urls.
 *
 * @param mixed $url Cake-relative URL, like "/products/edit/92" or "/presidents/elect/4"
 *   or an array specifying any of the following: 'controller', 'action',
 *   and/or 'plugin', in addition to named arguments (keyed array elements),
 *   and standard URL arguments (indexed array elements)
 * @param mixed $full If (bool) true, the full base URL will be prepended to the result.
 *   If an array accepts the following keys
 *    - escape - used when making urls embedded in html escapes query string '&'
 *    - full - if true the full base URL will be prepended.
 * @return string Full translated URL with base path.
 */
	public static function url($url = null, $full = false) {
		$defaults = $params = array('plugin' => null, 'controller' => null, 'action' => 'index');

		if (is_bool($full)) {
			$escape = false;
		} else {
			extract($full + array('escape' => false, 'full' => false));
		}

		$path = array('base' => null);
		if (!empty(self::$_requests)) {
			// bad hack for detecting if doing a request action.
			if (isset($this) && !isset($this->params['requested'])) {
				$request = self::$_requests[0];
			} else {
				$request = end(self::$_requests);
			}
			$params = $request->params;
			$path = array('base' => $request->base, 'here' => $request->here);
		}

		$base = $path['base'];
		$extension = $output = $mapped = $q = $frag = null;

		if (is_array($url)) {
			if (isset($url['base']) && $url['base'] === false) {
				$base = null;
				unset($url['base']);
			}
			if (isset($url['full_base']) && $url['full_base'] === true) {
				$full = true;
				unset($url['full_base']);
			}
			if (isset($url['?'])) {
				$q = $url['?'];
				unset($url['?']);
			}
			if (isset($url['#'])) {
				$frag = '#' . urlencode($url['#']);
				unset($url['#']);
			}
			if (empty($url['action'])) {
				if (empty($url['controller']) || $params['controller'] === $url['controller']) {
					$url['action'] = $params['action'];
				} else {
					$url['action'] = 'index';
				}
			}

			$prefixExists = (array_intersect_key($url, array_flip(self::$_prefixes)));
			foreach (self::$_prefixes as $prefix) {
				if (!empty($params[$prefix]) && !$prefixExists) {
					$url[$prefix] = true;
				} elseif (isset($url[$prefix]) && !$url[$prefix]) {
					unset($url[$prefix]);
				}
				if (isset($url[$prefix]) && strpos($url['action'], $prefix) === 0) {
					$url['action'] = substr($url['action'], strlen($prefix) + 1);
				}
			}

			$url += array('controller' => $params['controller'], 'plugin' => $params['plugin']);

			if (isset($url['ext'])) {
				$extension = '.' . $url['ext'];
				unset($url['ext']);
			}
			$match = false;

			for ($i = 0, $len = count(self::$routes); $i < $len; $i++) {
				$originalUrl = $url;

				if (isset(self::$routes[$i]->options['persist'], $params)) {
					$url = self::$routes[$i]->persistParams($url, $params);
				}

				if ($match = self::$routes[$i]->match($url)) {
					$output = trim($match, '/');
					break;
				}
				$url = $originalUrl;
			}
			if ($match === false) {
				$output = self::_handleNoRoute($url);
			}
			$output = str_replace('//', '/', $base . '/' . $output);
		} else {
			if (((strpos($url, '://')) || (strpos($url, 'javascript:') === 0) || (strpos($url, 'mailto:') === 0)) || (!strncmp($url, '#', 1))) {
				return $url;
			}
			if (empty($url)) {
				if (!isset($path['here'])) {
					$path['here'] = '/';
				}
				$output = $path['here'];
			} elseif (substr($url, 0, 1) === '/') {
				$output = $base . $url;
			} else {
				$output = $base . '/';
				foreach (self::$_prefixes as $prefix) {
					if (isset($params[$prefix])) {
						$output .= $prefix . '/';
						break;
					}
				}
				if (!empty($params['plugin']) && $params['plugin'] !== $params['controller']) {
					$output .= Inflector::underscore($params['plugin']) . '/';
				}
				$output .= Inflector::underscore($params['controller']) . '/' . $url;
			}
			$output = str_replace('//', '/', $output);
		}
		if ($full && defined('FULL_BASE_URL')) {
			$output = FULL_BASE_URL . $output;
		}
		if (!empty($extension) && substr($output, -1) === '/') {
			$output = substr($output, 0, -1);
		}

		return $output . $extension . self::queryString($q, array(), $escape) . $frag;
	}

/**
 * A special fallback method that handles url arrays that cannot match
 * any defined routes.
 *
 * @param array $url A url that didn't match any routes
 * @return string A generated url for the array
 * @access protected
 * @see Router::url()
 */
	function _handleNoRoute($url) {
		$named = $args = array();
		$skip = array_merge(
			array('bare', 'action', 'controller', 'plugin', 'prefix'),
			self::$_prefixes
		);

		$keys = array_values(array_diff(array_keys($url), $skip));
		$count = count($keys);

		// Remove this once parsed URL parameters can be inserted into 'pass'
		for ($i = 0; $i < $count; $i++) {
			if (is_numeric($keys[$i])) {
				$args[] = $url[$keys[$i]];
			} else {
				$named[$keys[$i]] = $url[$keys[$i]];
			}
		}

		list($args, $named) = array(Set::filter($args, true), Set::filter($named, true));
		foreach (self::$_prefixes as $prefix) {
			if (!empty($url[$prefix])) {
				$url['action'] = str_replace($prefix . '_', '', $url['action']);
				break;
			}
		}

		if (empty($named) && empty($args) && (!isset($url['action']) || $url['action'] === 'index')) {
			$url['action'] = null;
		}

		$urlOut = array_filter(array($url['controller'], $url['action']));

		if (isset($url['plugin'])) {
			array_unshift($urlOut, $url['plugin']);
		}

		foreach (self::$_prefixes as $prefix) {
			if (isset($url[$prefix])) {
				array_unshift($urlOut, $prefix);
				break;
			}
		}
		$output = implode('/', $urlOut);

		if (!empty($args)) {
			$output .= '/' . implode('/', $args);
		}

		if (!empty($named)) {
			foreach ($named as $name => $value) {
				$output .= '/' . $name . self::$named['separator'] . $value;
			}
		}
		return $output;
	}

/**
 * Takes an array of URL parameters and separates the ones that can be used as named arguments
 *
 * @param array $params Associative array of URL parameters.
 * @param string $controller Name of controller being routed.  Used in scoping.
 * @param string $action Name of action being routed.  Used in scoping.
 * @return array
 */
	public static function getNamedElements($params, $controller = null, $action = null) {
		$named = array();

		foreach ($params as $param => $val) {
			if (isset(self::$named['rules'][$param])) {
				$rule = self::$named['rules'][$param];
				if (Router::matchNamed($param, $val, $rule, compact('controller', 'action'))) {
					$named[$param] = $val;
					unset($params[$param]);
				}
			}
		}
		return array($named, $params);
	}

/**
 * Return true if a given named $param's $val matches a given $rule depending on $context. Currently implemented
 * rule types are controller, action and match that can be combined with each other.
 *
 * @param string $param The name of the named parameter
 * @param string $val The value of the named parameter
 * @param array $rule The rule(s) to apply, can also be a match string
 * @param string $context An array with additional context information (controller / action)
 * @return boolean
 */
	public static function matchNamed($param, $val, $rule, $context = array()) {
		if ($rule === true || $rule === false) {
			return $rule;
		}
		if (is_string($rule)) {
			$rule = array('match' => $rule);
		}
		if (!is_array($rule)) {
			return false;
		}

		$controllerMatches = !isset($rule['controller'], $context['controller']) || in_array($context['controller'], (array)$rule['controller']);
		if (!$controllerMatches) {
			return false;
		}
		$actionMatches = !isset($rule['action'], $context['action']) || in_array($context['action'], (array)$rule['action']);
		if (!$actionMatches) {
			return false;
		}
		return (!isset($rule['match']) || preg_match('/' . $rule['match'] . '/', $val));
	}

/**
 * Generates a well-formed querystring from $q
 *
 * @param mixed $q Query string Either a string of already compiled query string arguments or
 *    an array of arguments to convert into a query string.
 * @param array $extra Extra querystring parameters.
 * @param bool $escape Whether or not to use escaped &
 * @return array
 */
	public static function queryString($q, $extra = array(), $escape = false) {
		if (empty($q) && empty($extra)) {
			return null;
		}
		$join = '&';
		if ($escape === true) {
			$join = '&amp;';
		}
		$out = '';

		if (is_array($q)) {
			$q = array_merge($extra, $q);
		} else {
			$out = $q;
			$q = $extra;
		}
		$out .= http_build_query($q, null, $join);
		if (isset($out[0]) && $out[0] != '?') {
			$out = '?' . $out;
		}
		return $out;
	}

/**
 * Reverses a parsed parameter array into a string. Works similarily to Router::url(), but
 * Since parsed URL's contain additional 'pass' and 'named' as well as 'url.url' keys.
 * Those keys need to be specially handled in order to reverse a params array into a string url.
 *
 * @param mixed $param The params array or CakeRequest object that needs to be reversed.
 * @return string The string that is the reversed result of the array
 */
	public static function reverse($params) {
		if ($params instanceof CakeRequest) {
			$params = $params->params;
		}
		$pass = $params['pass'];
		$named = $params['named'];
		$url = $params['url'];
		unset($params['pass'], $params['named'], $params['paging'], $params['models'], $params['url'], $url['url']);
		$params = array_merge($params, $pass, $named);
		if (!empty($url)) {
			$params['?'] = $url;
		}
		return Router::url($params);
	}

/**
 * Normalizes a URL for purposes of comparison.  Will strip the base path off
 * and replace any double /'s.  It will not unify the casing and underscoring
 * of the input value.
 *
 * @param mixed $url URL to normalize Either an array or a string url.
 * @return string Normalized URL
 */
	public static function normalize($url = '/') {
		if (is_array($url)) {
			$url = Router::url($url);
		} elseif (preg_match('/^[a-z\-]+:\/\//', $url)) {
			return $url;
		}
		$request = Router::getRequest();

		if (!empty($request->base) && stristr($url, $request->base)) {
			$url = preg_replace('/^' . preg_quote($request->base, '/') . '/', '', $url, 1);
		}
		$url = '/' . $url;

		while (strpos($url, '//') !== false) {
			$url = str_replace('//', '/', $url);
		}
		$url = preg_replace('/(?:(\/$))/', '', $url);

		if (empty($url)) {
			return '/';
		}
		return $url;
	}

/**
 * Returns the route matching the current request URL.
 *
 * @return CakeRoute Matching route object.
 */
	public static function &requestRoute() {
		return self::$_currentRoute[0];
	}

/**
 * Returns the route matching the current request (useful for requestAction traces)
 *
 * @return CakeRoute Matching route object.
 */
	public static function &currentRoute() {
		return self::$_currentRoute[count(self::$_currentRoute) - 1];
	}

/**
 * Removes the plugin name from the base URL.
 *
 * @param string $base Base URL
 * @param string $plugin Plugin name
 * @return base url with plugin name removed if present
 */
	public static function stripPlugin($base, $plugin = null) {
		if ($plugin != null) {
			$base = preg_replace('/(?:' . $plugin . ')/', '', $base);
			$base = str_replace('//', '', $base);
			$pos1 = strrpos($base, '/');
			$char = strlen($base) - 1;

			if ($pos1 === $char) {
				$base = substr($base, 0, $char);
			}
		}
		return $base;
	}

/**
 * Instructs the router to parse out file extensions from the URL. For example,
 * http://example.com/posts.rss would yield an file extension of "rss".
 * The file extension itself is made available in the controller as
 * $this->params['url']['ext'], and is used by the RequestHandler component to
 * automatically switch to alternate layouts and templates, and load helpers
 * corresponding to the given content, i.e. RssHelper.
 *
 * A list of valid extension can be passed to this method, i.e. Router::parseExtensions('rss', 'xml');
 * If no parameters are given, anything after the first . (dot) after the last / in the URL will be
 * parsed, excluding querystring parameters (i.e. ?q=...).
 *
 * @return void
 */
	public static function parseExtensions() {
		self::$_parseExtensions = true;
		if (func_num_args() > 0) {
			self::$_validExtensions = func_get_args();
		}
	}

/**
 * Get the list of extensions that can be parsed by Router.  To add more
 * extensions use Router::parseExtensions()
 *
 * @return array Array of extensions Router is configured to parse.
 */
	public static function extensions() {
		return self::$_validExtensions;
	}

/**
 * Takes an passed params and converts it to args
 *
 * @param array $params
 * @return array Array containing passed and named parameters
 */
	public static function getArgs($args, $options = array()) {
		$pass = $named = array();
		$args = explode('/', $args);

		$greedy = isset($options['greedy']) ? $options['greedy'] : self::$named['greedy'];
		$context = array();
		if (isset($options['context'])) {
			$context = $options['context'];
		}
		$rules = self::$named['rules'];
		if (isset($options['named'])) {
			$greedy = isset($options['greedy']) && $options['greedy'] === true;
			foreach ((array)$options['named'] as $key => $val) {
				if (is_numeric($key)) {
					$rules[$val] = true;
					continue;
				}
				$rules[$key] = $val;
			}
		}

		foreach ($args as $param) {
			if (empty($param) && $param !== '0' && $param !== 0) {
				continue;
			}

			$separatorIsPresent = strpos($param, self::$named['separator']) !== false;
			if ((!isset($options['named']) || !empty($options['named'])) && $separatorIsPresent) {
				list($key, $val) = explode(self::$named['separator'], $param, 2);
				$hasRule = isset($rules[$key]);
				$passIt = (!$hasRule && !$greedy) || ($hasRule && !self::matchNamed($key, $val, $rules[$key], $context));
				if ($passIt) {
					$pass[] = $param;
				} else {
					$named[$key] = $val;
				}
			} else {
				$pass[] = $param;
			}
		}
		return compact('pass', 'named');
	}
}

//Save the initial state
Router::reload();

<<<<<<< HEAD

?>
=======
/**
 * Builds a route regular expression.  Uses the template, defaults and options
 * properties to compile a regular expression that can be used to parse request strings.
 *
 * @return void
 */
	protected function _writeRoute() {
		if (empty($this->template) || ($this->template === '/')) {
			$this->_compiledRoute = '#^/*$#';
			$this->keys = array();
			return;
		}
		$route = $this->template;
		$names = $routeParams = array();
		$parsed = preg_quote($this->template, '#');

		preg_match_all('#:([A-Za-z0-9_-]+[A-Z0-9a-z])#', $route, $namedElements);
		foreach ($namedElements[1] as $i => $name) {
			$search = '\\' . $namedElements[0][$i];
			if (isset($this->options[$name])) {
				$option = null;
				if ($name !== 'plugin' && array_key_exists($name, $this->defaults)) {
					$option = '?';
				}
				$slashParam = '/\\' . $namedElements[0][$i];
				if (strpos($parsed, $slashParam) !== false) {
					$routeParams[$slashParam] = '(?:/(?P<' . $name . '>' . $this->options[$name] . ')' . $option . ')' . $option;
				} else {
					$routeParams[$search] = '(?:(?P<' . $name . '>' . $this->options[$name] . ')' . $option . ')' . $option;
				}
			} else {
				$routeParams[$search] = '(?:(?P<' . $name . '>[^/]+))';
			}
			$names[] = $name;
		}
		if (preg_match('#\/\*$#', $route, $m)) {
			$parsed = preg_replace('#/\\\\\*$#', '(?:/(?P<_args_>.*))?', $parsed);
			$this->_greedy = true;
		}
		krsort($routeParams);
		$parsed = str_replace(array_keys($routeParams), array_values($routeParams), $parsed);
		$this->_compiledRoute = '#^' . $parsed . '[/]*$#';
		$this->keys = $names;
	}

/**
 * Checks to see if the given URL can be parsed by this route.
 * If the route can be parsed an array of parameters will be returned if not
 * false will be returned. String urls are parsed if they match a routes regular expression.
 *
 * @param string $url The url to attempt to parse.
 * @return mixed Boolean false on failure, otherwise an array or parameters
 */
	public function parse($url) {
		if (!$this->compiled()) {
			$this->compile();
		}
		if (!preg_match($this->_compiledRoute, $url, $route)) {
			return false;
		} else {
			foreach ($this->defaults as $key => $val) {
				if ($key[0] === '[' && preg_match('/^\[(\w+)\]$/', $key, $header)) {
					if (isset($this->__headerMap[$header[1]])) {
						$header = $this->__headerMap[$header[1]];
					} else {
						$header = 'http_' . $header[1];
					}

					$val = (array)$val;
					$h = false;

					foreach ($val as $v) {
						if (env(strtoupper($header)) === $v) {
							$h = true;
						}
					}
					if (!$h) {
						return false;
					}
				}
			}
			array_shift($route);
			$count = count($this->keys);
			for ($i = 0; $i <= $count; $i++) {
				unset($route[$i]);
			}
			$route['pass'] = $route['named'] = array();
			$route += $this->defaults;

			//move numerically indexed elements from the defaults into pass.
			foreach ($route as $key => $value) {
				if (is_integer($key)) {
					$route['pass'][] = $value;
					unset($route[$key]);
				}
			}
			return $route;
		}
	}

/**
 * Apply persistent parameters to a url array. Persistant parameters are a special 
 * key used during route creation to force route parameters to persist when omitted from 
 * a url array.
 *
 * @param array $url The array to apply persistent parameters to.
 * @param array $params An array of persistent values to replace persistent ones.
 * @return array An array with persistent parameters applied.
 */
	public function persistParams($url, $params) {
		foreach ($this->options['persist'] as $persistKey) {
			if (array_key_exists($persistKey, $params) && !isset($url[$persistKey])) {
				$url[$persistKey] = $params[$persistKey];
			}
		}
		return $url;
	}

/**
 * Attempt to match a url array.  If the url matches the route parameters + settings, then
 * return a generated string url.  If the url doesn't match the route parameters false will be returned.
 * This method handles the reverse routing or conversion of url arrays into string urls.
 *
 * @param array $url An array of parameters to check matching with.
 * @return mixed Either a string url for the parameters if they match or false.
 */
	public function match($url) {
		if (!$this->compiled()) {
			$this->compile();
		}
		$defaults = $this->defaults;

		if (isset($defaults['prefix'])) {
			$url['prefix'] = $defaults['prefix'];
		}

		//check that all the key names are in the url
		$keyNames = array_flip($this->keys);
		if (array_intersect_key($keyNames, $url) != $keyNames) {
			return false;
		}

		$diffUnfiltered = Set::diff($url, $defaults);
		$diff = array();

		foreach ($diffUnfiltered as $key => $var) {
			if ($var === 0 || $var === '0' || !empty($var)) {
				$diff[$key] = $var;
			}
		}

		//if a not a greedy route, no extra params are allowed.
		if (!$this->_greedy && array_diff_key($diff, $keyNames) != array()) {
			return false;
		}

		//remove defaults that are also keys. They can cause match failures
		foreach ($this->keys as $key) {
			unset($defaults[$key]);
		}
		$filteredDefaults = array_filter($defaults);

		//if the difference between the url diff and defaults contains keys from defaults its not a match
		if (array_intersect_key($filteredDefaults, $diffUnfiltered) !== array()) {
			return false;
		}

		$passedArgsAndParams = array_diff_key($diff, $filteredDefaults, $keyNames);
		list($named, $params) = Router::getNamedElements($passedArgsAndParams, $url['controller'], $url['action']);

		//remove any pass params, they have numeric indexes, skip any params that are in the defaults
		$pass = array();
		$i = 0;
		while (isset($url[$i])) {
			if (!isset($diff[$i])) {
				$i++;
				continue;
			}
			$pass[] = $url[$i];
			unset($url[$i], $params[$i]);
			$i++;
		}

		//still some left over parameters that weren't named or passed args, bail.
		if (!empty($params)) {
			return false;
		}

		//check patterns for routed params
		if (!empty($this->options)) {
			foreach ($this->options as $key => $pattern) {
				if (array_key_exists($key, $url) && !preg_match('#^' . $pattern . '$#', $url[$key])) {
					return false;
				}
			}
		}
		return $this->_writeUrl(array_merge($url, compact('pass', 'named')));
	}

/**
 * Converts a matching route array into a url string. Composes the string url using the template
 * used to create the route.
 *
 * @param array $params The params to convert to a string url.
 * @return string Composed route string.
 */
	protected function _writeUrl($params) {
		if (isset($params['prefix'], $params['action'])) {
			$params['action'] = str_replace($params['prefix'] . '_', '', $params['action']);
			unset($params['prefix']);
		}

		if (is_array($params['pass'])) {
			$params['pass'] = implode('/', $params['pass']);
		}

		$instance =& Router::getInstance();
		$separator = $instance->named['separator'];

		if (!empty($params['named']) && is_array($params['named'])) {
			$named = array();
			foreach ($params['named'] as $key => $value) {
				$named[] = $key . $separator . $value;
			}
			$params['pass'] = $params['pass'] . '/' . implode('/', $named);
		}
		$out = $this->template;

		$search = $replace = array();
		foreach ($this->keys as $key) {
			$string = null;
			if (isset($params[$key])) {
				$string = $params[$key];
			} elseif (strpos($out, $key) != strlen($out) - strlen($key)) {
				$key .= '/';
			}
			$search[] = ':' . $key;
			$replace[] = $string;
		}
		$out = str_replace($search, $replace, $out);

		if (strpos($this->template, '*')) {
			$out = str_replace('*', $params['pass'], $out);
		}
		$out = str_replace('//', '/', $out);
		return $out;
	}
}

/**
 * Plugin short route, that copies the plugin param to the controller parameters
 * It is used for supporting /:plugin routes.
 *
 * @package cake.libs
 */
class PluginShortRoute extends CakeRoute {

/**
 * Parses a string url into an array.  If a plugin key is found, it will be copied to the 
 * controller parameter
 *
 * @param string $url The url to parse
 * @return mixed false on failure, or an array of request parameters
 */
	public function parse($url) {
		$params = parent::parse($url);
		if (!$params) {
			return false;
		}
		$params['controller'] = $params['plugin'];
		return $params;
	}

/**
 * Reverse route plugin shortcut urls.  If the plugin and controller
 * are not the same the match is an auto fail.
 *
 * @param array $url Array of parameters to convert to a string.
 * @return mixed either false or a string url.
 */
	public function match($url) {
		if (isset($url['controller']) && isset($url['plugin']) && $url['plugin'] != $url['controller']) {
			return false;
		}
		$this->defaults['controller'] = $url['controller'];
		$result = parent::match($url);
		unset($this->defaults['controller']);
		return $result;
	}
}
>>>>>>> 8f880731
<|MERGE_RESOLUTION|>--- conflicted
+++ resolved
@@ -1164,300 +1164,4 @@
 }
 
 //Save the initial state
-Router::reload();
-
-<<<<<<< HEAD
-
-?>
-=======
-/**
- * Builds a route regular expression.  Uses the template, defaults and options
- * properties to compile a regular expression that can be used to parse request strings.
- *
- * @return void
- */
-	protected function _writeRoute() {
-		if (empty($this->template) || ($this->template === '/')) {
-			$this->_compiledRoute = '#^/*$#';
-			$this->keys = array();
-			return;
-		}
-		$route = $this->template;
-		$names = $routeParams = array();
-		$parsed = preg_quote($this->template, '#');
-
-		preg_match_all('#:([A-Za-z0-9_-]+[A-Z0-9a-z])#', $route, $namedElements);
-		foreach ($namedElements[1] as $i => $name) {
-			$search = '\\' . $namedElements[0][$i];
-			if (isset($this->options[$name])) {
-				$option = null;
-				if ($name !== 'plugin' && array_key_exists($name, $this->defaults)) {
-					$option = '?';
-				}
-				$slashParam = '/\\' . $namedElements[0][$i];
-				if (strpos($parsed, $slashParam) !== false) {
-					$routeParams[$slashParam] = '(?:/(?P<' . $name . '>' . $this->options[$name] . ')' . $option . ')' . $option;
-				} else {
-					$routeParams[$search] = '(?:(?P<' . $name . '>' . $this->options[$name] . ')' . $option . ')' . $option;
-				}
-			} else {
-				$routeParams[$search] = '(?:(?P<' . $name . '>[^/]+))';
-			}
-			$names[] = $name;
-		}
-		if (preg_match('#\/\*$#', $route, $m)) {
-			$parsed = preg_replace('#/\\\\\*$#', '(?:/(?P<_args_>.*))?', $parsed);
-			$this->_greedy = true;
-		}
-		krsort($routeParams);
-		$parsed = str_replace(array_keys($routeParams), array_values($routeParams), $parsed);
-		$this->_compiledRoute = '#^' . $parsed . '[/]*$#';
-		$this->keys = $names;
-	}
-
-/**
- * Checks to see if the given URL can be parsed by this route.
- * If the route can be parsed an array of parameters will be returned if not
- * false will be returned. String urls are parsed if they match a routes regular expression.
- *
- * @param string $url The url to attempt to parse.
- * @return mixed Boolean false on failure, otherwise an array or parameters
- */
-	public function parse($url) {
-		if (!$this->compiled()) {
-			$this->compile();
-		}
-		if (!preg_match($this->_compiledRoute, $url, $route)) {
-			return false;
-		} else {
-			foreach ($this->defaults as $key => $val) {
-				if ($key[0] === '[' && preg_match('/^\[(\w+)\]$/', $key, $header)) {
-					if (isset($this->__headerMap[$header[1]])) {
-						$header = $this->__headerMap[$header[1]];
-					} else {
-						$header = 'http_' . $header[1];
-					}
-
-					$val = (array)$val;
-					$h = false;
-
-					foreach ($val as $v) {
-						if (env(strtoupper($header)) === $v) {
-							$h = true;
-						}
-					}
-					if (!$h) {
-						return false;
-					}
-				}
-			}
-			array_shift($route);
-			$count = count($this->keys);
-			for ($i = 0; $i <= $count; $i++) {
-				unset($route[$i]);
-			}
-			$route['pass'] = $route['named'] = array();
-			$route += $this->defaults;
-
-			//move numerically indexed elements from the defaults into pass.
-			foreach ($route as $key => $value) {
-				if (is_integer($key)) {
-					$route['pass'][] = $value;
-					unset($route[$key]);
-				}
-			}
-			return $route;
-		}
-	}
-
-/**
- * Apply persistent parameters to a url array. Persistant parameters are a special 
- * key used during route creation to force route parameters to persist when omitted from 
- * a url array.
- *
- * @param array $url The array to apply persistent parameters to.
- * @param array $params An array of persistent values to replace persistent ones.
- * @return array An array with persistent parameters applied.
- */
-	public function persistParams($url, $params) {
-		foreach ($this->options['persist'] as $persistKey) {
-			if (array_key_exists($persistKey, $params) && !isset($url[$persistKey])) {
-				$url[$persistKey] = $params[$persistKey];
-			}
-		}
-		return $url;
-	}
-
-/**
- * Attempt to match a url array.  If the url matches the route parameters + settings, then
- * return a generated string url.  If the url doesn't match the route parameters false will be returned.
- * This method handles the reverse routing or conversion of url arrays into string urls.
- *
- * @param array $url An array of parameters to check matching with.
- * @return mixed Either a string url for the parameters if they match or false.
- */
-	public function match($url) {
-		if (!$this->compiled()) {
-			$this->compile();
-		}
-		$defaults = $this->defaults;
-
-		if (isset($defaults['prefix'])) {
-			$url['prefix'] = $defaults['prefix'];
-		}
-
-		//check that all the key names are in the url
-		$keyNames = array_flip($this->keys);
-		if (array_intersect_key($keyNames, $url) != $keyNames) {
-			return false;
-		}
-
-		$diffUnfiltered = Set::diff($url, $defaults);
-		$diff = array();
-
-		foreach ($diffUnfiltered as $key => $var) {
-			if ($var === 0 || $var === '0' || !empty($var)) {
-				$diff[$key] = $var;
-			}
-		}
-
-		//if a not a greedy route, no extra params are allowed.
-		if (!$this->_greedy && array_diff_key($diff, $keyNames) != array()) {
-			return false;
-		}
-
-		//remove defaults that are also keys. They can cause match failures
-		foreach ($this->keys as $key) {
-			unset($defaults[$key]);
-		}
-		$filteredDefaults = array_filter($defaults);
-
-		//if the difference between the url diff and defaults contains keys from defaults its not a match
-		if (array_intersect_key($filteredDefaults, $diffUnfiltered) !== array()) {
-			return false;
-		}
-
-		$passedArgsAndParams = array_diff_key($diff, $filteredDefaults, $keyNames);
-		list($named, $params) = Router::getNamedElements($passedArgsAndParams, $url['controller'], $url['action']);
-
-		//remove any pass params, they have numeric indexes, skip any params that are in the defaults
-		$pass = array();
-		$i = 0;
-		while (isset($url[$i])) {
-			if (!isset($diff[$i])) {
-				$i++;
-				continue;
-			}
-			$pass[] = $url[$i];
-			unset($url[$i], $params[$i]);
-			$i++;
-		}
-
-		//still some left over parameters that weren't named or passed args, bail.
-		if (!empty($params)) {
-			return false;
-		}
-
-		//check patterns for routed params
-		if (!empty($this->options)) {
-			foreach ($this->options as $key => $pattern) {
-				if (array_key_exists($key, $url) && !preg_match('#^' . $pattern . '$#', $url[$key])) {
-					return false;
-				}
-			}
-		}
-		return $this->_writeUrl(array_merge($url, compact('pass', 'named')));
-	}
-
-/**
- * Converts a matching route array into a url string. Composes the string url using the template
- * used to create the route.
- *
- * @param array $params The params to convert to a string url.
- * @return string Composed route string.
- */
-	protected function _writeUrl($params) {
-		if (isset($params['prefix'], $params['action'])) {
-			$params['action'] = str_replace($params['prefix'] . '_', '', $params['action']);
-			unset($params['prefix']);
-		}
-
-		if (is_array($params['pass'])) {
-			$params['pass'] = implode('/', $params['pass']);
-		}
-
-		$instance =& Router::getInstance();
-		$separator = $instance->named['separator'];
-
-		if (!empty($params['named']) && is_array($params['named'])) {
-			$named = array();
-			foreach ($params['named'] as $key => $value) {
-				$named[] = $key . $separator . $value;
-			}
-			$params['pass'] = $params['pass'] . '/' . implode('/', $named);
-		}
-		$out = $this->template;
-
-		$search = $replace = array();
-		foreach ($this->keys as $key) {
-			$string = null;
-			if (isset($params[$key])) {
-				$string = $params[$key];
-			} elseif (strpos($out, $key) != strlen($out) - strlen($key)) {
-				$key .= '/';
-			}
-			$search[] = ':' . $key;
-			$replace[] = $string;
-		}
-		$out = str_replace($search, $replace, $out);
-
-		if (strpos($this->template, '*')) {
-			$out = str_replace('*', $params['pass'], $out);
-		}
-		$out = str_replace('//', '/', $out);
-		return $out;
-	}
-}
-
-/**
- * Plugin short route, that copies the plugin param to the controller parameters
- * It is used for supporting /:plugin routes.
- *
- * @package cake.libs
- */
-class PluginShortRoute extends CakeRoute {
-
-/**
- * Parses a string url into an array.  If a plugin key is found, it will be copied to the 
- * controller parameter
- *
- * @param string $url The url to parse
- * @return mixed false on failure, or an array of request parameters
- */
-	public function parse($url) {
-		$params = parent::parse($url);
-		if (!$params) {
-			return false;
-		}
-		$params['controller'] = $params['plugin'];
-		return $params;
-	}
-
-/**
- * Reverse route plugin shortcut urls.  If the plugin and controller
- * are not the same the match is an auto fail.
- *
- * @param array $url Array of parameters to convert to a string.
- * @return mixed either false or a string url.
- */
-	public function match($url) {
-		if (isset($url['controller']) && isset($url['plugin']) && $url['plugin'] != $url['controller']) {
-			return false;
-		}
-		$this->defaults['controller'] = $url['controller'];
-		$result = parent::match($url);
-		unset($this->defaults['controller']);
-		return $result;
-	}
-}
->>>>>>> 8f880731
+Router::reload();