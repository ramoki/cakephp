<?php
/**
 * CakePHP(tm) : Rapid Development Framework (http://cakephp.org)
 * Copyright 2005-2012, Cake Software Foundation, Inc. (http://cakefoundation.org)
 *
 * Licensed under The MIT License
 * Redistributions of files must retain the above copyright notice.
 *
 * @copyright     Copyright 2005-2012, Cake Software Foundation, Inc. (http://cakefoundation.org)
 * @link          http://cakephp.org CakePHP(tm) Project
 * @package       Cake.Model.Behavior
 * @since         CakePHP(tm) v 1.2.0.4525
 * @license       MIT License (http://www.opensource.org/licenses/mit-license.php)
 */

App::uses('ModelBehavior', 'Model');
App::uses('I18n', 'I18n');
App::uses('I18nModel', 'Model');

/**
 * Translate behavior
 *
 * @package       Cake.Model.Behavior
 * @link http://book.cakephp.org/2.0/en/core-libraries/behaviors/translate.html
 */
class TranslateBehavior extends ModelBehavior {

/**
 * Used for runtime configuration of model
 *
 * @var array
 */
	public $runtime = array();

/**
 * Stores the joinTable object for generating joins.
 *
 * @var object
 */
	protected $_joinTable;

/**
 * Stores the runtime model for generating joins.
 *
 * @var Model
 */
	protected $_runtimeModel;

/**
 * Callback
 *
 * $config for TranslateBehavior should be
 * array('fields' => array('field_one',
 * 'field_two' => 'FieldAssoc', 'field_three'))
 *
 * With above example only one permanent hasMany will be joined (for field_two
 * as FieldAssoc)
 *
 * $config could be empty - and translations configured dynamically by
 * bindTranslation() method
 *
 * @param Model $Model Model the behavior is being attached to.
 * @param array $config Array of configuration information.
 * @return mixed
 */
	public function setup(Model $Model, $config = array()) {
		$db = ConnectionManager::getDataSource($Model->useDbConfig);
		if (!$db->connected) {
			trigger_error(
				__d('cake_dev', 'Datasource %s for TranslateBehavior of model %s is not connected', $Model->useDbConfig, $Model->alias),
				E_USER_ERROR
			);
			return false;
		}

		$this->settings[$Model->alias] = array();
		$this->runtime[$Model->alias] = array('fields' => array());
		$this->translateModel($Model);
		return $this->bindTranslation($Model, $config, false);
	}

/**
 * Cleanup Callback unbinds bound translations and deletes setting information.
 *
 * @param Model $Model Model being detached.
 * @return void
 */
	public function cleanup(Model $Model) {
		$this->unbindTranslation($Model);
		unset($this->settings[$Model->alias]);
		unset($this->runtime[$Model->alias]);
	}

/**
 * beforeFind Callback
 *
 * @param Model $Model Model find is being run on.
 * @param array $query Array of Query parameters.
 * @return array Modified query
 */
	public function beforeFind(Model $Model, $query) {
		$this->runtime[$Model->alias]['virtualFields'] = $Model->virtualFields;
		$locale = $this->_getLocale($Model);
		if (empty($locale)) {
			return $query;
		}
		$db = $Model->getDataSource();
		$RuntimeModel = $this->translateModel($Model);

		if (!empty($RuntimeModel->tablePrefix)) {
			$tablePrefix = $RuntimeModel->tablePrefix;
		} else {
			$tablePrefix = $db->config['prefix'];
		}
		$joinTable = new StdClass();
		$joinTable->tablePrefix = $tablePrefix;
		$joinTable->table = $RuntimeModel->table;
		$joinTable->schemaName = $RuntimeModel->getDataSource()->getSchemaName();

		$this->_joinTable = $joinTable;
		$this->_runtimeModel = $RuntimeModel;

		if (is_string($query['fields']) && "COUNT(*) AS {$db->name('count')}" == $query['fields']) {
			$query['fields'] = "COUNT(DISTINCT({$db->name($Model->escapeField())})) {$db->alias}count";
			$query['joins'][] = array(
				'type' => 'INNER',
				'alias' => $RuntimeModel->alias,
				'table' => $joinTable,
				'conditions' => array(
					$Model->escapeField() => $db->identifier($RuntimeModel->escapeField('foreign_key')),
					$RuntimeModel->escapeField('model') => $Model->name,
					$RuntimeModel->escapeField('locale')  => $locale
				)
			);
			$conditionFields = $this->_checkConditions($Model, $query);
			foreach ($conditionFields as $field) {
				$query = $this->_addJoin($Model, $query, $field, $field, $locale);
			}
			unset($this->_joinTable, $this->_runtimeModel);
			return $query;
		}

		$fields = array_merge(
			$this->settings[$Model->alias],
			$this->runtime[$Model->alias]['fields']
		);
		$addFields = array();
		if (empty($query['fields'])) {
			$addFields = $fields;
		} elseif (is_array($query['fields'])) {
			foreach ($fields as $key => $value) {
				$field = (is_numeric($key)) ? $value : $key;

				if (
					in_array($Model->escapeField('*'), $query['fields']) ||
					in_array($Model->alias . '.' . $field, $query['fields']) ||
					in_array($field, $query['fields'])
				) {
					$addFields[] = $field;
				}
			}
		}

		$this->runtime[$Model->alias]['virtualFields'] = $Model->virtualFields;
		if ($addFields) {
			foreach ($addFields as $_f => $field) {
				$aliasField = is_numeric($_f) ? $field : $_f;

				foreach (array($aliasField, $Model->alias . '.' . $aliasField) as $_field) {
					$key = array_search($_field, (array)$query['fields']);

					if ($key !== false) {
						unset($query['fields'][$key]);
					}
				}
				$query = $this->_addJoin($Model, $query, $field, $aliasField, $locale);
			}
		}
		$this->runtime[$Model->alias]['beforeFind'] = $addFields;
		unset($this->_joinTable, $this->_runtimeModel);
		return $query;
	}

/**
 * Check a query's conditions for translated fields.
 * Return an array of translated fields found in the conditions.
 *
 * @param Model $Model The model being read.
 * @param array $query The query array.
 * @return array The list of translated fields that are in the conditions.
 */
	protected function _checkConditions(Model $Model, $query) {
		$conditionFields = array();
		if (empty($query['conditions']) || (!empty($query['conditions']) && !is_array($query['conditions']))) {
			return $conditionFields;
		}
		foreach ($query['conditions'] as $col => $val) {
			foreach ($this->settings[$Model->alias] as $field => $assoc) {
				if (is_numeric($field)) {
					$field = $assoc;
				}
				if (strpos($col, $field) !== false) {
					$conditionFields[] = $field;
				}
			}
		}
		return $conditionFields;
	}

/**
 * Appends a join for translated fields.
 *
 * @param Model $Model The model being worked on.
 * @param object $joinTable The jointable object.
 * @param array $query The query array to append a join to.
 * @param string $field The field name being joined.
 * @param string $aliasField The aliased field name being joined.
 * @param string|array $locale The locale(s) having joins added.
 * @return array The modfied query
 */
	protected function _addJoin(Model $Model, $query, $field, $aliasField, $locale) {
		$db = ConnectionManager::getDataSource($Model->useDbConfig);
		$RuntimeModel = $this->_runtimeModel;
		$joinTable = $this->_joinTable;
		$aliasVirtual = "i18n_{$field}";
		$alias = "I18n__{$field}";
		if (is_array($locale)) {
			foreach ($locale as $_locale) {
				$aliasVirtualLocale = "{$aliasVirtual}_{$_locale}";
				$aliasLocale = "{$alias}__{$_locale}";
				$Model->virtualFields[$aliasVirtualLocale] = "{$aliasLocale}.content";
				if (!empty($query['fields']) && is_array($query['fields'])) {
					$query['fields'][] = $aliasVirtualLocale;
				}
				$query['joins'][] = array(
					'type' => 'LEFT',
					'alias' => $aliasLocale,
					'table' => $joinTable,
					'conditions' => array(
						$Model->escapeField() => $db->identifier("{$aliasLocale}.foreign_key"),
						"{$aliasLocale}.model" => $Model->name,
						"{$aliasLocale}.{$RuntimeModel->displayField}" => $aliasField,
						"{$aliasLocale}.locale" => $_locale
					)
				);
			}
		} else {
			$Model->virtualFields[$aliasVirtual] = "{$alias}.content";
			if (!empty($query['fields']) && is_array($query['fields'])) {
				$query['fields'][] = $aliasVirtual;
			}
			$query['joins'][] = array(
				'type' => 'INNER',
				'alias' => $alias,
				'table' => $joinTable,
				'conditions' => array(
					"{$Model->alias}.{$Model->primaryKey}" => $db->identifier("{$alias}.foreign_key"),
					"{$alias}.model" => $Model->name,
					"{$alias}.{$RuntimeModel->displayField}" => $aliasField,
					"{$alias}.locale" => $locale
				)
			);
		}
		return $query;
	}

/**
 * afterFind Callback
 *
 * @param Model $Model Model find was run on
 * @param array $results Array of model results.
 * @param boolean $primary Did the find originate on $model.
 * @return array Modified results
 */
	public function afterFind(Model $Model, $results, $primary) {
		$Model->virtualFields = $this->runtime[$Model->alias]['virtualFields'];
		$this->runtime[$Model->alias]['virtualFields'] = $this->runtime[$Model->alias]['fields'] = array();
		$locale = $this->_getLocale($Model);

		if (empty($locale) || empty($results) || empty($this->runtime[$Model->alias]['beforeFind'])) {
			return $results;
		}
		$beforeFind = $this->runtime[$Model->alias]['beforeFind'];

		foreach ($results as $key => &$row) {
			$results[$key][$Model->alias]['locale'] = (is_array($locale)) ? current($locale) : $locale;
			foreach ($beforeFind as $_f => $field) {
				$aliasField = is_numeric($_f) ? $field : $_f;
				$aliasVirtual = "i18n_{$field}";
				if (is_array($locale)) {
					foreach ($locale as $_locale) {
						$aliasVirtualLocale = "{$aliasVirtual}_{$_locale}";
						if (!isset($row[$Model->alias][$aliasField]) && !empty($row[$Model->alias][$aliasVirtualLocale])) {
							$row[$Model->alias][$aliasField] = $row[$Model->alias][$aliasVirtualLocale];
							$row[$Model->alias]['locale'] = $_locale;
						}
						unset($row[$Model->alias][$aliasVirtualLocale]);
					}

					if (!isset($row[$Model->alias][$aliasField])) {
						$row[$Model->alias][$aliasField] = '';
					}
				} else {
					$value = '';
					if (!empty($row[$Model->alias][$aliasVirtual])) {
						$value = $row[$Model->alias][$aliasVirtual];
					}
					$row[$Model->alias][$aliasField] = $value;
					unset($row[$Model->alias][$aliasVirtual]);
				}
			}
		}
		return $results;
	}

/**
 * beforeValidate Callback
 *
 * @param Model $Model Model invalidFields was called on.
 * @return boolean
 */
	public function beforeValidate(Model $Model) {
		unset($this->runtime[$Model->alias]['beforeSave']);
		$this->_setRuntimeData($Model);
		return true;
	}

/**
 * beforeSave callback.
 *
 * Copies data into the runtime property when `$options['validate']` is
 * disabled.  Or the runtime data hasn't been set yet.
 *
 * @param Model $Model Model save was called on.
 * @return boolean true.
 */
	public function beforeSave(Model $Model, $options = array()) {
		if (isset($options['validate']) && $options['validate'] == false) {
			unset($this->runtime[$Model->alias]['beforeSave']);
		}
		if (isset($this->runtime[$Model->alias]['beforeSave'])) {
			return true;
		}
		$this->_setRuntimeData($Model);
		return true;
	}

/**
 * Sets the runtime data.
 *
 * Used from beforeValidate() and beforeSave() for compatibility issues,
 * and to allow translations to be persisted even when validation
 * is disabled.
 *
 * @param Model $Model
 * @return void
 */
	protected function _setRuntimeData(Model $Model) {
		$locale = $this->_getLocale($Model);
		if (empty($locale)) {
			return true;
		}
		$fields = array_merge($this->settings[$Model->alias], $this->runtime[$Model->alias]['fields']);
		$tempData = array();

		foreach ($fields as $key => $value) {
			$field = (is_numeric($key)) ? $value : $key;

			if (isset($Model->data[$Model->alias][$field])) {
				$tempData[$field] = $Model->data[$Model->alias][$field];
				if (is_array($Model->data[$Model->alias][$field])) {
					if (is_string($locale) && !empty($Model->data[$Model->alias][$field][$locale])) {
						$Model->data[$Model->alias][$field] = $Model->data[$Model->alias][$field][$locale];
					} else {
						$values = array_values($Model->data[$Model->alias][$field]);
						$Model->data[$Model->alias][$field] = $values[0];
					}
				}
			}
		}
		$this->runtime[$Model->alias]['beforeSave'] = $tempData;
	}

/**
 * afterSave Callback
 *
 * @param Model $Model Model the callback is called on
 * @param boolean $created Whether or not the save created a record.
 * @return void
 */
	public function afterSave(Model $Model, $created) {
		if (!isset($this->runtime[$Model->alias]['beforeValidate']) && !isset($this->runtime[$Model->alias]['beforeSave'])) {
			return true;
		}
		if (isset($this->runtime[$Model->alias]['beforeValidate'])) {
			$tempData = $this->runtime[$Model->alias]['beforeValidate'];
		} else {
			$tempData = $this->runtime[$Model->alias]['beforeSave'];
		}

		unset($this->runtime[$Model->alias]['beforeValidate'], $this->runtime[$Model->alias]['beforeSave']);
		$conditions = array('model' => $Model->alias, 'foreign_key' => $Model->id);
		$RuntimeModel = $this->translateModel($Model);

<<<<<<< HEAD
=======
		$fields = array_merge(
			$this->settings[$Model->alias],
			$this->runtime[$Model->alias]['fields']
		);
>>>>>>> 6818d69f
		if ($created) {
			$tempData = $this->_prepareTranslations($Model, $tempData);
		}
		$locale = $this->_getLocale($Model);

		foreach ($tempData as $field => $value) {
			unset($conditions['content']);
			$conditions['field'] = $field;
			if (is_array($value)) {
				$conditions['locale'] = array_keys($value);
			} else {
				$conditions['locale'] = $locale;
				if (is_array($locale)) {
					$value = array($locale[0] => $value);
				} else {
					$value = array($locale => $value);
				}
			}
			$translations = $RuntimeModel->find('list', array(
				'conditions' => $conditions,
<<<<<<< HEAD
				'fields' => array(
					$RuntimeModel->alias . '.locale',
					$RuntimeModel->alias . '.id'
				)
=======
				'fields' => array($RuntimeModel->alias . '.locale', $RuntimeModel->alias . '.id')
>>>>>>> 6818d69f
			));
			foreach ($value as $_locale => $_value) {
				$RuntimeModel->create();
				$conditions['locale'] = $_locale;
				$conditions['content'] = $_value;
				if (array_key_exists($_locale, $translations)) {
					$RuntimeModel->save(array(
						$RuntimeModel->alias => array_merge(
							$conditions, array('id' => $translations[$_locale])
						)
					));
				} else {
					$RuntimeModel->save(array($RuntimeModel->alias => $conditions));
				}
			}
		}
	}

/**
 * Prepares the data to be saved for translated records.
 * Add blank fields, and populates data for multi-locale saves.
 *
 * @param array $data The sparse data that was provided.
 * @return array The fully populated data to save.
 */
	protected function _prepareTranslations(Model $Model, $data) {
		$fields = array_merge($this->settings[$Model->alias], $this->runtime[$Model->alias]['fields']);
		$locales = array();
		foreach ($data as $key => $value) {
			if (is_array($value)) {
				$locales = array_merge($locales, array_keys($value));
			}
		}
		$locales = array_unique($locales);
		$hasLocales = count($locales) > 0;

		foreach ($fields as $key => $field) {
			if (!is_numeric($key)) {
				$field = $key;
			}
			if ($hasLocales && !isset($data[$field])) {
				$data[$field] = array_fill_keys($locales, '');
			} elseif (!isset($data[$field])) {
				$data[$field] = '';
			}
		}
		return $data;
	}

/**
 * afterDelete Callback
 *
 * @param Model $Model Model the callback was run on.
 * @return void
 */
	public function afterDelete(Model $Model) {
		$RuntimeModel = $this->translateModel($Model);
		$conditions = array(
			'model' => $Model->alias,
			'foreign_key' => $Model->id
		);
		$RuntimeModel->deleteAll($conditions);
	}

/**
 * Get selected locale for model
 *
 * @param Model $Model Model the locale needs to be set/get on.
 * @return mixed string or false
 */
	protected function _getLocale(Model $Model) {
		if (!isset($Model->locale) || is_null($Model->locale)) {
			$I18n = I18n::getInstance();
			$I18n->l10n->get(Configure::read('Config.language'));
			$Model->locale = $I18n->l10n->locale;
		}

		return $Model->locale;
	}

/**
 * Get instance of model for translations.
 *
 * If the model has a translateModel property set, this will be used as the class
 * name to find/use.  If no translateModel property is found 'I18nModel' will be used.
 *
 * @param Model $Model Model to get a translatemodel for.
 * @return Model
 */
	public function translateModel(Model $Model) {
		if (!isset($this->runtime[$Model->alias]['model'])) {
			if (!isset($Model->translateModel) || empty($Model->translateModel)) {
				$className = 'I18nModel';
			} else {
				$className = $Model->translateModel;
			}

			$this->runtime[$Model->alias]['model'] = ClassRegistry::init($className, 'Model');
		}
		if (!empty($Model->translateTable) && $Model->translateTable !== $this->runtime[$Model->alias]['model']->useTable) {
			$this->runtime[$Model->alias]['model']->setSource($Model->translateTable);
		} elseif (empty($Model->translateTable) && empty($Model->translateModel)) {
			$this->runtime[$Model->alias]['model']->setSource('i18n');
		}
		return $this->runtime[$Model->alias]['model'];
	}

/**
 * Bind translation for fields, optionally with hasMany association for
 * fake field.
 *
 * *Note* You should avoid binding translations that overlap existing model properties.
 * This can cause un-expected and un-desirable behavior.
 *
 * @param Model $Model instance of model
 * @param string|array $fields string with field or array(field1, field2=>AssocName, field3)
 * @param boolean $reset Leave true to have the fields only modified for the next operation.
 *   if false the field will be added for all future queries.
 * @return boolean
 * @throws CakeException when attempting to bind a translating called name.  This is not allowed
 *   as it shadows Model::$name.
 */
	public function bindTranslation(Model $Model, $fields, $reset = true) {
		if (is_string($fields)) {
			$fields = array($fields);
		}
		$associations = array();
		$RuntimeModel = $this->translateModel($Model);
		$default = array(
			'className' => $RuntimeModel->alias,
			'foreignKey' => 'foreign_key'
		);

		foreach ($fields as $key => $value) {
			if (is_numeric($key)) {
				$field = $value;
				$association = null;
			} else {
				$field = $key;
				$association = $value;
			}
			if ($association === 'name') {
				throw new CakeException(
					__d('cake_dev', 'You cannot bind a translation named "name".')
				);
			}

			$this->_removeField($Model, $field);

			if (is_null($association)) {
				if ($reset) {
					$this->runtime[$Model->alias]['fields'][] = $field;
				} else {
					$this->settings[$Model->alias][] = $field;
				}
			} else {
				if ($reset) {
					$this->runtime[$Model->alias]['fields'][$field] = $association;
				} else {
					$this->settings[$Model->alias][$field] = $association;
				}

				foreach (array('hasOne', 'hasMany', 'belongsTo', 'hasAndBelongsToMany') as $type) {
					if (isset($Model->{$type}[$association]) || isset($Model->__backAssociation[$type][$association])) {
						trigger_error(
							__d('cake_dev', 'Association %s is already bound to model %s', $association, $Model->alias),
							E_USER_ERROR
						);
						return false;
					}
				}
				$associations[$association] = array_merge($default, array('conditions' => array(
					'model' => $Model->alias,
					$RuntimeModel->displayField => $field
				)));
			}
		}

		if (!empty($associations)) {
			$Model->bindModel(array('hasMany' => $associations), $reset);
		}
		return true;
	}

/**
 * Update runtime setting for a given field.
 *
 * @param string $field The field to update.
 */
	protected function _removeField(Model $Model, $field) {
		if (array_key_exists($field, $this->settings[$Model->alias])) {
			unset($this->settings[$Model->alias][$field]);
		} elseif (in_array($field, $this->settings[$Model->alias])) {
			$this->settings[$Model->alias] = array_merge(array_diff($this->settings[$Model->alias], array($field)));
		}

		if (array_key_exists($field, $this->runtime[$Model->alias]['fields'])) {
			unset($this->runtime[$Model->alias]['fields'][$field]);
		} elseif (in_array($field, $this->runtime[$Model->alias]['fields'])) {
			$this->runtime[$Model->alias]['fields'] = array_merge(array_diff($this->runtime[$Model->alias]['fields'], array($field)));
		}
	}

/**
 * Unbind translation for fields, optionally unbinds hasMany association for
 * fake field
 *
 * @param Model $Model instance of model
 * @param string|array $fields string with field, or array(field1, field2=>AssocName, field3), or null for
 *    unbind all original translations
 * @return boolean
 */
	public function unbindTranslation(Model $Model, $fields = null) {
		if (empty($fields) && empty($this->settings[$Model->alias])) {
			return false;
		}
		if (empty($fields)) {
			return $this->unbindTranslation($Model, $this->settings[$Model->alias]);
		}

		if (is_string($fields)) {
			$fields = array($fields);
		}
		$associations = array();

		foreach ($fields as $key => $value) {
			if (is_numeric($key)) {
				$field = $value;
				$association = null;
			} else {
				$field = $key;
				$association = $value;
			}

			$this->_removeField($Model, $field);

			if (!is_null($association) && (isset($Model->hasMany[$association]) || isset($Model->__backAssociation['hasMany'][$association]))) {
				$associations[] = $association;
			}
		}

		if (!empty($associations)) {
			$Model->unbindModel(array('hasMany' => $associations), false);
		}
		return true;
	}

}<|MERGE_RESOLUTION|>--- conflicted
+++ resolved
@@ -402,13 +402,6 @@
 		$conditions = array('model' => $Model->alias, 'foreign_key' => $Model->id);
 		$RuntimeModel = $this->translateModel($Model);
 
-<<<<<<< HEAD
-=======
-		$fields = array_merge(
-			$this->settings[$Model->alias],
-			$this->runtime[$Model->alias]['fields']
-		);
->>>>>>> 6818d69f
 		if ($created) {
 			$tempData = $this->_prepareTranslations($Model, $tempData);
 		}
@@ -429,14 +422,10 @@
 			}
 			$translations = $RuntimeModel->find('list', array(
 				'conditions' => $conditions,
-<<<<<<< HEAD
 				'fields' => array(
 					$RuntimeModel->alias . '.locale',
 					$RuntimeModel->alias . '.id'
 				)
-=======
-				'fields' => array($RuntimeModel->alias . '.locale', $RuntimeModel->alias . '.id')
->>>>>>> 6818d69f
 			));
 			foreach ($value as $_locale => $_value) {
 				$RuntimeModel->create();
@@ -494,10 +483,7 @@
  */
 	public function afterDelete(Model $Model) {
 		$RuntimeModel = $this->translateModel($Model);
-		$conditions = array(
-			'model' => $Model->alias,
-			'foreign_key' => $Model->id
-		);
+		$conditions = array('model' => $Model->alias, 'foreign_key' => $Model->id);
 		$RuntimeModel->deleteAll($conditions);
 	}
 
@@ -565,10 +551,7 @@
 		}
 		$associations = array();
 		$RuntimeModel = $this->translateModel($Model);
-		$default = array(
-			'className' => $RuntimeModel->alias,
-			'foreignKey' => 'foreign_key'
-		);
+		$default = array('className' => $RuntimeModel->alias, 'foreignKey' => 'foreign_key');
 
 		foreach ($fields as $key => $value) {
 			if (is_numeric($key)) {
