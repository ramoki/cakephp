--- conflicted
+++ resolved
@@ -79,16 +79,6 @@
 /**
  * Find a user record using the standard options.
  *
-<<<<<<< HEAD
- * The $conditions parameter can be a (string)username or an array containing conditions for Model::find('first'). If
- * the password field is not included in the conditions the password will be returned.
- *
- * @param Mixed $conditions The username/identifier, or an array of find conditions.
- * @param Mixed $password The password, only use if passing as $conditions = 'username'.
- * @return Mixed Either false on failure, or an array of user data.
- */
-	protected function _findUser($conditions, $password = null) {
-=======
  * The $username parameter can be a (string)username or an array containing
  * conditions for Model::find('first'). If the $password param is not provided
  * the password field will be present in returned array.
@@ -98,23 +88,10 @@
  * @return boolean|array Either false on failure, or an array of user data.
  */
 	protected function _findUser($username, $password = null) {
->>>>>>> 0d486bda
 		$userModel = $this->settings['userModel'];
 		list(, $model) = pluginSplit($userModel);
 		$fields = $this->settings['fields'];
 
-<<<<<<< HEAD
-		if (!is_array($conditions)) {
-			if (!$password) {
-				return false;
-			}
-			$username = $conditions;
-			$conditions = array(
-				$model . '.' . $fields['username'] => $username,
-				$model . '.' . $fields['password'] => $this->_password($password),
-			);
-		}
-=======
 		if (is_array($username)) {
 			$conditions = $username;
 		} else {
@@ -126,7 +103,6 @@
 			);
 		}
 
->>>>>>> 0d486bda
 		if (!empty($this->settings['scope'])) {
 			$conditions = array_merge($conditions, $this->settings['scope']);
 		}
@@ -141,14 +117,6 @@
 		}
 
 		$user = $result[$model];
-<<<<<<< HEAD
-		if (
-			isset($conditions[$model . '.' . $fields['password']]) ||
-			isset($conditions[$fields['password']])
-		) {
-			unset($user[$fields['password']]);
-		}
-=======
 		if ($password) {
 			if (!$this->passwordHasher()->check($password, $user[$fields['password']])) {
 				return false;
@@ -156,7 +124,6 @@
 			unset($user[$fields['password']]);
 		}
 
->>>>>>> 0d486bda
 		unset($result[$model]);
 		return array_merge($user, $result);
 	}
