<?php
/**
 * Dbo Source
 *
 * PHP 5
 *
 * CakePHP(tm) : Rapid Development Framework (http://cakephp.org)
 * Copyright 2005-2010, Cake Software Foundation, Inc. (http://cakefoundation.org)
 *
 * Licensed under The MIT License
 * Redistributions of files must retain the above copyright notice.
 *
 * @copyright     Copyright 2005-2010, Cake Software Foundation, Inc. (http://cakefoundation.org)
 * @link          http://cakephp.org CakePHP(tm) Project
 * @package       cake
 * @subpackage    cake.cake.libs.model.datasources
 * @since         CakePHP(tm) v 0.10.0.1076
 * @license       MIT License (http://www.opensource.org/licenses/mit-license.php)
 */
App::import('Core', array('Set', 'String'));

/**
 * DboSource
 *
 * Creates DBO-descendant objects from a given db connection configuration
 *
 * @package       cake
 * @subpackage    cake.cake.libs.model.datasources
 */
class DboSource extends DataSource {

/**
 * Description string for this Database Data Source.
 *
 * @var string
 * @access public
 */
	public $description = "Database Data Source";

/**
 * index definition, standard cake, primary, index, unique
 *
 * @var array
 */
	public $index = array('PRI' => 'primary', 'MUL' => 'index', 'UNI' => 'unique');

/**
 * Database keyword used to assign aliases to identifiers.
 *
 * @var string
 * @access public
 */
	public $alias = 'AS ';

/**
 * Caches result from query parsing operations.  Cached results for both DboSource::name() and
 * DboSource::conditions() will be stored here.  Method caching uses `crc32()` which is
 * fast but can collisions more easily than other hashing algorithms.  If you have problems
 * with collisions, set DboSource::$cacheMethods to false.
 *
 * @var array
 * @access public
 */
	public $methodCache = array();

/**
 * Whether or not to cache the results of DboSource::name() and DboSource::conditions()
 * into the memory cache.  Set to false to disable the use of the memory cache.
 *
 * @var boolean.
 * @access public
 */
	public $cacheMethods = true ;

/**
 * Bypass automatic adding of joined fields/associations.
 *
 * @var boolean
 * @access private
 */
	private $__bypass = false;

/**
 * The set of valid SQL operations usable in a WHERE statement
 *
 * @var array
 * @access private
 */
	private $__sqlOps = array('like', 'ilike', 'or', 'not', 'in', 'between', 'regexp', 'similar to');

/**
 * Index of basic SQL commands
 *
 * @var array
 * @access protected
 */
	protected $_commands = array(
		'begin' => 'BEGIN',
		'commit' => 'COMMIT',
		'rollback' => 'ROLLBACK'
	);

/**
 * Separator string for virtualField composition
 *
 * @var string
 */
	public $virtualFieldSeparator = '__';

/**
 * List of table engine specific parameters used on table creating
 *
 * @var array
 * @access public
 */
	public $tableParameters = array();

/**
 * List of engine specific additional field parameters used on table creating
 *
 * @var array
 * @access public
 */
	public $fieldParameters = array();

/**
 * Constructor
 *
 * @param array $config Array of configuration information for the Datasource.
 * @param boolean $autoConnect Whether or not the datasource should automatically connect.
 */
	public function __construct($config = null, $autoConnect = true) {
		if (!isset($config['prefix'])) {
			$config['prefix'] = '';
		}
		parent::__construct($config);
		$this->fullDebug = Configure::read('debug') > 1;
		if (!$this->enabled()) {
			return false;
		}
		if ($autoConnect) {
			return $this->connect();
		} else {
			return true;
		}
	}

/**
 * Reconnects to database server with optional new settings
 *
 * @param array $config An array defining the new configuration settings
 * @return boolean True on success, false on failure
 */
<<<<<<< HEAD
	public function reconnect($config = null) {
=======
	function reconnect($config = array()) {
>>>>>>> 6529e0e2
		$this->disconnect();
		$this->setConfig($config);
		$this->_sources = null;

		return $this->connect();
	}

/**
 * Prepares a value, or an array of values for database queries by quoting and escaping them.
 *
 * @param mixed $data A value or an array of values to prepare.
 * @param string $column The column into which this data will be inserted
 * @param boolean $read Value to be used in READ or WRITE context
 * @return mixed Prepared value or array of values.
 */
	public function value($data, $column = null, $read = true) {
		if (is_array($data) && !empty($data)) {
			return array_map(
				array(&$this, 'value'),
				$data, array_fill(0, count($data), $column), array_fill(0, count($data), $read)
			);
		} elseif (is_object($data) && isset($data->type)) {
			if ($data->type == 'identifier') {
				return $this->name($data->value);
			} elseif ($data->type == 'expression') {
				return $data->value;
			}
		} elseif (in_array($data, array('{$__cakeID__$}', '{$__cakeForeignKey__$}'), true)) {
			return $data;
		} else {
			return null;
		}
	}

/**
 * Returns an object to represent a database identifier in a query
 *
 * @param string $identifier
 * @return object An object representing a database identifier to be used in a query
 */
	public function identifier($identifier) {
		$obj = new stdClass();
		$obj->type = 'identifier';
		$obj->value = $identifier;
		return $obj;
	}

/**
 * Returns an object to represent a database expression in a query
 *
 * @param string $expression
 * @return object An object representing a database expression to be used in a query
 */
	public function expression($expression) {
		$obj = new stdClass();
		$obj->type = 'expression';
		$obj->value = $expression;
		return $obj;
	}

/**
 * Executes given SQL statement.
 *
 * @param string $sql SQL statement
 * @return boolean
 */
	public function rawQuery($sql) {
		$this->took = $this->error = $this->numRows = false;
		return $this->execute($sql);
	}

/**
 * Queries the database with given SQL statement, and obtains some metadata about the result
 * (rows affected, timing, any errors, number of rows in resultset). The query is also logged.
 * If Configure::read('debug') is set, the log is shown all the time, else it is only shown on errors.
 *
 * ### Options
 *
 * - stats - Collect meta data stats for this query. Stats include time take, rows affected,
 *   any errors, and number of rows returned. Defaults to `true`.
 * - log - Whether or not the query should be logged to the memory log.
 *
 * @param string $sql
 * @param array $options
 * @return mixed Resource or object representing the result set, or false on failure
 */
	public function execute($sql, $options = array()) {
		$defaults = array('stats' => true, 'log' => $this->fullDebug);
		$options = array_merge($defaults, $options);

		$t = microtime(true);
		$this->_result = $this->_execute($sql);
		if ($options['stats']) {
			$this->took = round((microtime(true) - $t) * 1000, 0);
			$this->affected = $this->lastAffected();
			$this->error = $this->lastError();
			$this->numRows = $this->lastNumRows();
		}

		if ($options['log']) {
			$this->logQuery($sql);
		}

		if ($this->error) {
			$this->showQuery($sql);
			return false;
		}
		return $this->_result;
	}

/**
 * DataSource Query abstraction
 *
 * @return resource Result resource identifier.
 */
	public function query() {
		$args	  = func_get_args();
		$fields	  = null;
		$order	  = null;
		$limit	  = null;
		$page	  = null;
		$recursive = null;

		if (count($args) == 1) {
			return $this->fetchAll($args[0]);

		} elseif (count($args) > 1 && (strpos(strtolower($args[0]), 'findby') === 0 || strpos(strtolower($args[0]), 'findallby') === 0)) {
			$params = $args[1];

			if (strpos(strtolower($args[0]), 'findby') === 0) {
				$all  = false;
				$field = Inflector::underscore(preg_replace('/^findBy/i', '', $args[0]));
			} else {
				$all  = true;
				$field = Inflector::underscore(preg_replace('/^findAllBy/i', '', $args[0]));
			}

			$or = (strpos($field, '_or_') !== false);
			if ($or) {
				$field = explode('_or_', $field);
			} else {
				$field = explode('_and_', $field);
			}
			$off = count($field) - 1;

			if (isset($params[1 + $off])) {
				$fields = $params[1 + $off];
			}

			if (isset($params[2 + $off])) {
				$order = $params[2 + $off];
			}

			if (!array_key_exists(0, $params)) {
				return false;
			}

			$c = 0;
			$conditions = array();

			foreach ($field as $f) {
				$conditions[$args[2]->alias . '.' . $f] = $params[$c];
				$c++;
			}

			if ($or) {
				$conditions = array('OR' => $conditions);
			}

			if ($all) {
				if (isset($params[3 + $off])) {
					$limit = $params[3 + $off];
				}

				if (isset($params[4 + $off])) {
					$page = $params[4 + $off];
				}

				if (isset($params[5 + $off])) {
					$recursive = $params[5 + $off];
				}
				return $args[2]->find('all', compact('conditions', 'fields', 'order', 'limit', 'page', 'recursive'));
			} else {
				if (isset($params[3 + $off])) {
					$recursive = $params[3 + $off];
				}
				return $args[2]->find('first', compact('conditions', 'fields', 'order', 'recursive'));
			}
		} else {
			if (isset($args[1]) && $args[1] === true) {
				return $this->fetchAll($args[0], true);
			} else if (isset($args[1]) && !is_array($args[1]) ) {
				return $this->fetchAll($args[0], false);
			} else if (isset($args[1]) && is_array($args[1])) {
				$offset = 0;
				if (isset($args[2])) {
					$cache = $args[2];
				} else {
					$cache = true;
				}
				$args[1] = array_map(array(&$this, 'value'), $args[1]);
				return $this->fetchAll(String::insert($args[0], $args[1]), $cache);
			}
		}
	}

/**
 * Returns a row from current resultset as an array
 *
 * @return array The fetched row as an array
 */
	public function fetchRow($sql = null) {
		if (!empty($sql) && is_string($sql) && strlen($sql) > 5) {
			if (!$this->execute($sql)) {
				return null;
			}
		}

		if ($this->hasResult()) {
			$this->resultSet($this->_result);
			$resultRow = $this->fetchResult();
			if (!empty($resultRow)) {
				$this->fetchVirtualField($resultRow);
			}
			return $resultRow;
		} else {
			return null;
		}
	}

/**
 * Returns an array of all result rows for a given SQL query.
 * Returns false if no rows matched.
 *
 * @param string $sql SQL statement
 * @param boolean $cache Enables returning/storing cached query results
 * @return array Array of resultset rows, or false if no rows matched
 */
	public function fetchAll($sql, $cache = true, $modelName = null) {
		if ($cache && ($cached = $this->getQueryCache($sql)) !== false) {
			return $cached;
		}

		if ($this->execute($sql)) {
			$out = array();

			$first = $this->fetchRow();
			if ($first != null) {
				$out[] = $first;
			}
			while ($this->hasResult() && $item = $this->fetchResult()) {
				$this->fetchVirtualField($item);
				$out[] = $item;
			}

			if ($cache) {
				$this->_writeQueryCache($sql, $out);
			}
			if (empty($out) && is_bool($this->_result)) {
				return $this->_result;
			}
			return $out;
		} else {
			return false;
		}
	}

/**
 * Modifies $result array to place virtual fields in model entry where they belongs to
 *
 * @param array $resut REference to the fetched row
 * @return void
 */
	public function fetchVirtualField(&$result) {
		if (isset($result[0]) && is_array($result[0])) {
			foreach ($result[0] as $field => $value) {
				if (strpos($field, $this->virtualFieldSeparator) === false) {
					continue;
				}
				list($alias, $virtual) = explode($this->virtualFieldSeparator, $field);

				if (!ClassRegistry::isKeySet($alias)) {
					return;
				}
				$model = ClassRegistry::getObject($alias);
				if ($model->isVirtualField($virtual)) {
					$result[$alias][$virtual] = $value;
					unset($result[0][$field]);
				}
			}
			if (empty($result[0])) {
				unset($result[0]);
			}
		}
	}

/**
 * Returns a single field of the first of query results for a given SQL query, or false if empty.
 *
 * @param string $name Name of the field
 * @param string $sql SQL query
 * @return mixed Value of field read.
 */
	public function field($name, $sql) {
		$data = $this->fetchRow($sql);
		if (!isset($data[$name]) || empty($data[$name])) {
			return false;
		} else {
			return $data[$name];
		}
	}

/**
 * Empties the method caches.
 * These caches are used by DboSource::name() and DboSource::conditions()
 *
 * @return void
 */
	public function flushMethodCache() {
		$this->methodCache = array();
	}

/**
 * Cache a value into the methodCaches.  Will respect the value of DboSource::$cacheMethods.
 * Will retrieve a value from the cache if $value is null.
 *
 * If caching is disabled and a write is attempted, the $value will be returned.
 * A read will either return the value or null.
 *
 * @param string $method Name of the method being cached.
 * @param string $key The keyname for the cache operation.
 * @param mixed $value The value to cache into memory.
 * @return mixed Either null on failure, or the value if its set.
 */
	public function cacheMethod($method, $key, $value = null) {
		if ($this->cacheMethods === false) {
			return $value;
		}
		if ($value === null) {
			return (isset($this->methodCache[$method][$key])) ? $this->methodCache[$method][$key] : null;
		}
		return $this->methodCache[$method][$key] = $value;
	}

/**
 * Returns a quoted name of $data for use in an SQL statement.
 * Strips fields out of SQL functions before quoting.
 *
 * Results of this method are stored in a memory cache.  This improves performance, but
 * because the method uses a simple hashing algorithm it can infrequently have collisions.
 * Setting DboSource::$cacheMethods to false will disable the memory cache.
 *
 * @param mixed $data Either a string with a column to quote. An array of columns to quote or an
 *   object from DboSource::expression() or DboSource::identifier()
 * @return string SQL field
 */
	public function name($data) {
		if (is_object($data) && isset($data->type)) {
			return $data->value;
		}
		if ($data === '*') {
			return '*';
		}
		if (is_array($data)) {
			foreach ($data as $i => $dataItem) {
				$data[$i] = $this->name($dataItem);
			}
			return $data;
		}
		$cacheKey = crc32($this->startQuote.$data.$this->endQuote);
		if ($return = $this->cacheMethod(__FUNCTION__, $cacheKey)) {
			return $return;
		}
		$data = trim($data);
		if (preg_match('/^[\w-]+(\.[\w-]+)*$/', $data)) { // string, string.string
			if (strpos($data, '.') === false) { // string
				return $this->cacheMethod(__FUNCTION__, $cacheKey, $this->startQuote . $data . $this->endQuote);
			}
			$items = explode('.', $data);
			return $this->cacheMethod(__FUNCTION__, $cacheKey,
				$this->startQuote . implode($this->endQuote . '.' . $this->startQuote, $items) . $this->endQuote
			);
		}
		if (preg_match('/^[\w-]+\.\*$/', $data)) { // string.*
			return $this->cacheMethod(__FUNCTION__, $cacheKey,
				$this->startQuote . str_replace('.*', $this->endQuote . '.*', $data)
			);
		}
		if (preg_match('/^([\w-]+)\((.*)\)$/', $data, $matches)) { // Functions
			return $this->cacheMethod(__FUNCTION__, $cacheKey,
				 $matches[1] . '(' . $this->name($matches[2]) . ')'
			);
		}
		if (
			preg_match('/^([\w-]+(\.[\w-]+|\(.*\))*)\s+' . preg_quote($this->alias) . '\s*([\w-]+)$/', $data, $matches
		)) {
			return $this->cacheMethod(
				__FUNCTION__, $cacheKey,
				preg_replace(
					'/\s{2,}/', ' ', $this->name($matches[1]) . ' ' . $this->alias . ' ' . $this->name($matches[3])
				)
			);
		}
		if (preg_match('/^[\w-_\s]*[\w-_]+/', $data)) {
			return $this->cacheMethod(__FUNCTION__, $cacheKey, $this->startQuote . $data . $this->endQuote);
		}
		return $this->cacheMethod(__FUNCTION__, $cacheKey, $data);
	}

/**
 * Checks if the source is connected to the database.
 *
 * @return boolean True if the database is connected, else false
 */
	public function isConnected() {
		return $this->connected;
	}

/**
 * Checks if the result is valid
 *
 * @return boolean True if the result is valid else false
 */
	public function hasResult() {
		return is_resource($this->_result);
	}

/**
 * Get the query log as an array.
 *
 * @param boolean $sorted Get the queries sorted by time taken, defaults to false.
 * @return array Array of queries run as an array
 */
	public function getLog($sorted = false, $clear = true) {
		if ($sorted) {
			$log = sortByKey($this->_queriesLog, 'took', 'desc', SORT_NUMERIC);
		} else {
			$log = $this->_queriesLog;
		}
		if ($clear) {
			$this->_queriesLog = array();
		}
		return array('log' => $log, 'count' => $this->_queriesCnt, 'time' => $this->_queriesTime);
	}

/**
 * Outputs the contents of the queries log. If in a non-CLI environment the sql_log element
 * will be rendered and output.  If in a CLI environment, a plain text log is generated.
 *
 * @param boolean $sorted Get the queries sorted by time taken, defaults to false.
 * @return void
 */
	public function showLog($sorted = false) {
		$log = $this->getLog($sorted, false);
		if (empty($log['log'])) {
			return;
		}
		if (PHP_SAPI != 'cli') {
			App::import('Core', 'View');
			$controller = null;
			$View =& new View($controller, false);
			$View->set('logs', array($this->configKeyName => $log));
			echo $View->element('sql_dump', array('_forced_from_dbo_' => true));
		} else {
			foreach ($log['log'] as $k => $i) {
				print (($k + 1) . ". {$i['query']} {$i['error']}\n");
			}
		}
	}

/**
 * Log given SQL query.
 *
 * @param string $sql SQL statement
 * @todo: Add hook to log errors instead of returning false
 */
	public function logQuery($sql) {
		$this->_queriesCnt++;
		$this->_queriesTime += $this->took;
		$this->_queriesLog[] = array(
			'query' => $sql,
			'error'		=> $this->error,
			'affected'	=> $this->affected,
			'numRows'	=> $this->numRows,
			'took'		=> $this->took
		);
		if (count($this->_queriesLog) > $this->_queriesLogMax) {
			array_pop($this->_queriesLog);
		}
		if ($this->error) {
			return false;
		}
	}

/**
 * Output information about an SQL query. The SQL statement, number of rows in resultset,
 * and execution time in microseconds. If the query fails, an error is output instead.
 *
 * @param string $sql Query to show information on.
 */
	public function showQuery($sql) {
		$error = $this->error;
		if (strlen($sql) > 200 && !$this->fullDebug && Configure::read('debug') > 1) {
			$sql = substr($sql, 0, 200) . '[...]';
		}
		if (Configure::read('debug') > 0) {
			$out = null;
			if ($error) {
				trigger_error('<span style="color:Red;text-align:left"><b>' . __('SQL Error:') . "</b> {$this->error}</span>", E_USER_WARNING);
			} else {
				$out = ('<small>[' . sprintf(__('Aff:%s Num:%s Took:%sms'), $this->affected, $this->numRows, $this->took) . ']</small>');
			}
			pr(sprintf('<p style="text-align:left"><b>' . __('Query:') . '</b> %s %s</p>', $sql, $out));
		}
	}

/**
 * Gets full table name including prefix
 *
 * @param mixed $model Either a Model object or a string table name.
 * @param boolean $quote Whether you want the table name quoted.
 * @return string Full quoted table name
 */
	public function fullTableName($model, $quote = true) {
		if (is_object($model)) {
			$table = $model->tablePrefix . $model->table;
		} elseif (isset($this->config['prefix'])) {
			$table = $this->config['prefix'] . strval($model);
		} else {
			$table = strval($model);
		}
		if ($quote) {
			return $this->name($table);
		}
		return $table;
	}

/**
 * The "C" in CRUD
 *
 * Creates new records in the database.
 *
 * @param Model $model Model object that the record is for.
 * @param array $fields An array of field names to insert. If null, $model->data will be
 *   used to generate field names.
 * @param array $values An array of values with keys matching the fields. If null, $model->data will
 *   be used to generate values.
 * @return boolean Success
 */
	public function create(&$model, $fields = null, $values = null) {
		$id = null;

		if ($fields == null) {
			unset($fields, $values);
			$fields = array_keys($model->data);
			$values = array_values($model->data);
		}
		$count = count($fields);

		for ($i = 0; $i < $count; $i++) {
			$valueInsert[] = $this->value($values[$i], $model->getColumnType($fields[$i]), false);
		}
		for ($i = 0; $i < $count; $i++) {
			$fieldInsert[] = $this->name($fields[$i]);
			if ($fields[$i] == $model->primaryKey) {
				$id = $values[$i];
			}
		}
		$query = array(
			'table' => $this->fullTableName($model),
			'fields' => implode(', ', $fieldInsert),
			'values' => implode(', ', $valueInsert)
		);

		if ($this->execute($this->renderStatement('create', $query))) {
			if (empty($id)) {
				$id = $this->lastInsertId($this->fullTableName($model, false), $model->primaryKey);
			}
			$model->setInsertID($id);
			$model->id = $id;
			return true;
		} else {
			$model->onError();
			return false;
		}
	}

/**
 * The "R" in CRUD
 *
 * Reads record(s) from the database.
 *
 * @param Model $model A Model object that the query is for.
 * @param array $queryData An array of queryData information containing keys similar to Model::find()
 * @param integer $recursive Number of levels of association
 * @return mixed boolean false on error/failure.  An array of results on success.
 */
	public function read(&$model, $queryData = array(), $recursive = null) {
		$queryData = $this->__scrubQueryData($queryData);

		$null = null;
		$array = array();
		$linkedModels = array();
		$this->__bypass = false;
		$this->__booleans = array();

		if ($recursive === null && isset($queryData['recursive'])) {
			$recursive = $queryData['recursive'];
		}

		if (!is_null($recursive)) {
			$_recursive = $model->recursive;
			$model->recursive = $recursive;
		}

		if (!empty($queryData['fields'])) {
			$this->__bypass = true;
			$queryData['fields'] = $this->fields($model, null, $queryData['fields']);
		} else {
			$queryData['fields'] = $this->fields($model);
		}

		$_associations = $model->associations();

		if ($model->recursive == -1) {
			$_associations = array();
		} else if ($model->recursive == 0) {
			unset($_associations[2], $_associations[3]);
		}

		foreach ($_associations as $type) {
			foreach ($model->{$type} as $assoc => $assocData) {
				$linkModel =& $model->{$assoc};
				$external = isset($assocData['external']);

				if ($model->useDbConfig == $linkModel->useDbConfig) {
					if (true === $this->generateAssociationQuery($model, $linkModel, $type, $assoc, $assocData, $queryData, $external, $null)) {
						$linkedModels[$type . '/' . $assoc] = true;
					}
				}
			}
		}

		$query = $this->generateAssociationQuery($model, $null, null, null, null, $queryData, false, $null);

		$resultSet = $this->fetchAll($query, $model->cacheQueries, $model->alias);

		if ($resultSet === false) {
			$model->onError();
			return false;
		}

		$filtered = $this->__filterResults($resultSet, $model);

		if ($model->recursive > -1) {
			foreach ($_associations as $type) {
				foreach ($model->{$type} as $assoc => $assocData) {
					$linkModel =& $model->{$assoc};

					if (empty($linkedModels[$type . '/' . $assoc])) {
						if ($model->useDbConfig == $linkModel->useDbConfig) {
							$db =& $this;
						} else {
							$db =& ConnectionManager::getDataSource($linkModel->useDbConfig);
						}
					} elseif ($model->recursive > 1 && ($type == 'belongsTo' || $type == 'hasOne')) {
						$db =& $this;
					}

					if (isset($db) && method_exists($db, 'queryAssociation')) {
						$stack = array($assoc);
						$db->queryAssociation($model, $linkModel, $type, $assoc, $assocData, $array, true, $resultSet, $model->recursive - 1, $stack);
						unset($db);

						if ($type === 'hasMany') {
							$filtered []= $assoc;
						}
					}
				}
			}
			$this->__filterResults($resultSet, $model, $filtered);
		}

		if (!is_null($recursive)) {
			$model->recursive = $_recursive;
		}
		return $resultSet;
	}

/**
 * Passes association results thru afterFind filters of corresponding model
 *
 * @param array $results Reference of resultset to be filtered
 * @param object $model Instance of model to operate against
 * @param array $filtered List of classes already filtered, to be skipped
 * @return array Array of results that have been filtered through $model->afterFind
 * @access private
 */
	function __filterResults(&$results, &$model, $filtered = array()) {
		$filtering = array();
		$count = count($results);

		for ($i = 0; $i < $count; $i++) {
			if (is_array($results[$i])) {
				$classNames = array_keys($results[$i]);
				$count2 = count($classNames);

				for ($j = 0; $j < $count2; $j++) {
					$className = $classNames[$j];
					if ($model->alias != $className && !in_array($className, $filtered)) {
						if (!in_array($className, $filtering)) {
							$filtering[] = $className;
						}

						if (isset($model->{$className}) && is_object($model->{$className})) {
							$data = $model->{$className}->afterFind(array(array($className => $results[$i][$className])), false);
						}
						if (isset($data[0][$className])) {
							$results[$i][$className] = $data[0][$className];
						}
					}
				}
			}
		}
		return $filtering;
	}

/**
 * Queries associations.  Used to fetch results on recursive models.
 *
 * @param Model $model Primary Model object
 * @param Model $linkModel Linked model that
 * @param string $type Association type, one of the model association types ie. hasMany
 * @param unknown_type $association
 * @param unknown_type $assocData
 * @param array $queryData
 * @param boolean $external Whether or not the association query is on an external datasource.
 * @param array $resultSet Existing results
 * @param integer $recursive Number of levels of association
 * @param array $stack
 */
	public function queryAssociation(&$model, &$linkModel, $type, $association, $assocData, &$queryData, $external = false, &$resultSet, $recursive, $stack) {
		if ($query = $this->generateAssociationQuery($model, $linkModel, $type, $association, $assocData, $queryData, $external, $resultSet)) {
			if (!isset($resultSet) || !is_array($resultSet)) {
				if (Configure::read('debug') > 0) {
					echo '<div style = "font: Verdana bold 12px; color: #FF0000">' . sprintf(__('SQL Error in model %s:'), $model->alias) . ' ';
					if (isset($this->error) && $this->error != null) {
						echo $this->error;
					}
					echo '</div>';
				}
				return null;
			}
			$count = count($resultSet);

			if ($type === 'hasMany' && empty($assocData['limit']) && !empty($assocData['foreignKey'])) {
				$ins = $fetch = array();
				for ($i = 0; $i < $count; $i++) {
					if ($in = $this->insertQueryData('{$__cakeID__$}', $resultSet[$i], $association, $assocData, $model, $linkModel, $stack)) {
						$ins[] = $in;
					}
				}

				if (!empty($ins)) {
					$ins = array_unique($ins);
					$fetch = $this->fetchAssociated($model, $query, $ins);
				}

				if (!empty($fetch) && is_array($fetch)) {
					if ($recursive > 0) {
						foreach ($linkModel->associations() as $type1) {
							foreach ($linkModel->{$type1} as $assoc1 => $assocData1) {
								$deepModel =& $linkModel->{$assoc1};
								$tmpStack = $stack;
								$tmpStack[] = $assoc1;

								if ($linkModel->useDbConfig === $deepModel->useDbConfig) {
									$db =& $this;
								} else {
									$db =& ConnectionManager::getDataSource($deepModel->useDbConfig);
								}
								$db->queryAssociation($linkModel, $deepModel, $type1, $assoc1, $assocData1, $queryData, true, $fetch, $recursive - 1, $tmpStack);
							}
						}
					}
				}
				$this->__filterResults($fetch, $model);
				return $this->__mergeHasMany($resultSet, $fetch, $association, $model, $linkModel, $recursive);
			} elseif ($type === 'hasAndBelongsToMany') {
				$ins = $fetch = array();
				for ($i = 0; $i < $count; $i++) {
					if ($in = $this->insertQueryData('{$__cakeID__$}', $resultSet[$i], $association, $assocData, $model, $linkModel, $stack)) {
						$ins[] = $in;
					}
				}
				if (!empty($ins)) {
					$ins = array_unique($ins);
					if (count($ins) > 1) {
						$query = str_replace('{$__cakeID__$}', '(' .implode(', ', $ins) .')', $query);
						$query = str_replace('= (', 'IN (', $query);
					} else {
						$query = str_replace('{$__cakeID__$}',$ins[0], $query);
					}

					$query = str_replace(' WHERE 1 = 1', '', $query);
				}

				$foreignKey = $model->hasAndBelongsToMany[$association]['foreignKey'];
				$joinKeys = array($foreignKey, $model->hasAndBelongsToMany[$association]['associationForeignKey']);
				list($with, $habtmFields) = $model->joinModel($model->hasAndBelongsToMany[$association]['with'], $joinKeys);
				$habtmFieldsCount = count($habtmFields);
				$q = $this->insertQueryData($query, null, $association, $assocData, $model, $linkModel, $stack);

				if ($q != false) {
					$fetch = $this->fetchAll($q, $model->cacheQueries, $model->alias);
				} else {
					$fetch = null;
				}
			}

			for ($i = 0; $i < $count; $i++) {
				$row =& $resultSet[$i];

				if ($type !== 'hasAndBelongsToMany') {
					$q = $this->insertQueryData($query, $resultSet[$i], $association, $assocData, $model, $linkModel, $stack);
					if ($q != false) {
						$fetch = $this->fetchAll($q, $model->cacheQueries, $model->alias);
					} else {
						$fetch = null;
					}
				}
				$selfJoin = false;

				if ($linkModel->name === $model->name) {
					$selfJoin = true;
				}

				if (!empty($fetch) && is_array($fetch)) {
					if ($recursive > 0) {
						foreach ($linkModel->associations() as $type1) {
							foreach ($linkModel->{$type1} as $assoc1 => $assocData1) {
								$deepModel =& $linkModel->{$assoc1};

								if (($type1 === 'belongsTo') || ($deepModel->alias === $model->alias && $type === 'belongsTo') || ($deepModel->alias != $model->alias)) {
									$tmpStack = $stack;
									$tmpStack[] = $assoc1;
									if ($linkModel->useDbConfig == $deepModel->useDbConfig) {
										$db =& $this;
									} else {
										$db =& ConnectionManager::getDataSource($deepModel->useDbConfig);
									}
									$db->queryAssociation($linkModel, $deepModel, $type1, $assoc1, $assocData1, $queryData, true, $fetch, $recursive - 1, $tmpStack);
								}
							}
						}
					}
					if ($type == 'hasAndBelongsToMany') {
						$uniqueIds = $merge = array();

						foreach ($fetch as $j => $data) {
							if (
								(isset($data[$with]) && $data[$with][$foreignKey] === $row[$model->alias][$model->primaryKey])
							) {
								if ($habtmFieldsCount <= 2) {
									unset($data[$with]);
								}
								$merge[] = $data;
							}
						}
						if (empty($merge) && !isset($row[$association])) {
							$row[$association] = $merge;
						} else {
							$this->__mergeAssociation($resultSet[$i], $merge, $association, $type);
						}
					} else {
						$this->__mergeAssociation($resultSet[$i], $fetch, $association, $type, $selfJoin);
					}
					if (isset($resultSet[$i][$association])) {
						$resultSet[$i][$association] = $linkModel->afterFind($resultSet[$i][$association], false);
					}
				} else {
					$tempArray[0][$association] = false;
					$this->__mergeAssociation($resultSet[$i], $tempArray, $association, $type, $selfJoin);
				}
			}
		}
	}

/**
 * A more efficient way to fetch associations.	Woohoo!
 *
 * @param model $model Primary model object
 * @param string $query Association query
 * @param array $ids Array of IDs of associated records
 * @return array Association results
 */
	public function fetchAssociated($model, $query, $ids) {
		$query = str_replace('{$__cakeID__$}', implode(', ', $ids), $query);
		if (count($ids) > 1) {
			$query = str_replace('= (', 'IN (', $query);
		}
		return $this->fetchAll($query, $model->cacheQueries, $model->alias);
	}

/**
 * mergeHasMany - Merge the results of hasMany relations.
 *
 *
 * @param array $resultSet Data to merge into
 * @param array $merge Data to merge
 * @param string $association Name of Model being Merged
 * @param object $model Model being merged onto
 * @param object $linkModel Model being merged
 * @return void
 */
	function __mergeHasMany(&$resultSet, $merge, $association, &$model, &$linkModel) {
		foreach ($resultSet as $i => $value) {
			$count = 0;
			$merged[$association] = array();
			foreach ($merge as $j => $data) {
				if (isset($value[$model->alias]) && $value[$model->alias][$model->primaryKey] === $data[$association][$model->hasMany[$association]['foreignKey']]) {
					if (count($data) > 1) {
						$data = array_merge($data[$association], $data);
						unset($data[$association]);
						foreach ($data as $key => $name) {
							if (is_numeric($key)) {
								$data[$association][] = $name;
								unset($data[$key]);
							}
						}
						$merged[$association][] = $data;
					} else {
						$merged[$association][] = $data[$association];
					}
				}
				$count++;
			}
			if (isset($value[$model->alias])) {
				$resultSet[$i] = Set::pushDiff($resultSet[$i], $merged);
				unset($merged);
			}
		}
	}

/**
 * Enter description here...
 *
 * @param unknown_type $data
 * @param unknown_type $merge
 * @param unknown_type $association
 * @param unknown_type $type
 * @param boolean $selfJoin
 * @access private
 */
	function __mergeAssociation(&$data, $merge, $association, $type, $selfJoin = false) {
		if (isset($merge[0]) && !isset($merge[0][$association])) {
			$association = Inflector::pluralize($association);
		}

		if ($type == 'belongsTo' || $type == 'hasOne') {
			if (isset($merge[$association])) {
				$data[$association] = $merge[$association][0];
			} else {
				if (count($merge[0][$association]) > 1) {
					foreach ($merge[0] as $assoc => $data2) {
						if ($assoc != $association) {
							$merge[0][$association][$assoc] = $data2;
						}
					}
				}
				if (!isset($data[$association])) {
					if ($merge[0][$association] != null) {
						$data[$association] = $merge[0][$association];
					} else {
						$data[$association] = array();
					}
				} else {
					if (is_array($merge[0][$association])) {
						foreach ($data[$association] as $k => $v) {
							if (!is_array($v)) {
								$dataAssocTmp[$k] = $v;
							}
						}

						foreach ($merge[0][$association] as $k => $v) {
							if (!is_array($v)) {
								$mergeAssocTmp[$k] = $v;
							}
						}
						$dataKeys = array_keys($data);
						$mergeKeys = array_keys($merge[0]);

						if ($mergeKeys[0] === $dataKeys[0] || $mergeKeys === $dataKeys) {
							$data[$association][$association] = $merge[0][$association];
						} else {
							$diff = Set::diff($dataAssocTmp, $mergeAssocTmp);
							$data[$association] = array_merge($merge[0][$association], $diff);
						}
					} elseif ($selfJoin && array_key_exists($association, $merge[0])) {
						$data[$association] = array_merge($data[$association], array($association => array()));
					}
				}
			}
		} else {
			if (isset($merge[0][$association]) && $merge[0][$association] === false) {
				if (!isset($data[$association])) {
					$data[$association] = array();
				}
			} else {
				foreach ($merge as $i => $row) {
					if (count($row) == 1) {
						if (empty($data[$association]) || (isset($data[$association]) && !in_array($row[$association], $data[$association]))) {
							$data[$association][] = $row[$association];
						}
					} else if (!empty($row)) {
						$tmp = array_merge($row[$association], $row);
						unset($tmp[$association]);
						$data[$association][] = $tmp;
					}
				}
			}
		}
	}

/**
 * Generates an array representing a query or part of a query from a single model or two associated models
 *
 * @param Model $model
 * @param Model $linkModel
 * @param string $type
 * @param string $association
 * @param array $assocData
 * @param array $queryData
 * @param boolean $external
 * @param array $resultSet
 * @return mixed
 */
	public function generateAssociationQuery(&$model, &$linkModel, $type, $association = null, $assocData = array(), &$queryData, $external = false, &$resultSet) {
		$queryData = $this->__scrubQueryData($queryData);
		$assocData = $this->__scrubQueryData($assocData);

		if (empty($queryData['fields'])) {
			$queryData['fields'] = $this->fields($model, $model->alias);
		} elseif (!empty($model->hasMany) && $model->recursive > -1) {
			$assocFields = $this->fields($model, $model->alias, array("{$model->alias}.{$model->primaryKey}"));
			$passedFields = $this->fields($model, $model->alias, $queryData['fields']);
			if (count($passedFields) === 1) {
				$match = strpos($passedFields[0], $assocFields[0]);
				$match1 = (bool)preg_match('/^[a-z]+\(/i', $passedFields[0]);

				if ($match === false && $match1 === false) {
					$queryData['fields'] = array_merge($passedFields, $assocFields);
				} else {
					$queryData['fields'] = $passedFields;
				}
			} else {
				$queryData['fields'] = array_merge($passedFields, $assocFields);
			}
			unset($assocFields, $passedFields);
		}

		if ($linkModel == null) {
			return $this->buildStatement(
				array(
					'fields' => array_unique($queryData['fields']),
					'table' => $this->fullTableName($model),
					'alias' => $model->alias,
					'limit' => $queryData['limit'],
					'offset' => $queryData['offset'],
					'joins' => $queryData['joins'],
					'conditions' => $queryData['conditions'],
					'order' => $queryData['order'],
					'group' => $queryData['group']
				),
				$model
			);
		}
		if ($external && !empty($assocData['finderQuery'])) {
			return $assocData['finderQuery'];
		}

		$alias = $association;
		$self = ($model->name == $linkModel->name);
		$fields = array();

		if ((!$external && in_array($type, array('hasOne', 'belongsTo')) && $this->__bypass === false) || $external) {
			$fields = $this->fields($linkModel, $alias, $assocData['fields']);
		}
		if (empty($assocData['offset']) && !empty($assocData['page'])) {
			$assocData['offset'] = ($assocData['page'] - 1) * $assocData['limit'];
		}
		$assocData['limit'] = $this->limit($assocData['limit'], $assocData['offset']);

		switch ($type) {
			case 'hasOne':
			case 'belongsTo':
				$conditions = $this->__mergeConditions(
					$assocData['conditions'],
					$this->getConstraint($type, $model, $linkModel, $alias, array_merge($assocData, compact('external', 'self')))
				);

				if (!$self && $external) {
					foreach ($conditions as $key => $condition) {
						if (is_numeric($key) && strpos($condition, $model->alias . '.') !== false) {
							unset($conditions[$key]);
						}
					}
				}

				if ($external) {
					$query = array_merge($assocData, array(
						'conditions' => $conditions,
						'table' => $this->fullTableName($linkModel),
						'fields' => $fields,
						'alias' => $alias,
						'group' => null
					));
					$query = array_merge(array('order' => $assocData['order'], 'limit' => $assocData['limit']), $query);
				} else {
					$join = array(
						'table' => $this->fullTableName($linkModel),
						'alias' => $alias,
						'type' => isset($assocData['type']) ? $assocData['type'] : 'LEFT',
						'conditions' => trim($this->conditions($conditions, true, false, $model))
					);
					$queryData['fields'] = array_merge($queryData['fields'], $fields);

					if (!empty($assocData['order'])) {
						$queryData['order'][] = $assocData['order'];
					}
					if (!in_array($join, $queryData['joins'])) {
						$queryData['joins'][] = $join;
					}
					return true;
				}
			break;
			case 'hasMany':
				$assocData['fields'] = $this->fields($linkModel, $alias, $assocData['fields']);
				if (!empty($assocData['foreignKey'])) {
					$assocData['fields'] = array_merge($assocData['fields'], $this->fields($linkModel, $alias, array("{$alias}.{$assocData['foreignKey']}")));
				}
				$query = array(
					'conditions' => $this->__mergeConditions($this->getConstraint('hasMany', $model, $linkModel, $alias, $assocData), $assocData['conditions']),
					'fields' => array_unique($assocData['fields']),
					'table' => $this->fullTableName($linkModel),
					'alias' => $alias,
					'order' => $assocData['order'],
					'limit' => $assocData['limit'],
					'group' => null
				);
			break;
			case 'hasAndBelongsToMany':
				$joinFields = array();
				$joinAssoc = null;

				if (isset($assocData['with']) && !empty($assocData['with'])) {
					$joinKeys = array($assocData['foreignKey'], $assocData['associationForeignKey']);
					list($with, $joinFields) = $model->joinModel($assocData['with'], $joinKeys);

					$joinTbl = $this->fullTableName($model->{$with});
					$joinAlias = $joinTbl;

					if (is_array($joinFields) && !empty($joinFields)) {
						$joinFields = $this->fields($model->{$with}, $model->{$with}->alias, $joinFields);
						$joinAssoc = $joinAlias = $model->{$with}->alias;
					} else {
						$joinFields = array();
					}
				} else {
					$joinTbl = $this->fullTableName($assocData['joinTable']);
					$joinAlias = $joinTbl;
				}
				$query = array(
					'conditions' => $assocData['conditions'],
					'limit' => $assocData['limit'],
					'table' => $this->fullTableName($linkModel),
					'alias' => $alias,
					'fields' => array_merge($this->fields($linkModel, $alias, $assocData['fields']), $joinFields),
					'order' => $assocData['order'],
					'group' => null,
					'joins' => array(array(
						'table' => $joinTbl,
						'alias' => $joinAssoc,
						'conditions' => $this->getConstraint('hasAndBelongsToMany', $model, $linkModel, $joinAlias, $assocData, $alias)
					))
				);
			break;
		}
		if (isset($query)) {
			return $this->buildStatement($query, $model);
		}
		return null;
	}

/**
 * Returns a conditions array for the constraint between two models
 *
 * @param string $type Association type
 * @param object $model Model object
 * @param array $association Association array
 * @return array Conditions array defining the constraint between $model and $association
 */
	public function getConstraint($type, $model, $linkModel, $alias, $assoc, $alias2 = null) {
		$assoc = array_merge(array('external' => false, 'self' => false), $assoc);

		if (array_key_exists('foreignKey', $assoc) && empty($assoc['foreignKey'])) {
			return array();
		}

		switch (true) {
			case ($assoc['external'] && $type == 'hasOne'):
				return array("{$alias}.{$assoc['foreignKey']}" => '{$__cakeID__$}');
			break;
			case ($assoc['external'] && $type == 'belongsTo'):
				return array("{$alias}.{$linkModel->primaryKey}" => '{$__cakeForeignKey__$}');
			break;
			case (!$assoc['external'] && $type == 'hasOne'):
				return array("{$alias}.{$assoc['foreignKey']}" => $this->identifier("{$model->alias}.{$model->primaryKey}"));
			break;
			case (!$assoc['external'] && $type == 'belongsTo'):
				return array("{$model->alias}.{$assoc['foreignKey']}" => $this->identifier("{$alias}.{$linkModel->primaryKey}"));
			break;
			case ($type == 'hasMany'):
				return array("{$alias}.{$assoc['foreignKey']}" => array('{$__cakeID__$}'));
			break;
			case ($type == 'hasAndBelongsToMany'):
				return array(
					array("{$alias}.{$assoc['foreignKey']}" => '{$__cakeID__$}'),
					array("{$alias}.{$assoc['associationForeignKey']}" => $this->identifier("{$alias2}.{$linkModel->primaryKey}"))
				);
			break;
		}
		return array();
	}

/**
 * Builds and generates a JOIN statement from an array.	 Handles final clean-up before conversion.
 *
 * @param array $join An array defining a JOIN statement in a query
 * @return string An SQL JOIN statement to be used in a query
 * @access public
 * @see DboSource::renderJoinStatement()
 * @see DboSource::buildStatement()
 */
	public function buildJoinStatement($join) {
		$data = array_merge(array(
			'type' => null,
			'alias' => null,
			'table' => 'join_table',
			'conditions' => array()
		), $join);

		if (!empty($data['alias'])) {
			$data['alias'] = $this->alias . $this->name($data['alias']);
		}
		if (!empty($data['conditions'])) {
			$data['conditions'] = trim($this->conditions($data['conditions'], true, false));
		}
		return $this->renderJoinStatement($data);
	}

/**
 * Builds and generates an SQL statement from an array.	 Handles final clean-up before conversion.
 *
 * @param array $query An array defining an SQL query
 * @param object $model The model object which initiated the query
 * @return string An executable SQL statement
 * @access public
 * @see DboSource::renderStatement()
 */
	public function buildStatement($query, &$model) {
		$query = array_merge(array('offset' => null, 'joins' => array()), $query);
		if (!empty($query['joins'])) {
			$count = count($query['joins']);
			for ($i = 0; $i < $count; $i++) {
				if (is_array($query['joins'][$i])) {
					$query['joins'][$i] = $this->buildJoinStatement($query['joins'][$i]);
				}
			}
		}
		return $this->renderStatement('select', array(
			'conditions' => $this->conditions($query['conditions'], true, true, $model),
			'fields' => implode(', ', $query['fields']),
			'table' => $query['table'],
			'alias' => $this->alias . $this->name($query['alias']),
			'order' => $this->order($query['order'], 'ASC', $model),
			'limit' => $this->limit($query['limit'], $query['offset']),
			'joins' => implode(' ', $query['joins']),
			'group' => $this->group($query['group'], $model)
		));
	}

/**
 * Renders a final SQL JOIN statement
 *
 * @param array $data
 * @return string
 */
	public function renderJoinStatement($data) {
		extract($data);
		return trim("{$type} JOIN {$table} {$alias} ON ({$conditions})");
	}

/**
 * Renders a final SQL statement by putting together the component parts in the correct order
 *
 * @param string $type type of query being run.  e.g select, create, update, delete, schema, alter.
 * @param array $data Array of data to insert into the query.
 * @return string Rendered SQL expression to be run.
 */
	public function renderStatement($type, $data) {
		extract($data);
		$aliases = null;

		switch (strtolower($type)) {
			case 'select':
				return "SELECT {$fields} FROM {$table} {$alias} {$joins} {$conditions} {$group} {$order} {$limit}";
			break;
			case 'create':
				return "INSERT INTO {$table} ({$fields}) VALUES ({$values})";
			break;
			case 'update':
				if (!empty($alias)) {
					$aliases = "{$this->alias}{$alias} {$joins} ";
				}
				return "UPDATE {$table} {$aliases}SET {$fields} {$conditions}";
			break;
			case 'delete':
				if (!empty($alias)) {
					$aliases = "{$this->alias}{$alias} {$joins} ";
				}
				return "DELETE {$alias} FROM {$table} {$aliases}{$conditions}";
			break;
			case 'schema':
				foreach (array('columns', 'indexes', 'tableParameters') as $var) {
					if (is_array(${$var})) {
						${$var} = "\t" . join(",\n\t", array_filter(${$var}));
					} else {
						${$var} = '';
					}
				}
				if (trim($indexes) != '') {
					$columns .= ',';
				}
				return "CREATE TABLE {$table} (\n{$columns}{$indexes}){$tableParameters};";
			break;
			case 'alter':
			break;
		}
	}

/**
 * Merges a mixed set of string/array conditions
 *
 * @return array
 * @access private
 */
	function __mergeConditions($query, $assoc) {
		if (empty($assoc)) {
			return $query;
		}

		if (is_array($query)) {
			return array_merge((array)$assoc, $query);
		}

		if (!empty($query)) {
			$query = array($query);
			if (is_array($assoc)) {
				$query = array_merge($query, $assoc);
			} else {
				$query[] = $assoc;
			}
			return $query;
		}

		return $assoc;
	}

/**
 * Generates and executes an SQL UPDATE statement for given model, fields, and values.
 * For databases that do not support aliases in UPDATE queries.
 *
 * @param Model $model
 * @param array $fields
 * @param array $values
 * @param mixed $conditions
 * @return boolean Success
 */
	public function update(&$model, $fields = array(), $values = null, $conditions = null) {
		if ($values == null) {
			$combined = $fields;
		} else {
			$combined = array_combine($fields, $values);
		}

		$fields = implode(', ', $this->_prepareUpdateFields($model, $combined, empty($conditions)));

		$alias = $joins = null;
		$table = $this->fullTableName($model);
		$conditions = $this->_matchRecords($model, $conditions);

		if ($conditions === false) {
			return false;
		}
		$query = compact('table', 'alias', 'joins', 'fields', 'conditions');

		if (!$this->execute($this->renderStatement('update', $query))) {
			$model->onError();
			return false;
		}
		return true;
	}

/**
 * Quotes and prepares fields and values for an SQL UPDATE statement
 *
 * @param Model $model
 * @param array $fields
 * @param boolean $quoteValues If values should be quoted, or treated as SQL snippets
 * @param boolean $alias Include the model alias in the field name
 * @return array Fields and values, quoted and preparted
 */
	protected function _prepareUpdateFields(&$model, $fields, $quoteValues = true, $alias = false) {
		$quotedAlias = $this->startQuote . $model->alias . $this->endQuote;

		$updates = array();
		foreach ($fields as $field => $value) {
			if ($alias && strpos($field, '.') === false) {
				$quoted = $model->escapeField($field);
			} elseif (!$alias && strpos($field, '.') !== false) {
				$quoted = $this->name(str_replace($quotedAlias . '.', '', str_replace(
					$model->alias . '.', '', $field
				)));
			} else {
				$quoted = $this->name($field);
			}

			if ($value === null) {
				$updates[] = $quoted . ' = NULL';
				continue;
			}
			$update = $quoted . ' = ';

			if ($quoteValues) {
				$update .= $this->value($value, $model->getColumnType($field), false);
			} elseif (!$alias) {
				$update .= str_replace($quotedAlias . '.', '', str_replace(
					$model->alias . '.', '', $value
				));
			} else {
				$update .= $value;
			}
			$updates[] =  $update;
		}
		return $updates;
	}

/**
 * Generates and executes an SQL DELETE statement.
 * For databases that do not support aliases in UPDATE queries.
 *
 * @param Model $model
 * @param mixed $conditions
 * @return boolean Success
 */
	public function delete(&$model, $conditions = null) {
		$alias = $joins = null;
		$table = $this->fullTableName($model);
		$conditions = $this->_matchRecords($model, $conditions);

		if ($conditions === false) {
			return false;
		}

		if ($this->execute($this->renderStatement('delete', compact('alias', 'table', 'joins', 'conditions'))) === false) {
			$model->onError();
			return false;
		}
		return true;
	}

/**
 * Gets a list of record IDs for the given conditions.	Used for multi-record updates and deletes
 * in databases that do not support aliases in UPDATE/DELETE queries.
 *
 * @param Model $model
 * @param mixed $conditions
 * @return array List of record IDs
 */
	protected function _matchRecords(&$model, $conditions = null) {
		if ($conditions === true) {
			$conditions = $this->conditions(true);
		} elseif ($conditions === null) {
			$conditions = $this->conditions($this->defaultConditions($model, $conditions, false), true, true, $model);
		} else {
			$noJoin = true;
			foreach ($conditions as $field => $value) {
				$originalField = $field;
				if (strpos($field, '.') !== false) {
					list($alias, $field) = explode('.', $field);
					$field = ltrim($field, $this->startQuote);
					$field = rtrim($field, $this->endQuote);
				}
				if (!$model->hasField($field)) {
					$noJoin = false;
					break;
				}
				if ($field !== $originalField) {
					$conditions[$field] = $value;
					unset($conditions[$originalField]);
				}
			}
			if ($noJoin === true) {
				return $this->conditions($conditions);
			}
			$idList = $model->find('all', array(
				'fields' => "{$model->alias}.{$model->primaryKey}",
				'conditions' => $conditions
			));

			if (empty($idList)) {
				return false;
			}
			$conditions = $this->conditions(array(
				$model->primaryKey => Set::extract($idList, "{n}.{$model->alias}.{$model->primaryKey}")
			));
		}
		return $conditions;
	}

/**
 * Returns an array of SQL JOIN fragments from a model's associations
 *
 * @param object $model
 * @return array
 */
	protected function _getJoins($model) {
		$join = array();
		$joins = array_merge($model->getAssociated('hasOne'), $model->getAssociated('belongsTo'));

		foreach ($joins as $assoc) {
			if (isset($model->{$assoc}) && $model->useDbConfig == $model->{$assoc}->useDbConfig) {
				$assocData = $model->getAssociated($assoc);
				$join[] = $this->buildJoinStatement(array(
					'table' => $this->fullTableName($model->{$assoc}),
					'alias' => $assoc,
					'type' => isset($assocData['type']) ? $assocData['type'] : 'LEFT',
					'conditions' => trim($this->conditions(
						$this->__mergeConditions($assocData['conditions'], $this->getConstraint($assocData['association'], $model, $model->{$assoc}, $assoc, $assocData)),
						true, false, $model
					))
				));
			}
		}
		return $join;
	}

/**
 * Returns an SQL calculation, i.e. COUNT() or MAX()
 *
 * @param model $model
 * @param string $func Lowercase name of SQL function, i.e. 'count' or 'max'
 * @param array $params Function parameters (any values must be quoted manually)
 * @return string An SQL calculation function
 */
	public function calculate(&$model, $func, $params = array()) {
		$params = (array)$params;

		switch (strtolower($func)) {
			case 'count':
				if (!isset($params[0])) {
					$params[0] = '*';
				}
				if (!isset($params[1])) {
					$params[1] = 'count';
				}
				if (is_object($model) && $model->isVirtualField($params[0])){
					$arg = $this->__quoteFields($model->getVirtualField($params[0]));
				} else {
					$arg = $this->name($params[0]);
				}
				return 'COUNT(' . $arg . ') AS ' . $this->name($params[1]);
			case 'max':
			case 'min':
				if (!isset($params[1])) {
					$params[1] = $params[0];
				}
				if (is_object($model) && $model->isVirtualField($params[0])) {
					$arg = $this->__quoteFields($model->getVirtualField($params[0]));
				} else {
					$arg = $this->name($params[0]);
				}
				return strtoupper($func) . '(' . $arg . ') AS ' . $this->name($params[1]);
			break;
		}
	}

/**
 * Deletes all the records in a table and resets the count of the auto-incrementing
 * primary key, where applicable.
 *
 * @param mixed $table A string or model class representing the table to be truncated
 * @return boolean	SQL TRUNCATE TABLE statement, false if not applicable.
 */
	public function truncate($table) {
		return $this->execute('TRUNCATE TABLE ' . $this->fullTableName($table));
	}

/**
 * Begin a transaction
 *
 * @param model $model
 * @return boolean True on success, false on fail
 * (i.e. if the database/model does not support transactions,
 * or a transaction has not started).
 */
	public function begin(&$model) {
		if (parent::begin($model) && $this->execute($this->_commands['begin'])) {
			$this->_transactionStarted = true;
			return true;
		}
		return false;
	}

/**
 * Commit a transaction
 *
 * @param model $model
 * @return boolean True on success, false on fail
 * (i.e. if the database/model does not support transactions,
 * or a transaction has not started).
 */
	public function commit(&$model) {
		if (parent::commit($model) && $this->execute($this->_commands['commit'])) {
			$this->_transactionStarted = false;
			return true;
		}
		return false;
	}

/**
 * Rollback a transaction
 *
 * @param model $model
 * @return boolean True on success, false on fail
 * (i.e. if the database/model does not support transactions,
 * or a transaction has not started).
 */
	public function rollback(&$model) {
		if (parent::rollback($model) && $this->execute($this->_commands['rollback'])) {
			$this->_transactionStarted = false;
			return true;
		}
		return false;
	}

/**
 * Creates a default set of conditions from the model if $conditions is null/empty.
 * If conditions are supplied then they will be returned.  If a model doesn't exist and no conditions
 * were provided either null or false will be returned based on what was input.
 *
 * @param object $model
 * @param mixed $conditions Array of conditions, conditions string, null or false. If an array of conditions,
 *   or string conditions those conditions will be returned.  With other values the model's existance will be checked.
 *   If the model doesn't exist a null or false will be returned depending on the input value.
 * @param boolean $useAlias Use model aliases rather than table names when generating conditions
 * @return mixed Either null, false, $conditions or an array of default conditions to use.
 * @see DboSource::update()
 * @see DboSource::conditions()
 */
	public function defaultConditions(&$model, $conditions, $useAlias = true) {
		if (!empty($conditions)) {
			return $conditions;
		}
		$exists = $model->exists();
		if (!$exists && $conditions !== null) {
			return false;
		} elseif (!$exists) {
			return null;
		}
		$alias = $model->alias;

		if (!$useAlias) {
			$alias = $this->fullTableName($model, false);
		}
		return array("{$alias}.{$model->primaryKey}" => $model->getID());
	}

/**
 * Returns a key formatted like a string Model.fieldname(i.e. Post.title, or Country.name)
 *
 * @param unknown_type $model
 * @param unknown_type $key
 * @param unknown_type $assoc
 * @return string
 */
	public function resolveKey($model, $key, $assoc = null) {
		if (empty($assoc)) {
			$assoc = $model->alias;
		}
		if (!strpos('.', $key)) {
			return $this->name($model->alias) . '.' . $this->name($key);
		}
		return $key;
	}

/**
 * Private helper method to remove query metadata in given data array.
 *
 * @param array $data
 * @return array
 */
	public function __scrubQueryData($data) {
		foreach (array('conditions', 'fields', 'joins', 'order', 'limit', 'offset', 'group') as $key) {
			if (empty($data[$key])) {
				$data[$key] = array();
			}
		}
		return $data;
	}

/**
 * Converts model virtual fields into sql expressions to be fetched later
 *
 * @param Model $model
 * @param string $alias Alias tablename
 * @param mixed $fields virtual fields to be used on query
 * @return array
 */
	protected function _constructVirtualFields(&$model, $alias, $fields) {
		$virtual = array();
		foreach ($fields as $field) {
			$virtualField = $this->name($alias . $this->virtualFieldSeparator . $field);
			$expression = $this->__quoteFields($model->getVirtualField($field));
			$virtual[] = '(' . $expression . ") {$this->alias} {$virtualField}";
		}
		return $virtual;
	}

/**
 * Generates the fields list of an SQL query.
 *
 * @param Model $model
 * @param string $alias Alias tablename
 * @param mixed $fields
 * @param boolean $quote If false, returns fields array unquoted
 * @return array
 */
	public function fields(&$model, $alias = null, $fields = array(), $quote = true) {
		if (empty($alias)) {
			$alias = $model->alias;
		}
		$cacheKey = array(
			$model->useDbConfig,
			$model->table,
			array_keys($model->schema()),
			$model->name,
			$model->getVirtualField(),
			$alias,
			$fields,
			$quote
		);
		$cacheKey = crc32(serialize($cacheKey));
		if (isset($this->methodCache[__FUNCTION__][$cacheKey])) {
			return $this->methodCache[__FUNCTION__][$cacheKey];
		}
		$allFields = empty($fields);
		if ($allFields) {
			$fields = array_keys($model->schema());
		} elseif (!is_array($fields)) {
			$fields = String::tokenize($fields);
		}
		$fields = array_values(array_filter($fields));
		$allFields = $allFields || in_array('*', $fields) || in_array($model->alias . '.*', $fields);

		$virtual = array();
		$virtualFields = $model->getVirtualField();
		if (!empty($virtualFields)) {
			$virtualKeys = array_keys($virtualFields);
			foreach ($virtualKeys as $field) {
				$virtualKeys[] = $model->alias . '.' . $field;
			}
			$virtual = ($allFields) ? $virtualKeys : array_intersect($virtualKeys, $fields);
			foreach ($virtual as $i => $field) {
				if (strpos($field, '.') !== false) {
					$virtual[$i] = str_replace($model->alias . '.', '', $field);
				}
				$fields = array_diff($fields, array($field));
			}
			$fields = array_values($fields);
		}

		if (!$quote) {
			if (!empty($virtual)) {
				$fields = array_merge($fields, $this->_constructVirtualFields($model, $alias, $virtual));
			}
			return $fields;
		}
		$count = count($fields);

		if ($count >= 1 && !in_array($fields[0], array('*', 'COUNT(*)'))) {
			for ($i = 0; $i < $count; $i++) {
				if (is_string($fields[$i]) && in_array($fields[$i], $virtual)) {
					unset($fields[$i]);
					continue;
				}
				if (is_object($fields[$i]) && isset($fields[$i]->type) && $fields[$i]->type === 'expression') {
					$fields[$i] = $fields[$i]->value;
				} elseif (preg_match('/^\(.*\)\s' . $this->alias . '.*/i', $fields[$i])){
					continue;
				} elseif (!preg_match('/^.+\\(.*\\)/', $fields[$i])) {
					$prepend = '';

					if (strpos($fields[$i], 'DISTINCT') !== false) {
						$prepend = 'DISTINCT ';
						$fields[$i] = trim(str_replace('DISTINCT', '', $fields[$i]));
					}
					$dot = strpos($fields[$i], '.');

					if ($dot === false) {
						$prefix = !(
							strpos($fields[$i], ' ') !== false ||
							strpos($fields[$i], '(') !== false
						);
						$fields[$i] = $this->name(($prefix ? $alias . '.' : '') . $fields[$i]);
					} else {
						$value = array();
						$comma = strpos($fields[$i], ',');
						if ($comma === false) {
							$build = explode('.', $fields[$i]);
							if (!Set::numeric($build)) {
								$fields[$i] = $this->name(implode('.', $build));
							}
						}
					}
					$fields[$i] = $prepend . $fields[$i];
				} elseif (preg_match('/\(([\.\w]+)\)/', $fields[$i], $field)) {
					if (isset($field[1])) {
						if (strpos($field[1], '.') === false) {
							$field[1] = $this->name($alias . '.' . $field[1]);
						} else {
							$field[0] = explode('.', $field[1]);
							if (!Set::numeric($field[0])) {
								$field[0] = implode('.', array_map(array(&$this, 'name'), $field[0]));
								$fields[$i] = preg_replace('/\(' . $field[1] . '\)/', '(' . $field[0] . ')', $fields[$i], 1);
							}
						}
					}
				}
			}
		}
		if (!empty($virtual)) {
			$fields = array_merge($fields, $this->_constructVirtualFields($model, $alias, $virtual));
		}
		return $this->methodCache[__FUNCTION__][$cacheKey] = array_unique($fields);
	}

/**
 * Creates a WHERE clause by parsing given conditions data.  If an array or string
 * conditions are provided those conditions will be parsed and quoted.  If a boolean
 * is given it will be integer cast as condition.  Null will return 1 = 1.
 *
 * Results of this method are stored in a memory cache.  This improves performance, but
 * because the method uses a simple hashing algorithm it can infrequently have collisions.
 * Setting DboSource::$cacheMethods to false will disable the memory cache.
 *
 * @param mixed $conditions Array or string of conditions, or any value.
 * @param boolean $quoteValues If true, values should be quoted
 * @param boolean $where If true, "WHERE " will be prepended to the return value
 * @param Model $model A reference to the Model instance making the query
 * @return string SQL fragment
 */
	public function conditions($conditions, $quoteValues = true, $where = true, $model = null) {
		if (is_object($model)) {
			$cacheKey = array(
				$model->useDbConfig,
				$model->table,
				$model->schema(),
				$model->name,
				$model->getVirtualField(),
				$conditions,
				$quoteValues,
				$where
			);
		} else {
			$cacheKey = array($conditions, $quoteValues, $where);
		}
		$cacheKey = crc32(serialize($cacheKey));
		if ($return = $this->cacheMethod(__FUNCTION__, $cacheKey)) {
			return $return;
		}

		$clause = $out = '';

		if ($where) {
			$clause = ' WHERE ';
		}

		if (is_array($conditions) && !empty($conditions)) {
			$out = $this->conditionKeysToString($conditions, $quoteValues, $model);

			if (empty($out)) {
				return $this->cacheMethod(__FUNCTION__, $cacheKey, $clause . ' 1 = 1');
			}
			return $this->cacheMethod(__FUNCTION__, $cacheKey, $clause . implode(' AND ', $out));
		}
		if ($conditions === false || $conditions === true) {
			return $this->cacheMethod(__FUNCTION__, $cacheKey,  $clause . (int)$conditions . ' = 1');
		}

		if (empty($conditions) || trim($conditions) == '') {
			return $this->cacheMethod(__FUNCTION__, $cacheKey, $clause . '1 = 1');
		}
		$clauses = '/^WHERE\\x20|^GROUP\\x20BY\\x20|^HAVING\\x20|^ORDER\\x20BY\\x20/i';

		if (preg_match($clauses, $conditions, $match)) {
			$clause = '';
		}
		if (trim($conditions) == '') {
			$conditions = ' 1 = 1';
		} else {
			$conditions = $this->__quoteFields($conditions);
		}
		return $this->cacheMethod(__FUNCTION__, $cacheKey, $clause . $conditions);
	}

/**
 * Creates a WHERE clause by parsing given conditions array.  Used by DboSource::conditions().
 *
 * @param array $conditions Array or string of conditions
 * @param boolean $quoteValues If true, values should be quoted
 * @param Model $model A reference to the Model instance making the query
 * @return string SQL fragment
 */
	public function conditionKeysToString($conditions, $quoteValues = true, $model = null) {
		$c = 0;
		$out = array();
		$data = $columnType = null;
		$bool = array('and', 'or', 'not', 'and not', 'or not', 'xor', '||', '&&');

		foreach ($conditions as $key => $value) {
			$join = ' AND ';
			$not = null;

			if (is_array($value)) {
				$valueInsert = (
					!empty($value) &&
					(substr_count($key, '?') == count($value) || substr_count($key, ':') == count($value))
				);
			}

			if (is_numeric($key) && empty($value)) {
				continue;
			} elseif (is_numeric($key) && is_string($value)) {
				$out[] = $not . $this->__quoteFields($value);
			} elseif ((is_numeric($key) && is_array($value)) || in_array(strtolower(trim($key)), $bool)) {
				if (in_array(strtolower(trim($key)), $bool)) {
					$join = ' ' . strtoupper($key) . ' ';
				} else {
					$key = $join;
				}
				$value = $this->conditionKeysToString($value, $quoteValues, $model);

				if (strpos($join, 'NOT') !== false) {
					if (strtoupper(trim($key)) == 'NOT') {
						$key = 'AND ' . trim($key);
					}
					$not = 'NOT ';
				}

				if (empty($value[1])) {
					if ($not) {
						$out[] = $not . '(' . $value[0] . ')';
					} else {
						$out[] = $value[0] ;
					}
				} else {
					$out[] = '(' . $not . '(' . implode(') ' . strtoupper($key) . ' (', $value) . '))';
				}

			} else {
				if (is_object($value) && isset($value->type)) {
					if ($value->type == 'identifier') {
						$data .= $this->name($key) . ' = ' . $this->name($value->value);
					} elseif ($value->type == 'expression') {
						if (is_numeric($key)) {
							$data .= $value->value;
						} else {
							$data .= $this->name($key) . ' = ' . $value->value;
						}
					}
				} elseif (is_array($value) && !empty($value) && !$valueInsert) {
					$keys = array_keys($value);
					if ($keys === array_values($keys)) {
						$count = count($value);
						if ($count === 1) {
							$data = $this->__quoteFields($key) . ' = (';
						} else {
							$data = $this->__quoteFields($key) . ' IN (';
						}
						if ($quoteValues) {
							if (is_object($model)) {
								$columnType = $model->getColumnType($key);
							}
							$data .= implode(', ', $this->value($value, $columnType));
						}
						$data .= ')';
					} else {
						$ret = $this->conditionKeysToString($value, $quoteValues, $model);
						if (count($ret) > 1) {
							$data = '(' . implode(') AND (', $ret) . ')';
						} elseif (isset($ret[0])) {
							$data = $ret[0];
						}
					}
				} elseif (is_numeric($key) && !empty($value)) {
					$data = $this->__quoteFields($value);
				} else {
					$data = $this->__parseKey($model, trim($key), $value);
				}

				if ($data != null) {
					$out[] = $data;
					$data = null;
				}
			}
			$c++;
		}
		return $out;
	}

/**
 * Extracts a Model.field identifier and an SQL condition operator from a string, formats
 * and inserts values, and composes them into an SQL snippet.
 *
 * @param Model $model Model object initiating the query
 * @param string $key An SQL key snippet containing a field and optional SQL operator
 * @param mixed $value The value(s) to be inserted in the string
 * @return string
 * @access private
 */
	function __parseKey(&$model, $key, $value) {
		$operatorMatch = '/^((' . implode(')|(', $this->__sqlOps);
		$operatorMatch .= '\\x20)|<[>=]?(?![^>]+>)\\x20?|[>=!]{1,3}(?!<)\\x20?)/is';
		$bound = (strpos($key, '?') !== false || (is_array($value) && strpos($key, ':') !== false));

		if (!strpos($key, ' ')) {
			$operator = '=';
		} else {
			list($key, $operator) = explode(' ', trim($key), 2);

			if (!preg_match($operatorMatch, trim($operator)) && strpos($operator, ' ') !== false) {
				$key = $key . ' ' . $operator;
				$split = strrpos($key, ' ');
				$operator = substr($key, $split);
				$key = substr($key, 0, $split);
			}
		}

		$virtual = false;
		if (is_object($model) && $model->isVirtualField($key)) {
			$key = $this->__quoteFields($model->getVirtualField($key));
			$virtual = true;
		}

		$type = (is_object($model) ? $model->getColumnType($key) : null);

		$null = ($value === null || (is_array($value) && empty($value)));

		if (strtolower($operator) === 'not') {
			$data = $this->conditionKeysToString(
				array($operator => array($key => $value)), true, $model
			);
			return $data[0];
		}

		$value = $this->value($value, $type);

		if (!$virtual && $key !== '?') {
			$isKey = (strpos($key, '(') !== false || strpos($key, ')') !== false);
			$key = $isKey ? $this->__quoteFields($key) : $this->name($key);
		}

		if ($bound) {
			return  String::insert($key . ' ' . trim($operator), $value);
		}

		if (!preg_match($operatorMatch, trim($operator))) {
			$operator .= ' =';
		}
		$operator = trim($operator);

		if (is_array($value)) {
			$value = implode(', ', $value);

			switch ($operator) {
				case '=':
					$operator = 'IN';
				break;
				case '!=':
				case '<>':
					$operator = 'NOT IN';
				break;
			}
			$value = "({$value})";
		} elseif ($null) {
			switch ($operator) {
				case '=':
					$operator = 'IS';
				break;
				case '!=':
				case '<>':
					$operator = 'IS NOT';
				break;
			}
		}
		if ($virtual) {
			return "({$key}) {$operator} {$value}";
		}
		return "{$key} {$operator} {$value}";
	}

/**
 * Quotes Model.fields
 *
 * @param string $conditions
 * @return string or false if no match
 * @access private
 */
	function __quoteFields($conditions) {
		$start = $end  = null;
		$original = $conditions;

		if (!empty($this->startQuote)) {
			$start = preg_quote($this->startQuote);
		}
		if (!empty($this->endQuote)) {
			$end = preg_quote($this->endQuote);
		}
		$conditions = str_replace(array($start, $end), '', $conditions);
		$conditions = preg_replace_callback('/(?:[\'\"][^\'\"\\\]*(?:\\\.[^\'\"\\\]*)*[\'\"])|([a-z0-9_' . $start . $end . ']*\\.[a-z0-9_' . $start . $end . ']*)/i', array(&$this, '__quoteMatchedField'), $conditions);

		if ($conditions !== null) {
			return $conditions;
		}
		return $original;
	}

/**
 * Auxiliary function to quote matches `Model.fields` from a preg_replace_callback call
 *
 * @param string matched string
 * @return string quoted strig
 * @access private
 */
	function __quoteMatchedField($match) {
		if (is_numeric($match[0])) {
			return $match[0];
		}
		return $this->name($match[0]);
	}

/**
 * Returns a limit statement in the correct format for the particular database.
 *
 * @param integer $limit Limit of results returned
 * @param integer $offset Offset from which to start results
 * @return string SQL limit/offset statement
 */
	public function limit($limit, $offset = null) {
		if ($limit) {
			$rt = '';
			if (!strpos(strtolower($limit), 'limit') || strpos(strtolower($limit), 'limit') === 0) {
				$rt = ' LIMIT';
			}

			if ($offset) {
				$rt .= ' ' . $offset . ',';
			}

			$rt .= ' ' . $limit;
			return $rt;
		}
		return null;
	}

/**
 * Returns an ORDER BY clause as a string.
 *
 * @param string $key Field reference, as a key (i.e. Post.title)
 * @param string $direction Direction (ASC or DESC)
 * @param object $model model reference (used to look for virtual field)
 * @return string ORDER BY clause
 */
	public function order($keys, $direction = 'ASC', $model = null) {
		if (!is_array($keys)) {
			$keys = array($keys);
		}
		$keys = array_filter($keys);
		$result = array();
		while (!empty($keys)) {
			list($key, $dir) = each($keys);
			array_shift($keys);

			if (is_numeric($key)) {
				$key = $dir;
				$dir = $direction;
			}

			if (is_string($key) && strpos($key, ',') && !preg_match('/\(.+\,.+\)/', $key)) {
				$key = array_map('trim', explode(',', $key));
			}
			if (is_array($key)) {
				//Flatten the array
				$key = array_reverse($key, true);
				foreach ($key as $k => $v) {
					if (is_numeric($k)) {
						array_unshift($keys, $v);
					} else {
						$keys = array($k => $v) + $keys;
					}
				}
				continue;
			} elseif (is_object($key) && isset($key->type) && $key->type === 'expression') {
				$result[] = $key->value;
				continue;
			}

			if (preg_match('/\\x20(ASC|DESC).*/i', $key, $_dir)) {
				$dir = $_dir[0];
				$key = preg_replace('/\\x20(ASC|DESC).*/i', '', $key);
			}

			$key = trim($key);

			if (is_object($model) && $model->isVirtualField($key)) {
				$key =  '(' . $this->__quoteFields($model->getVirtualField($key)) . ')';
			}

			if (strpos($key, '.')) {
				$key = preg_replace_callback('/([a-zA-Z0-9_]{1,})\\.([a-zA-Z0-9_]{1,})/', array(&$this, '__quoteMatchedField'), $key);
			}
			if (!preg_match('/\s/', $key) && !strpos($key, '.')) {
				$key = $this->name($key);
			}
			$key .= ' ' . trim($dir);
			$result[] = $key;
		}
		if (!empty($result)) {
			return ' ORDER BY ' . implode(', ', $result);
		}
		return '';
	}

/**
 * Create a GROUP BY SQL clause
 *
 * @param string $group Group By Condition
 * @return mixed string condition or null
 */
	public function group($group, $model = null) {
		if ($group) {
			if (!is_array($group)) {
				$group = array($group);
			}
			foreach($group as $index => $key) {
				if ($model->isVirtualField($key)) {
					$group[$index] = '(' . $model->getVirtualField($key) . ')';
				}
			}
			$group = implode(', ', $group);
			return ' GROUP BY ' . $this->__quoteFields($group);
		}
		return null;
	}

/**
 * Disconnects database, kills the connection and says the connection is closed.
 *
 * @return void
 */
	public function close() {
		$this->disconnect();
	}

/**
 * Checks if the specified table contains any record matching specified SQL
 *
 * @param Model $model Model to search
 * @param string $sql SQL WHERE clause (condition only, not the "WHERE" part)
 * @return boolean True if the table has a matching record, else false
 */
	public function hasAny(&$Model, $sql) {
		$sql = $this->conditions($sql);
		$table = $this->fullTableName($Model);
		$alias = $this->alias . $this->name($Model->alias);
		$where = $sql ? "{$sql}" : ' WHERE 1 = 1';
		$id = $Model->escapeField();

		$out = $this->fetchRow("SELECT COUNT({$id}) {$this->alias}count FROM {$table} {$alias}{$where}");

		if (is_array($out)) {
			return $out[0]['count'];
		}
		return false;
	}

/**
 * Gets the length of a database-native column description, or null if no length
 *
 * @param string $real Real database-layer column type (i.e. "varchar(255)")
 * @return mixed An integer or string representing the length of the column
 */
	public function length($real) {
		if (!preg_match_all('/([\w\s]+)(?:\((\d+)(?:,(\d+))?\))?(\sunsigned)?(\szerofill)?/', $real, $result)) {
			trigger_error(__("FIXME: Can't parse field: " . $real), E_USER_WARNING);
			$col = str_replace(array(')', 'unsigned'), '', $real);
			$limit = null;

			if (strpos($col, '(') !== false) {
				list($col, $limit) = explode('(', $col);
			}
			if ($limit != null) {
				return intval($limit);
			}
			return null;
		}

		$types = array(
			'int' => 1, 'tinyint' => 1, 'smallint' => 1, 'mediumint' => 1, 'integer' => 1, 'bigint' => 1
		);

		list($real, $type, $length, $offset, $sign, $zerofill) = $result;
		$typeArr = $type;
		$type = $type[0];
		$length = $length[0];
		$offset = $offset[0];

		$isFloat = in_array($type, array('dec', 'decimal', 'float', 'numeric', 'double'));
		if ($isFloat && $offset) {
			return $length.','.$offset;
		}

		if (($real[0] == $type) && (count($real) == 1)) {
			return null;
		}

		if (isset($types[$type])) {
			$length += $types[$type];
			if (!empty($sign)) {
				$length--;
			}
		} elseif (in_array($type, array('enum', 'set'))) {
			$length = 0;
			foreach ($typeArr as $key => $enumValue) {
				if ($key == 0) {
					continue;
				}
				$tmpLength = strlen($enumValue);
				if ($tmpLength > $length) {
					$length = $tmpLength;
				}
			}
		}
		return intval($length);
	}

/**
 * Translates between PHP boolean values and Database (faked) boolean values
 *
 * @param mixed $data Value to be translated
 * @return mixed Converted boolean value
 */
	public function boolean($data) {
		if ($data === true || $data === false) {
			if ($data === true) {
				return 1;
			}
			return 0;
		} else {
			return !empty($data);
		}
	}

/**
 * Inserts multiple values into a table
 *
 * @param string $table
 * @param string $fields
 * @param array $values
 */
	public function insertMulti($table, $fields, $values) {
		$table = $this->fullTableName($table);
		if (is_array($fields)) {
			$fields = implode(', ', array_map(array(&$this, 'name'), $fields));
		}
		$count = count($values);
		for ($x = 0; $x < $count; $x++) {
			$this->query("INSERT INTO {$table} ({$fields}) VALUES {$values[$x]}");
		}
	}

/**
 * Returns an array of the indexes in given datasource name.
 *
 * @param string $model Name of model to inspect
 * @return array Fields in table. Keys are column and unique
 */
	public function index($model) {
		return false;
	}

/**
 * Generate a database-native schema for the given Schema object
 *
 * @param object $schema An instance of a subclass of CakeSchema
 * @param string $tableName Optional.  If specified only the table name given will be generated.
 *   Otherwise, all tables defined in the schema are generated.
 * @return string
 */
	public function createSchema($schema, $tableName = null) {
		if (!is_a($schema, 'CakeSchema')) {
			trigger_error(__('Invalid schema object'), E_USER_WARNING);
			return null;
		}
		$out = '';

		foreach ($schema->tables as $curTable => $columns) {
			if (!$tableName || $tableName == $curTable) {
				$cols = $colList = $indexes = $tableParameters = array();
				$primary = null;
				$table = $this->fullTableName($curTable);

				foreach ($columns as $name => $col) {
					if (is_string($col)) {
						$col = array('type' => $col);
					}
					if (isset($col['key']) && $col['key'] == 'primary') {
						$primary = $name;
					}
					if ($name !== 'indexes' && $name !== 'tableParameters') {
						$col['name'] = $name;
						if (!isset($col['type'])) {
							$col['type'] = 'string';
						}
						$cols[] = $this->buildColumn($col);
					} elseif ($name == 'indexes') {
						$indexes = array_merge($indexes, $this->buildIndex($col, $table));
					} elseif ($name == 'tableParameters') {
						$tableParameters = array_merge($tableParameters, $this->buildTableParameters($col, $table));
					}
				}
				if (empty($indexes) && !empty($primary)) {
					$col = array('PRIMARY' => array('column' => $primary, 'unique' => 1));
					$indexes = array_merge($indexes, $this->buildIndex($col, $table));
				}
				$columns = $cols;
				$out .= $this->renderStatement('schema', compact('table', 'columns', 'indexes', 'tableParameters')) . "\n\n";
			}
		}
		return $out;
	}

/**
 * Generate a alter syntax from	 CakeSchema::compare()
 *
 * @param unknown_type $schema
 * @return boolean
 */
	function alterSchema($compare, $table = null) {
		return false;
	}

/**
 * Generate a "drop table" statement for the given Schema object
 *
 * @param object $schema An instance of a subclass of CakeSchema
 * @param string $table Optional.  If specified only the table name given will be generated.
 *   Otherwise, all tables defined in the schema are generated.
 * @return string
 */
	public function dropSchema($schema, $table = null) {
		if (!is_a($schema, 'CakeSchema')) {
			trigger_error(__('Invalid schema object'), E_USER_WARNING);
			return null;
		}
		$out = '';

		foreach ($schema->tables as $curTable => $columns) {
			if (!$table || $table == $curTable) {
				$out .= 'DROP TABLE ' . $this->fullTableName($curTable) . ";\n";
			}
		}
		return $out;
	}

/**
 * Generate a database-native column schema string
 *
 * @param array $column An array structured like the following: array('name'=>'value', 'type'=>'value'[, options]),
 *   where options can be 'default', 'length', or 'key'.
 * @return string
 */
	public function buildColumn($column) {
		$name = $type = null;
		extract(array_merge(array('null' => true), $column));

		if (empty($name) || empty($type)) {
			trigger_error(__('Column name or type not defined in schema'), E_USER_WARNING);
			return null;
		}

		if (!isset($this->columns[$type])) {
			trigger_error(sprintf(__('Column type %s does not exist'), $type), E_USER_WARNING);
			return null;
		}

		$real = $this->columns[$type];
		$out = $this->name($name) . ' ' . $real['name'];

		if (isset($real['limit']) || isset($real['length']) || isset($column['limit']) || isset($column['length'])) {
			if (isset($column['length'])) {
				$length = $column['length'];
			} elseif (isset($column['limit'])) {
				$length = $column['limit'];
			} elseif (isset($real['length'])) {
				$length = $real['length'];
			} else {
				$length = $real['limit'];
			}
			$out .= '(' . $length . ')';
		}

		if (($column['type'] == 'integer' || $column['type'] == 'float' ) && isset($column['default']) && $column['default'] === '') {
			$column['default'] = null;
		}
		$out = $this->_buildFieldParameters($out, $column, 'beforeDefault');

		if (isset($column['key']) && $column['key'] == 'primary' && $type == 'integer') {
			$out .= ' ' . $this->columns['primary_key']['name'];
		} elseif (isset($column['key']) && $column['key'] == 'primary') {
			$out .= ' NOT NULL';
		} elseif (isset($column['default']) && isset($column['null']) && $column['null'] == false) {
			$out .= ' DEFAULT ' . $this->value($column['default'], $type) . ' NOT NULL';
		} elseif (isset($column['default'])) {
			$out .= ' DEFAULT ' . $this->value($column['default'], $type);
		} elseif ($type !== 'timestamp' && !empty($column['null'])) {
			$out .= ' DEFAULT NULL';
		} elseif ($type === 'timestamp' && !empty($column['null'])) {
			$out .= ' NULL';
		} elseif (isset($column['null']) && $column['null'] == false) {
			$out .= ' NOT NULL';
		}
		if ($type == 'timestamp' && isset($column['default']) && strtolower($column['default']) == 'current_timestamp') {
			$out = str_replace(array("'CURRENT_TIMESTAMP'", "'current_timestamp'"), 'CURRENT_TIMESTAMP', $out);
		}
		$out = $this->_buildFieldParameters($out, $column, 'afterDefault');
		return $out;
	}

/**
 * Build the field parameters, in a position
 *
 * @param string $columnString The partially built column string
 * @param array $columnData The array of column data.
 * @param string $position The position type to use. 'beforeDefault' or 'afterDefault' are common
 * @return string a built column with the field parameters added.
 */
	public function _buildFieldParameters($columnString, $columnData, $position) {
		foreach ($this->fieldParameters as $paramName => $value) {
			if (isset($columnData[$paramName]) && $value['position'] == $position) {
				if (isset($value['options']) && !in_array($columnData[$paramName], $value['options'])) {
					continue;
				}
				$val = $columnData[$paramName];
				if ($value['quote']) {
					$val = $this->value($val);
				}
				$columnString .= ' ' . $value['value'] . $value['join'] . $val;
			}
		}
		return $columnString;
	}

/**
 * Format indexes for create table
 *
 * @param array $indexes
 * @param string $table
 * @return array
 */
	public function buildIndex($indexes, $table = null) {
		$join = array();
		foreach ($indexes as $name => $value) {
			$out = '';
			if ($name == 'PRIMARY') {
				$out .= 'PRIMARY ';
				$name = null;
			} else {
				if (!empty($value['unique'])) {
					$out .= 'UNIQUE ';
				}
				$name = $this->startQuote . $name . $this->endQuote;
			}
			if (is_array($value['column'])) {
				$out .= 'KEY ' . $name . ' (' . implode(', ', array_map(array(&$this, 'name'), $value['column'])) . ')';
			} else {
				$out .= 'KEY ' . $name . ' (' . $this->name($value['column']) . ')';
			}
			$join[] = $out;
		}
		return $join;
	}

/**
 * Read additional table parameters
 *
 * @param array $parameters
 * @param string $table
 * @return array
 */
	public function readTableParameters($name) {
		$parameters = array();
		if ($this->isInterfaceSupported('listDetailedSources')) {
			$currentTableDetails = $this->listDetailedSources($name);
			foreach ($this->tableParameters as $paramName => $parameter) {
				if (!empty($parameter['column']) && !empty($currentTableDetails[$parameter['column']])) {
					$parameters[$paramName] = $currentTableDetails[$parameter['column']];
				}
			}
		}
		return $parameters;
	}

/**
 * Format parameters for create table
 *
 * @param array $parameters
 * @param string $table
 * @return array
 */
	public function buildTableParameters($parameters, $table = null) {
		$result = array();
		foreach ($parameters as $name => $value) {
			if (isset($this->tableParameters[$name])) {
				if ($this->tableParameters[$name]['quote']) {
					$value = $this->value($value);
				}
				$result[] = $this->tableParameters[$name]['value'] . $this->tableParameters[$name]['join'] . $value;
			}
		}
		return $result;
	}

/**
 * Guesses the data type of an array
 *
 * @param string $value
 * @return void
 */
	public function introspectType($value) {
		if (!is_array($value)) {
			if ($value === true || $value === false) {
				return 'boolean';
			}
			if (is_float($value) && floatval($value) === $value) {
				return 'float';
			}
			if (is_int($value) && intval($value) === $value) {
				return 'integer';
			}
			if (is_string($value) && strlen($value) > 255) {
				return 'text';
			}
			return 'string';
		}

		$isAllFloat = $isAllInt = true;
		$containsFloat = $containsInt = $containsString = false;
		foreach ($value as $key => $valElement) {
			$valElement = trim($valElement);
			if (!is_float($valElement) && !preg_match('/^[\d]+\.[\d]+$/', $valElement)) {
				$isAllFloat = false;
			} else {
				$containsFloat = true;
				continue;
			}
			if (!is_int($valElement) && !preg_match('/^[\d]+$/', $valElement)) {
				$isAllInt = false;
			} else {
				$containsInt = true;
				continue;
			}
			$containsString = true;
		}

		if ($isAllFloat) {
			return 'float';
		}
		if ($isAllInt) {
			return 'integer';
		}

		if ($containsInt && !$containsString) {
			return 'integer';
		}
		return 'string';
	}

/**
 * Writes a new key for the in memory sql query cache
 *
 * @param string $sql SQL query
 * @param mixed $data result of $sql query
 * @return void
 */
	protected function _writeQueryCache($sql, $data) {
		if (strpos(trim(strtolower($sql)), 'select') !== false) {
			$this->_queryCache[$sql] = $data;
		}
	}

/**
 * Returns the result for a sql query if it is already cached
 *
 * @param string $sql SQL query
 * @return mixed results for query if it is cached, false otherwise
 */
	public function getQueryCache($sql = null) {
		if (isset($this->_queryCache[$sql]) && preg_match('/^\s*select/i', $sql)) {
			return $this->_queryCache[$sql];
		}
		return false;
	}

}<|MERGE_RESOLUTION|>--- conflicted
+++ resolved
@@ -151,11 +151,7 @@
  * @param array $config An array defining the new configuration settings
  * @return boolean True on success, false on failure
  */
-<<<<<<< HEAD
-	public function reconnect($config = null) {
-=======
 	function reconnect($config = array()) {
->>>>>>> 6529e0e2
 		$this->disconnect();
 		$this->setConfig($config);
 		$this->_sources = null;
