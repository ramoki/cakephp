--- conflicted
+++ resolved
@@ -252,14 +252,8 @@
 
 			$actionDefaults = array(
 				'plugin' => $this->plugin,
-<<<<<<< HEAD
 				'controller' => $this->_View->viewPath,
 				'action' => $options['action'],
-				0 => $id
-=======
-				'controller' => $view->viewPath,
-				'action' => $options['action']
->>>>>>> 6529e0e2
 			);
 			if (!empty($options['action']) && !isset($options['id'])) {
 				$options['id'] = $this->domId($options['action'] . 'Form');
