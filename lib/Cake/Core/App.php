<?php
/**
 * App class
 *
 * PHP 5
 *
 * CakePHP(tm) : Rapid Development Framework (http://cakephp.org)
 * Copyright (c) Cake Software Foundation, Inc. (http://cakefoundation.org)
 *
 * Licensed under The MIT License
 * For full copyright and license information, please see the LICENSE.txt
 * Redistributions of files must retain the above copyright notice.
 *
 * @copyright     Copyright (c) Cake Software Foundation, Inc. (http://cakefoundation.org)
 * @link          http://cakephp.org CakePHP(tm) Project
 * @package       Cake.Core
 * @since         CakePHP(tm) v 1.2.0.6001
 * @license       http://www.opensource.org/licenses/mit-license.php MIT License
 */
<<<<<<< HEAD
namespace Cake\Core;

use Cake\Cache\Cache;
use Cake\Error\ErrorHandler;
use Cake\Utility\Inflector;
=======

App::uses('Inflector', 'Utility');
>>>>>>> 3303a2cd

/**
 * App is responsible for path management, class location and class loading.
 *
 * ### Adding paths
 *
 * You can add paths to the search indexes App uses to find classes using `App::build()`. Adding
 * additional controller paths for example would alter where CakePHP looks for controllers.
 * This allows you to split your application up across the filesystem.
 *
 * ### Packages
 *
 * CakePHP is organized around the idea of packages, each class belongs to a package or folder where other
 * classes reside. You can configure each package location in your application using `App::build('APackage/SubPackage', $paths)`
 * to inform the framework where should each class be loaded. Almost every class in the CakePHP framework can be swapped
 * by your own compatible implementation. If you wish to use you own class instead of the classes the framework provides,
 * just add the class to your libs folder mocking the directory location of where CakePHP expects to find it.
 *
 * For instance if you'd like to use your own HttpSocket class, put it under
 *
 *		App/Network/Http/HttpSocket.php
 *
 * ### Inspecting loaded paths
 *
 * You can inspect the currently loaded paths using `App::path('Controller')` for example to see loaded
 * controller paths.
 *
 * It is also possible to inspect paths for plugin classes, for instance, to see a plugin's helpers you would call
 * `App::path('View/Helper', 'MyPlugin')`
 *
 * ### Locating plugins and themes
 *
 * Plugins and Themes can be located with App as well. Using App::pluginPath('DebugKit') for example, will
 * give you the full path to the DebugKit plugin. App::themePath('purple'), would give the full path to the
 * `purple` theme.
 *
 * ### Inspecting known objects
 *
 * You can find out which objects App knows about using App::objects('Controller') for example to find
 * which application controllers App knows about.
 *
 * @link          http://book.cakephp.org/2.0/en/core-utility-libraries/app.html
 * @package       Cake.Core
 */
class App {

/**
 * Append paths
 *
 * @constant APPEND
 */
	const APPEND = 'append';

/**
 * Prepend paths
 *
 * @constant PREPEND
 */
	const PREPEND = 'prepend';

/**
 * Register package
 *
 * @constant REGISTER
 */
	const REGISTER = 'register';

/**
 * Reset paths instead of merging
 *
 * @constant RESET
 */
	const RESET = true;

/**
 * Paths to search for files.
 *
 * @var array
 */
	public static $search = array();

/**
 * Whether or not to return the file that is loaded.
 *
 * @var boolean
 */
	public static $return = false;

/**
 * Holds key/value pairs of $type => file path.
 *
 * @var array
 */
	protected static $_map = array();

/**
 * Holds and key => value array of object types.
 *
 * @var array
 */
	protected static $_objects = array();

/**
 * Holds the location of each class
 *
 * @var array
 */
	protected static $_classMap = array();

/**
 * Holds the possible paths for each package name
 *
 * @var array
 */
	protected static $_packages = array();

/**
 * Holds the templates for each customizable package path in the application
 *
 * @var array
 */
	protected static $_packageFormat = array();

/**
 * Indicates whether the class cache should be stored again because of an addition to it
 *
 * @var boolean
 */
	protected static $_cacheChange = false;

/**
 * Indicates whether the object cache should be stored again because of an addition to it
 *
 * @var boolean
 */
	protected static $_objectCacheChange = false;

/**
 * Return the classname namespaced. This method check if the class is defined on the
 * application/plugin, otherwise try to load from the CakePHP core
 *
 * @param string $class Classname
 * @param strign $type Type of class
 * @param string $suffix Classname suffix
 * @return boolean|string False if the class is not found or namespaced classname
 */
	public static function classname($class, $type = '', $suffix = '') {
		if (strpos($class, '\\') !== false) {
			return $class;
		}

		list($plugin, $name) = pluginSplit($class);
		$checkCore = true;
		if ($plugin) {
			$base = Plugin::getNamespace($plugin);
			$checkCore = false;
		} else {
			$base = Configure::read('App.namespace');
		}
		$base = rtrim($base, '\\');

		$fullname = '\\' . str_replace('/', '\\', $type) . '\\' . $name . $suffix;
		if (class_exists($base . $fullname)) {
			return $base . $fullname;
		}

		if ($checkCore) {
			if (class_exists('Cake' . $fullname)) {
				return 'Cake' . $fullname;
			}
		}
		return false;
	}

/**
 * Used to read information stored path
 *
 * Usage:
 *
 * `App::path('Model'); will return all paths for models`
 *
 * `App::path('Model/Datasource', 'MyPlugin'); will return the path for datasources under the 'MyPlugin' plugin`
 *
 * @param string $type type of path
 * @param string $plugin name of plugin
 * @return array
 * @link http://book.cakephp.org/2.0/en/core-utility-libraries/app.html#App::path
 */
	public static function path($type, $plugin = null) {
		if (!empty($plugin)) {
			$path = array();
			$pluginPath = static::pluginPath($plugin);
			$packageFormat = static::_packageFormat();
			if (!empty($packageFormat[$type])) {
				foreach ($packageFormat[$type] as $f) {
					$path[] = sprintf($f, $pluginPath);
				}
			}
			return $path;
		}

		if (!isset(static::$_packages[$type])) {
			return array();
		}
		return static::$_packages[$type];
	}

/**
 * Get all the currently loaded paths from App. Useful for inspecting
 * or storing all paths App knows about. For a paths to a specific package
 * use App::path()
 *
 * @return array An array of packages and their associated paths.
 * @link http://book.cakephp.org/2.0/en/core-utility-libraries/app.html#App::paths
 */
	public static function paths() {
		return static::$_packages;
	}

/**
 * Sets up each package location on the file system. You can configure multiple search paths
 * for each package, those will be used to look for files one folder at a time in the specified order
 * All paths should be terminated with a Directory separator
 *
 * Usage:
 *
 * `App::build(array('Model' => array('/a/full/path/to/models/'))); will setup a new search path for the Model package`
 *
 * `App::build(array('Model' => array('/path/to/models/')), App::RESET); will setup the path as the only valid path for searching models`
 *
 * `App::build(array('View/Helper' => array('/path/to/helpers/', '/another/path/'))); will setup multiple search paths for helpers`
 *
 * `App::build(array('Service' => array('%s' . 'Service/')), App::REGISTER); will register new package 'Service'`
 *
 * If reset is set to true, all loaded plugins will be forgotten and they will be needed to be loaded again.
 *
 * @param array $paths associative array with package names as keys and a list of directories for new search paths
 * @param boolean|string $mode App::RESET will set paths, App::APPEND with append paths, App::PREPEND will prepend paths (default)
 * 	App::REGISTER will register new packages and their paths, %s in path will be replaced by APP path
 * @return void
 * @link http://book.cakephp.org/2.0/en/core-utility-libraries/app.html#App::build
 */
	public static function build($paths = array(), $mode = self::PREPEND) {
		if ($mode === static::RESET) {
			foreach ($paths as $type => $new) {
				static::$_packages[$type] = (array)$new;
				static::objects($type, null, false);
			}
			return;
		}

		if (empty($paths)) {
			static::$_packageFormat = null;
		}

		$packageFormat = static::_packageFormat();

		if ($mode === static::REGISTER) {
			foreach ($paths as $package => $formats) {
				if (empty($packageFormat[$package])) {
					$packageFormat[$package] = $formats;
				} else {
					$formats = array_merge($packageFormat[$package], $formats);
					$packageFormat[$package] = array_values(array_unique($formats));
				}
			}
			static::$_packageFormat = $packageFormat;
		}

		$defaults = array();
		foreach ($packageFormat as $package => $format) {
			foreach ($format as $f) {
				$defaults[$package][] = sprintf($f, APP);
			}
		}

		if (empty($paths)) {
			static::$_packages = $defaults;
			return;
		}

		if ($mode === static::REGISTER) {
			$paths = array();
		}

		foreach ($defaults as $type => $default) {
			if (!empty(static::$_packages[$type])) {
				$path = static::$_packages[$type];
			} else {
				$path = $default;
			}

			if (!empty($paths[$type])) {
				$newPath = (array)$paths[$type];

				if ($mode === static::PREPEND) {
					$path = array_merge($newPath, $path);
				} else {
					$path = array_merge($path, $newPath);
				}

				$path = array_values(array_unique($path));
			}

			static::$_packages[$type] = $path;
		}
	}

/**
 * Gets the path that a plugin is on. Searches through the defined plugin paths.
 *
 * Usage:
 *
 * `App::pluginPath('MyPlugin'); will return the full path to 'MyPlugin' plugin'`
 *
 * @param string $plugin CamelCased/lower_cased plugin name to find the path of.
 * @return string full path to the plugin.
 * @link http://book.cakephp.org/2.0/en/core-utility-libraries/app.html#App::pluginPath
 */
	public static function pluginPath($plugin) {
		return Plugin::path($plugin);
	}

/**
 * Finds the path that a theme is on. Searches through the defined theme paths.
 *
 * Usage:
 *
 * `App::themePath('MyTheme'); will return the full path to the 'MyTheme' theme`
 *
 * @param string $theme theme name to find the path of.
 * @return string full path to the theme.
 * @link http://book.cakephp.org/2.0/en/core-utility-libraries/app.html#App::themePath
 */
	public static function themePath($theme) {
		$themeDir = 'Themed' . DS . Inflector::camelize($theme);
		foreach (static::$_packages['View'] as $path) {
			if (is_dir($path . $themeDir)) {
				return $path . $themeDir . DS;
			}
		}
		return static::$_packages['View'][0] . $themeDir . DS;
	}

/**
 * Returns the full path to a package inside the CakePHP core
 *
 * Usage:
 *
 * `App::core('Cache/Engine'); will return the full path to the cache engines package`
 *
 * @param string $type
 * @return array full path to package
 * @link http://book.cakephp.org/2.0/en/core-utility-libraries/app.html#App::core
 */
	public static function core($type) {
		return array(CAKE . str_replace('/', DS, $type) . DS);
	}

/**
 * Returns an array of objects of the given type.
 *
 * Example usage:
 *
 * `App::objects('Plugin');` returns `array('DebugKit', 'Blog', 'User');`
 *
 * `App::objects('Controller');` returns `array('PagesController', 'BlogController');`
 *
 * You can also search only within a plugin's objects by using the plugin dot
 * syntax.
 *
 * `App::objects('MyPlugin.Model');` returns `array('MyPluginPost', 'MyPluginComment');`
 *
 * When scanning directories, files and directories beginning with `.` will be excluded as these
 * are commonly used by version control systems.
 *
 * @param string $type Type of object, i.e. 'Model', 'Controller', 'View/Helper', 'file', 'class' or 'Plugin'
 * @param string|array $path Optional Scan only the path given. If null, paths for the chosen type will be used.
 * @param boolean $cache Set to false to rescan objects of the chosen type. Defaults to true.
 * @return mixed Either false on incorrect / miss. Or an array of found objects.
 * @link http://book.cakephp.org/2.0/en/core-utility-libraries/app.html#App::objects
 */
	public static function objects($type, $path = null, $cache = true) {
		if (empty(static::$_objects) && $cache === true) {
			static::$_objects = (array)Cache::read('object_map', '_cake_core_');
		}

		$extension = '/\.php$/';
		$includeDirectories = false;
		$name = $type;

		if ($type === 'Plugin') {
			$extension = '/.*/';
			$includeDirectories = true;
		}

		list($plugin, $type) = pluginSplit($type);

		if ($type === 'file' && !$path) {
			return false;
		} elseif ($type === 'file') {
			$extension = '/\.php$/';
			$name = $type . str_replace(DS, '', $path);
		}

		$cacheLocation = empty($plugin) ? 'app' : $plugin;

		if ($cache !== true || !isset(static::$_objects[$cacheLocation][$name])) {
			$objects = array();

			if (empty($path)) {
				$path = static::path($type, $plugin);
			}

			foreach ((array)$path as $dir) {
				if ($dir != APP && is_dir($dir)) {
					$files = new \RegexIterator(new \DirectoryIterator($dir), $extension);
					foreach ($files as $file) {
						$fileName = basename($file);
						if (!$file->isDot() && $fileName[0] !== '.') {
							$isDir = $file->isDir();
							if ($isDir && $includeDirectories) {
								$objects[] = $fileName;
							} elseif (!$includeDirectories && !$isDir) {
								$objects[] = substr($fileName, 0, -4);
							}
						}
					}
				}
			}

			if ($type !== 'file') {
				foreach ($objects as $key => $value) {
					$objects[$key] = Inflector::camelize($value);
				}
			}

			sort($objects);
			if ($plugin) {
				return $objects;
			}

			static::$_objects[$cacheLocation][$name] = $objects;
			if ($cache) {
				static::$_objectCacheChange = true;
			}
		}

		return static::$_objects[$cacheLocation][$name];
	}

/**
 * Method to handle the class loading manually, ie. Vendor classes.
 *
 * @param string $className the name of the class to load
 * @return boolean
 */
	public static function load($className) {
		if (!isset(static::$_classMap[$className])) {
			return false;
		}
		if (empty(static::$_map)) {
			static::$_map = (array)Cache::read('file_map', '_cake_core_');
		}

		$parts = explode('.', static::$_classMap[$className], 2);
		list($plugin, $package) = count($parts) > 1 ? $parts : array(null, current($parts));

		if ($file = static::_mapped($className, $plugin)) {
			return include $file;
		}
		$paths = static::path($package, $plugin);

		if (empty($plugin)) {
			$appLibs = empty(static::$_packages['Lib']) ? APPLIBS : current(static::$_packages['Lib']);
			$paths[] = $appLibs . $package . DS;
			$paths[] = APP . $package . DS;
			$paths[] = CAKE . $package . DS;
		} else {
			$pluginPath = static::pluginPath($plugin);
			$paths[] = $pluginPath . 'Lib' . DS . $package . DS;
			$paths[] = $pluginPath . $package . DS;
		}

		$normalizedClassName = str_replace('\\', DS, $className);
		foreach ($paths as $path) {
			$file = $path . $normalizedClassName . '.php';
			if (file_exists($file)) {
				static::_map($file, $className, $plugin);
				return include $file;
			}
		}

		return false;
	}

/**
 * Returns the package name where a class was defined to be located at
 *
 * @param string $className name of the class to obtain the package name from
 * @return string package name or null if not declared
 * @link http://book.cakephp.org/2.0/en/core-utility-libraries/app.html#App::location
 */
	public static function location($className) {
		if (!empty(static::$_classMap[$className])) {
			return static::$_classMap[$className];
		}
		return null;
	}

/**
 * Initializes the App, registers a shutdown function.
 *
 * @return void
 */
	public static function init() {
		register_shutdown_function(array(get_called_class(), 'shutdown'));
	}

/**
 * Maps the $name to the $file.
 *
 * @param string $file full path to file
 * @param string $name unique name for this map
 * @param string $plugin camelized if object is from a plugin, the name of the plugin
 * @return void
 */
	protected static function _map($file, $name, $plugin = null) {
		$key = $name;
		if ($plugin) {
			$key = 'plugin.' . $name;
		}
		if ($plugin && empty(static::$_map[$name])) {
			static::$_map[$key] = $file;
		}
		if (!$plugin && empty(static::$_map['plugin.' . $name])) {
			static::$_map[$key] = $file;
		}
	}

/**
 * Returns a file's complete path.
 *
 * @param string $name unique name
 * @param string $plugin camelized if object is from a plugin, the name of the plugin
 * @return mixed file path if found, false otherwise
 */
	protected static function _mapped($name, $plugin = null) {
		$key = $name;
		if ($plugin) {
			$key = 'plugin.' . $name;
		}
		return isset(static::$_map[$key]) ? static::$_map[$key] : false;
	}

/**
 * Sets then returns the templates for each customizable package path
 *
 * @return array templates for each customizable package path
 */
	protected static function _packageFormat() {
		if (empty(static::$_packageFormat)) {
			static::$_packageFormat = array(
				'Model' => array(
					'%s' . 'Model' . DS
				),
				'Model/Behavior' => array(
					'%s' . 'Model' . DS . 'Behavior' . DS
				),
				'Model/Datasource' => array(
					'%s' . 'Model' . DS . 'Datasource' . DS
				),
				'Model/Datasource/Database' => array(
					'%s' . 'Model' . DS . 'Datasource' . DS . 'Database' . DS
				),
				'Model/Datasource/Session' => array(
					'%s' . 'Model' . DS . 'Datasource' . DS . 'Session' . DS
				),
				'Controller' => array(
					'%s' . 'Controller' . DS
				),
				'Controller/Component' => array(
					'%s' . 'Controller' . DS . 'Component' . DS
				),
				'Controller/Component/Auth' => array(
					'%s' . 'Controller' . DS . 'Component' . DS . 'Auth' . DS
				),
				'Controller/Component/Acl' => array(
					'%s' . 'Controller' . DS . 'Component' . DS . 'Acl' . DS
				),
				'View' => array(
					'%s' . 'View' . DS
				),
				'View/Helper' => array(
					'%s' . 'View' . DS . 'Helper' . DS
				),
				'Console' => array(
					'%s' . 'Console' . DS
				),
				'Console/Command' => array(
					'%s' . 'Console' . DS . 'Command' . DS
				),
				'Console/Command/Task' => array(
					'%s' . 'Console' . DS . 'Command' . DS . 'Task' . DS
				),
				'Lib' => array(
					'%s' . 'Lib' . DS
				),
				'Locale' => array(
					'%s' . 'Locale' . DS
				),
				'Vendor' => array(
					'%s' . 'vendor' . DS,
					dirname(dirname(CAKE)) . DS . 'vendors' . DS,
				),
				'Plugin' => array(
					APP . 'Plugin' . DS,
					dirname(dirname(CAKE)) . DS . 'plugins' . DS
				)
			);
		}

		return static::$_packageFormat;
	}

/**
 * Object destructor.
 *
 * Writes cache file if changes have been made to the $_map. Also, check if a fatal
 * error happened and call the handler.
 *
 * @return void
 */
	public static function shutdown() {
		if (static::$_cacheChange) {
			Cache::write('file_map', array_filter(static::$_map), '_cake_core_');
		}
		if (static::$_objectCacheChange) {
			Cache::write('object_map', static::$_objects, '_cake_core_');
		}
		static::_checkFatalError();
	}

/**
 * Check if a fatal error happened and trigger the configured handler if configured
 *
 * @return void
 */
	protected static function _checkFatalError() {
		$lastError = error_get_last();
		if (!is_array($lastError)) {
			return;
		}

		list(, $log) = ErrorHandler::mapErrorCode($lastError['type']);
		if ($log !== LOG_ERR) {
			return;
		}

		if (PHP_SAPI === 'cli') {
			$errorHandler = Configure::read('Error.consoleHandler');
		} else {
			$errorHandler = Configure::read('Error.handler');
		}
		if (!is_callable($errorHandler)) {
			return;
		}
		call_user_func($errorHandler, $lastError['type'], $lastError['message'], $lastError['file'], $lastError['line'], array());
	}

}<|MERGE_RESOLUTION|>--- conflicted
+++ resolved
@@ -17,16 +17,11 @@
  * @since         CakePHP(tm) v 1.2.0.6001
  * @license       http://www.opensource.org/licenses/mit-license.php MIT License
  */
-<<<<<<< HEAD
 namespace Cake\Core;
 
 use Cake\Cache\Cache;
 use Cake\Error\ErrorHandler;
 use Cake\Utility\Inflector;
-=======
-
-App::uses('Inflector', 'Utility');
->>>>>>> 3303a2cd
 
 /**
  * App is responsible for path management, class location and class loading.
