--- conflicted
+++ resolved
@@ -258,15 +258,9 @@
  *
  * @param object $controller A reference to the controller
  * @param mixed $url A string or array containing the redirect location
-<<<<<<< HEAD
- */
-	public function beforeRedirect(&$controller, $url) {
-=======
  * @param mixed HTTP Status for redirect
- * @access public
- */
-	function beforeRedirect(&$controller, $url, $status = null) {
->>>>>>> 385ceb43
+ */
+	public function beforeRedirect(&$controller, $url, $status = null) {
 		if (!$this->isAjax()) {
 			return;
 		}
